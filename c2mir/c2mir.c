/* This file is a part of MIR project.
   Copyright (C) 2018-2020 Vladimir Makarov <vmakarov.gcc@gmail.com>.
*/

/* C to MIR compiler.  It is a four pass compiler:
   o preprocessor pass generating tokens
   o parsing pass generating AST
   o context pass checking context constraints and augmenting AST
   o generation pass producing MIR

   The compiler implements C11 standard w/o C11 optional features:
   atomic, complex, variable size arrays. */

#include <assert.h>
#include <string.h>
#include <ctype.h>
#include <float.h>
#include <stdlib.h>
#include <stdio.h>
#include <stdarg.h>
#include <errno.h>
#include <setjmp.h>
#include <math.h>
#include "time.h"

#include "c2mir.h"

#if defined(__x86_64__) || defined(_M_AMD64)
#include "x86_64/cx86_64.h"
#elif defined(__aarch64__)
#include "aarch64/caarch64.h"
#elif defined(__PPC64__)
#include "ppc64/cppc64.h"
#elif defined(__s390x__)
#include "s390x/cs390x.h"
#else
#error "undefined or unsupported generation target for C"
#endif

#define SWAP(a1, a2, t) \
  do {                  \
    t = a1;             \
    a1 = a2;            \
    a2 = t;             \
  } while (0)

typedef enum {
  C_alloc_error,
  C_unfinished_comment,
  C_out_of_range_number,
  C_invalid_char_constant,
  C_no_string_end,
  C_invalid_str_constant,
  C_invalid_char,
} C_error_code_t;

DEF_VARR (char);

typedef struct pos {
  const char *fname;
  int lno, ln_pos;
} pos_t;

static const pos_t no_pos = {NULL, -1, -1};

typedef struct c2m_ctx *c2m_ctx_t;

typedef struct stream {
  FILE *f;                        /* the current file, NULL for top-level or string stream */
  const char *fname;              /* NULL only for preprocessor string stream */
  int (*getc_func) (c2m_ctx_t);   /* get function for top-level or string stream */
  VARR (char) * ln;               /* stream current line in reverse order */
  pos_t pos;                      /* includes file name used for reports */
  fpos_t fpos;                    /* file pos to resume file stream */
  const char *start, *curr;       /* non NULL only for string stream  */
  int ifs_length_at_stream_start; /* length of ifs at the stream start */
} * stream_t;

DEF_VARR (stream_t);

typedef const char *char_ptr_t;
DEF_VARR (char_ptr_t);

typedef void *void_ptr_t;
DEF_VARR (void_ptr_t);

typedef struct {
  const char *s;
  size_t len, key, flags;
} str_t;

DEF_HTAB (str_t);

typedef struct token *token_t;
DEF_VARR (token_t);

typedef struct node *node_t;

enum symbol_mode { S_REGULAR, S_TAG, S_LABEL };

DEF_VARR (node_t);

typedef struct {
  enum symbol_mode mode;
  node_t id;
  node_t scope;
  node_t def_node, aux_node;
  VARR (node_t) * defs;
} symbol_t;

DEF_HTAB (symbol_t);

struct init_object {
  struct type *container_type;
  int designator_p;
  union {
    mir_llong curr_index;
    node_t curr_member;
  } u;
};

typedef struct init_object init_object_t;
DEF_VARR (init_object_t);

struct pre_ctx;
struct parse_ctx;
struct check_ctx;
struct gen_ctx;

struct c2m_ctx {
  jmp_buf env;
  struct c2mir_options *options;
  VARR (char_ptr_t) * headers;
  VARR (char_ptr_t) * system_headers;
  const char **header_dirs, **system_header_dirs;
  void (*error_func) (c2m_ctx_t, C_error_code_t code, const char *message);
  VARR (void_ptr_t) * reg_memory;
  VARR (stream_t) * streams; /* stack of streams */
  stream_t cs, eof_s;        /* current stream and stream corresponding the last EOF */
  HTAB (str_t) * str_tab;
  HTAB (str_t) * str_key_tab;
  str_t empty_str;
  unsigned long curr_uid;
  int (*c_getc) (void *); /* c2mir interface get function */
  void *c_getc_data;
  unsigned n_errors, n_warnings;
  VARR (char) * symbol_text, *temp_string;
  VARR (token_t) * recorded_tokens, *buffered_tokens;
  node_t top_scope;
  HTAB (symbol_t) * symbol_tab;
  VARR (node_t) * call_nodes;
  VARR (node_t) * containing_anon_members;
  VARR (init_object_t) * init_object_path;
  struct pre_ctx *pre_ctx;
  struct parse_ctx *parse_ctx;
  struct check_ctx *check_ctx;
  struct gen_ctx *gen_ctx;
};

typedef struct c2m_ctx *c2m_ctx_t;

#define c2m_options c2m_ctx->options
#define headers c2m_ctx->headers
#define system_headers c2m_ctx->system_headers
#define header_dirs c2m_ctx->header_dirs
#define system_header_dirs c2m_ctx->system_header_dirs
#define error_func c2m_ctx->error_func
#define reg_memory c2m_ctx->reg_memory
#define str_tab c2m_ctx->str_tab
#define streams c2m_ctx->streams
#define cs c2m_ctx->cs
#define eof_s c2m_ctx->eof_s
#define str_key_tab c2m_ctx->str_key_tab
#define empty_str c2m_ctx->empty_str
#define curr_uid c2m_ctx->curr_uid
#define c_getc c2m_ctx->c_getc
#define c_getc_data c2m_ctx->c_getc_data
#define n_errors c2m_ctx->n_errors
#define n_warnings c2m_ctx->n_warnings
#define symbol_text c2m_ctx->symbol_text
#define temp_string c2m_ctx->temp_string
#define recorded_tokens c2m_ctx->recorded_tokens
#define buffered_tokens c2m_ctx->buffered_tokens
#define top_scope c2m_ctx->top_scope
#define symbol_tab c2m_ctx->symbol_tab
#define call_nodes c2m_ctx->call_nodes
#define containing_anon_members c2m_ctx->containing_anon_members
#define init_object_path c2m_ctx->init_object_path

static inline c2m_ctx_t *c2m_ctx_loc (MIR_context_t ctx) {
  return (c2m_ctx_t *) ((void **) ctx + 1);
}

static void alloc_error (c2m_ctx_t c2m_ctx, const char *message) {
  error_func (c2m_ctx, C_alloc_error, message);
}

static const int max_nested_includes = 32;

#define MIR_VARR_ERROR alloc_error
#define MIR_HTAB_ERROR MIR_VARR_ERROR

#define FALSE 0
#define TRUE 1

#include "mir-varr.h"
#include "mir-dlist.h"
#include "mir-hash.h"
#include "mir-htab.h"

static mir_size_t round_size (mir_size_t size, mir_size_t round) {
  return (size + round - 1) / round * round;
}

/* Some abbreviations: */
#define NL_HEAD(list) DLIST_HEAD (node_t, list)
#define NL_TAIL(list) DLIST_TAIL (node_t, list)
#define NL_LENGTH(list) DLIST_LENGTH (node_t, list)
#define NL_NEXT(el) DLIST_NEXT (node_t, el)
#define NL_PREV(el) DLIST_PREV (node_t, el)
#define NL_REMOVE(list, el) DLIST_REMOVE (node_t, list, el)
#define NL_APPEND(list, el) DLIST_APPEND (node_t, list, el)
#define NL_PREPEND(list, el) DLIST_PREPEND (node_t, list, el)
#define NL_EL(list, n) DLIST_EL (node_t, list, n)

enum basic_type {
  TP_UNDEF,
  TP_VOID,
  /* Integer types: the first should be BOOL and the last should be
     ULLONG.  The order is important -- do not change it.  */
  TP_BOOL,
  TP_CHAR,
  TP_SCHAR,
  TP_UCHAR,
  TP_SHORT,
  TP_USHORT,
  TP_INT,
  TP_UINT,
  TP_LONG,
  TP_ULONG,
  TP_LLONG,
  TP_ULLONG,
  TP_FLOAT,
  TP_DOUBLE,
  TP_LDOUBLE,
};

#define ENUM_BASIC_INT_TYPE TP_INT
#define ENUM_MIR_INT mir_int

struct type_qual {
  unsigned int const_p : 1, restrict_p : 1, volatile_p : 1, atomic_p : 1; /* Type qualifiers */
};

static const struct type_qual zero_type_qual = {0, 0, 0, 0};

struct arr_type {
  unsigned int static_p : 1;
  struct type *el_type;
  struct type_qual ind_type_qual;
  node_t size;
};

struct func_type {
  unsigned int dots_p : 1;
  struct type *ret_type;
  node_t param_list; /* w/o N_DOTS */
  MIR_item_t proto_item;
};

enum type_mode {
  TM_UNDEF,
  TM_BASIC,
  TM_ENUM,
  TM_PTR,
  TM_STRUCT,
  TM_UNION,
  TM_ARR,
  TM_FUNC,
};

struct type {
  struct type_qual type_qual;
  node_t pos_node;       /* set up and used only for checking type correctness */
  struct type *arr_type; /* NULL or array type before its adjustment */
  /* Raw type size (w/o alignment type itself requirement but with
     element alignment requirements), undefined if mir_size_max.  */
  mir_size_t raw_size;
  int align; /* type align, undefined if < 0  */
  enum type_mode mode;
  char unnamed_anon_struct_union_member_type_p;
  union {
    enum basic_type basic_type;
    node_t tag_type; /* struct/union/enum */
    struct type *ptr_type;
    struct arr_type *arr_type;
    struct func_type *func_type;
  } u;
};

static const struct type ENUM_INT_TYPE = {.raw_size = MIR_SIZE_MAX,
                                          .align = -1,
                                          .mode = TM_BASIC,
                                          .u = {.basic_type = ENUM_BASIC_INT_TYPE}};
/*!*/ static struct type VOID_TYPE
  = {.raw_size = MIR_SIZE_MAX, .align = -1, .mode = TM_BASIC, .u = {.basic_type = TP_VOID}};

static void set_type_layout (c2m_ctx_t c2m_ctx, struct type *type);

static mir_size_t raw_type_size (c2m_ctx_t c2m_ctx, struct type *type) {
  if (type->raw_size == MIR_SIZE_MAX) set_type_layout (c2m_ctx, type);
  assert (type->raw_size != MIR_SIZE_MAX);
  return type->raw_size;
}

#if defined(__x86_64__) || defined(_M_AMD64)
#include "x86_64/cx86_64-code.c"
#elif defined(__aarch64__)
#include "aarch64/caarch64-code.c"
#elif defined(__PPC64__)
#include "ppc64/cppc64-code.c"
#elif defined(__s390x__)
#include "s390x/cs390x-code.c"
#else
#error "undefined or unsupported generation target for C"
#endif

static void *reg_malloc (c2m_ctx_t c2m_ctx, size_t s) {
  void *mem = malloc (s);

  if (mem == NULL) alloc_error (c2m_ctx, "no memory");
  VARR_PUSH (void_ptr_t, reg_memory, mem);
  return mem;
}

static void reg_memory_pop (c2m_ctx_t c2m_ctx, size_t mark) {
  while (VARR_LENGTH (void_ptr_t, reg_memory) > mark) free (VARR_POP (void_ptr_t, reg_memory));
}

static size_t MIR_UNUSED reg_memory_mark (c2m_ctx_t c2m_ctx) {
  return VARR_LENGTH (void_ptr_t, reg_memory);
}
static void reg_memory_finish (c2m_ctx_t c2m_ctx) {
  reg_memory_pop (c2m_ctx, 0);
  VARR_DESTROY (void_ptr_t, reg_memory);
}

static void reg_memory_init (c2m_ctx_t c2m_ctx) { VARR_CREATE (void_ptr_t, reg_memory, 4096); }

static int char_is_signed_p (void) { return MIR_CHAR_MAX == MIR_SCHAR_MAX; }

enum str_flag { FLAG_EXT = 1, FLAG_C89, FLAG_EXT89 };

static int str_eq (str_t str1, str_t str2, void *arg) {
  return str1.len == str2.len && memcmp (str1.s, str2.s, str1.len) == 0;
}
static htab_hash_t str_hash (str_t str, void *arg) { return mir_hash (str.s, str.len, 0x42); }
static int str_key_eq (str_t str1, str_t str2, void *arg) { return str1.key == str2.key; }
static htab_hash_t str_key_hash (str_t str, void *arg) { return mir_hash64 (str.key, 0x24); }

static str_t uniq_cstr (c2m_ctx_t c2m_ctx, const char *str);

static void str_init (c2m_ctx_t c2m_ctx) {
  HTAB_CREATE (str_t, str_tab, 1000, str_hash, str_eq, NULL);
  HTAB_CREATE (str_t, str_key_tab, 200, str_key_hash, str_key_eq, NULL);
  empty_str = uniq_cstr (c2m_ctx, "");
}

static int str_exists_p (c2m_ctx_t c2m_ctx, const char *s, size_t len, str_t *tab_str) {
  str_t el, str;

  str.s = s;
  str.len = len;
  if (!HTAB_DO (str_t, str_tab, str, HTAB_FIND, el)) return FALSE;
  *tab_str = el;
  return TRUE;
}

static str_t str_add (c2m_ctx_t c2m_ctx, const char *s, size_t len, size_t key, size_t flags,
                      int key_p) {
  char *heap_s;
  str_t el, str;

  if (str_exists_p (c2m_ctx, s, len, &el)) return el;
  heap_s = reg_malloc (c2m_ctx, len);
  memcpy (heap_s, s, len);
  str.s = heap_s;
  str.len = len;
  str.key = key;
  str.flags = flags;
  HTAB_DO (str_t, str_tab, str, HTAB_INSERT, el);
  if (key_p) HTAB_DO (str_t, str_key_tab, str, HTAB_INSERT, el);
  return str;
}

static const char *str_find_by_key (c2m_ctx_t c2m_ctx, size_t key) {
  str_t el, str;

  str.key = key;
  if (!HTAB_DO (str_t, str_key_tab, str, HTAB_FIND, el)) return NULL;
  return el.s;
}

static void str_finish (c2m_ctx_t c2m_ctx) {
  HTAB_DESTROY (str_t, str_tab);
  HTAB_DESTROY (str_t, str_key_tab);
}

static void *c2mir_calloc (MIR_context_t ctx, size_t size) {
  void *res = calloc (1, size);

  if (res == NULL) (*MIR_get_error_func (ctx)) (MIR_alloc_error, "no memory");
  return res;
}

void c2mir_init (MIR_context_t ctx) {
  c2m_ctx_t c2m_ctx, *c2m_ctx_ptr = c2m_ctx_loc (ctx);

  *c2m_ctx_ptr = c2m_ctx = c2mir_calloc (ctx, sizeof (struct c2m_ctx));
  reg_memory_init (c2m_ctx);
  str_init (c2m_ctx);
}

void c2mir_finish (MIR_context_t ctx) {
  c2m_ctx_t c2m_ctx = *c2m_ctx_loc (ctx);

  str_finish (c2m_ctx);
  reg_memory_finish (c2m_ctx);
  free (c2m_ctx);
}

/* New Page */

/* ------------------------- Parser Start ------------------------------ */

/* Parser is manually written parser with back-tracing to keep original
   grammar close to C11 standard grammar as possible.  It has a
   rudimentary syntax error recovery based on stop symbols ';' and
   '}'.  The input is parse tokens and the output is the following AST
   nodes (the AST root is transl_unit):

expr : N_I | N_L | N_LL | N_U | N_UL | N_ULL | N_F | N_D | N_LD | N_CH | N_STR | N_ID
     | N_ADD (expr) | N_SUB (expr) | N_ADD (expr, expr) | N_SUB (expr, expr)
     | N_MUL (expr, expr) | N_DIV (expr, expr) | N_MOD (expr, expr)
     | N_LSH (expr, expr) | N_RSH (expr, expr)
     | N_NOT (expr) | N_BITWISE_NOT (expr)
     | N_INC (expr) | N_DEC (expr) | N_POST_INC (expr)| N_POST_DEC (expr)
     | N_ALIGNOF (type_name?) | N_SIZEOF (type_name) | N_EXPR_SIZEOF (expr)
     | N_CAST (type_name, expr) | N_COMMA (expr, expr) | N_ANDAND (expr, expr)
     | N_OROR (expr, expr) | N_EQ (expr, expr) | N_NE (expr, expr)
     | N_LT (expr, expr) | N_LE (expr, expr) | N_GT (expr, expr) | N_GE (expr, expr)
     | N_AND (expr, expr) | N_OR (expr, expr) | N_XOR (expr, expr)
     | N_ASSIGN (expr, expr) | N_ADD_ASSIGN (expr, expr) | N_SUB_ASSIGN (expr, expr)
     | N_MUL_ASSIGN (expr, expr) | N_DIV_ASSIGN (expr, expr) | N_MOD_ASSIGN (expr, expr)
     | N_LSH_ASSIGN (expr, expr) | N_RSH_ASSIGN (expr, expr)
     | N_AND_ASSIGN (expr, expr) | N_OR_ASSIGN (expr, expr) | N_XOR_ASSIGN (expr, expr)
     | N_DEREF (expr) | | N_ADDR (expr) | N_IND (expr, expr) | N_FIELD (expr, N_ID)
     | N_DEREF_FIELD (expr, N_ID) | N_COND (expr, expr, expr)
     | N_COMPOUND_LITERAL (type_name, initializer) | N_CALL (expr, N_LIST:(expr)*)
     | N_GENERIC (expr, N_LIST:(N_GENERIC_ASSOC (type_name?, expr))+ )
label: N_CASE(expr) | N_CASE(expr,expr) | N_DEFAULT | N_LABEL(N_ID)
stmt: compound_stmt | N_IF(N_LIST:(label)*, expr, stmt, stmt?)
    | N_SWITCH(N_LIST:(label)*, expr, stmt) | (N_WHILE|N_DO) (N_LIST:(label)*, expr, stmt)
    | N_FOR(N_LIST:(label)*,(N_LIST: declaration+ | expr)?, expr?, expr?, stmt)
    | N_GOTO(N_LIST:(label)*, N_ID) | (N_CONTINUE|N_BREAK) (N_LIST:(label)*)
    | N_RETURN(N_LIST:(label)*, expr?) | N_EXPR(N_LIST:(label)*, expr)
compound_stmt: N_BLOCK(N_LIST:(label)*, N_LIST:(declaration | stmt)*)
declaration: N_SPEC_DECL(N_SHARE(declaration_specs), declarator?, initializer?) | st_assert
st_assert: N_ST_ASSERT(const_expr, N_STR)
declaration_specs: N_LIST:(align_spec|sc_spec|type_qual|func_spec|type_spec)*
align_spec: N_ALIGNAS(type_name|const_expr)
sc_spec: N_TYPEDEF|N_EXTERN|N_STATIC|N_AUTO|N_REGISTER|N_THREAD_LOCAL
type_qual: N_CONST|N_RESTRICT|N_VOLATILE|N_ATOMIC
func_spec: N_INLINE|N_NO_RETURN
type_spec: N_VOID|N_CHAR|N_SHORT|N_INT|N_LONG|N_FLOAT|N_DOUBLE|N_SIGNED|N_UNSIGNED|N_BOOL
         | (N_STRUCT|N_UNION) (N_ID?, struct_declaration_list?)
         | N_ENUM(N_ID?, N_LIST?: N_ENUM_COST(N_ID, const_expr?)*) | typedef_name
struct_declaration_list: N_LIST: struct_declaration*
struct_declaration: st_assert | N_MEMBER(N_SHARE(spec_qual_list), declarator?, const_expr?)
spec_qual_list: N_LIST:(type_qual|type_spec)*
declarator: the same as direct declarator
direct_declarator: N_DECL(N_ID,
                          N_LIST:(N_POINTER(type_qual_list) | N_FUNC(id_list|parameter_list)
                                            | N_ARR(N_STATIC?, type_qual_list,
                                                    (assign_expr|N_STAR)?))*)
pointer: N_LIST: N_POINTER(type_qual_list)*
type_qual_list : N_LIST: type_qual*
parameter_type_list: N_LIST:(N_SPEC_DECL(declaration_specs, declarator, ignore)
                             | N_TYPE(declaration_specs, abstract_declarator))+ [N_DOTS]
id_list: N_LIST: N_ID*
initializer: assign_expr | initialize_list
initializer_list: N_LIST: N_INIT(N_LIST:(const_expr | N_FIELD_ID (N_ID))* initializer)*
type_name: N_TYPE(spec_qual_list, abstract_declarator)
abstract_declarator: the same as abstract direct declarator
abstract_direct_declarator: N_DECL(ignore,
                                   N_LIST:(N_POINTER(type_qual_list) | N_FUNC(parameter_list)
                                           | N_ARR(N_STATIC?, type_qual_list,
                                                   (assign_expr|N_STAR)?))*)
typedef_name: N_ID
transl_unit: N_MODULE(N_LIST:(declaration
                              | N_FUNC_DEF(declaration_specs, declarator,
                                           N_LIST: declaration*, compound_stmt))*)

Here ? means it can be N_IGNORE, * means 0 or more elements in the list, + means 1 or more.

*/

#define REP_SEP ,
#define T_EL(t) T_##t
typedef enum {
  T_NUMBER = 256,
  REP8 (T_EL, CH, STR, ID, ASSIGN, DIVOP, ADDOP, SH, CMP),
  REP8 (T_EL, EQNE, ANDAND, OROR, INCDEC, ARROW, UNOP, DOTS, BOOL),
  REP8 (T_EL, COMPLEX, ALIGNOF, ALIGNAS, ATOMIC, GENERIC, NO_RETURN, STATIC_ASSERT, THREAD_LOCAL),
  REP8 (T_EL, THREAD, AUTO, BREAK, CASE, CHAR, CONST, CONTINUE, DEFAULT),
  REP8 (T_EL, DO, DOUBLE, ELSE, ENUM, EXTERN, FLOAT, FOR, GOTO),
  REP8 (T_EL, IF, INLINE, INT, LONG, REGISTER, RESTRICT, RETURN, SHORT),
  REP8 (T_EL, SIGNED, SIZEOF, STATIC, STRUCT, SWITCH, TYPEDEF, TYPEOF, UNION),
  REP5 (T_EL, UNSIGNED, VOID, VOLATILE, WHILE, EOFILE),
  /* tokens existing in preprocessor only: */
  T_HEADER,         /* include header */
  T_NO_MACRO_IDENT, /* ??? */
  T_DBLNO,          /* ## */
  T_PLM,
  T_RDBLNO, /* placemarker, ## in replacement list */
  T_BOA,    /* begin of argument */
  T_EOA,
  T_EOR, /* end of argument and macro replacement */
  T_EOP, /* end of processing */
  T_EOU, /* end of translation unit */
} token_code_t;

static token_code_t FIRST_KW = T_BOOL, LAST_KW = T_WHILE;

#define NODE_EL(n) N_##n

typedef enum {
  REP8 (NODE_EL, IGNORE, I, L, LL, U, UL, ULL, F),
  REP8 (NODE_EL, D, LD, CH, STR, ID, COMMA, ANDAND, OROR),
  REP8 (NODE_EL, EQ, NE, LT, LE, GT, GE, ASSIGN, BITWISE_NOT),
  REP8 (NODE_EL, NOT, AND, AND_ASSIGN, OR, OR_ASSIGN, XOR, XOR_ASSIGN, LSH),
  REP8 (NODE_EL, LSH_ASSIGN, RSH, RSH_ASSIGN, ADD, ADD_ASSIGN, SUB, SUB_ASSIGN, MUL),
  REP8 (NODE_EL, MUL_ASSIGN, DIV, DIV_ASSIGN, MOD, MOD_ASSIGN, IND, FIELD, ADDR),
  REP8 (NODE_EL, DEREF, DEREF_FIELD, COND, INC, DEC, POST_INC, POST_DEC, ALIGNOF),
  REP8 (NODE_EL, SIZEOF, EXPR_SIZEOF, CAST, COMPOUND_LITERAL, CALL, GENERIC, GENERIC_ASSOC, IF),
  REP8 (NODE_EL, SWITCH, WHILE, DO, FOR, GOTO, CONTINUE, BREAK, RETURN),
  REP8 (NODE_EL, EXPR, BLOCK, CASE, DEFAULT, LABEL, LIST, SPEC_DECL, SHARE),
  REP8 (NODE_EL, TYPEDEF, EXTERN, STATIC, AUTO, REGISTER, THREAD_LOCAL, DECL, VOID),
  REP8 (NODE_EL, CHAR, SHORT, INT, LONG, FLOAT, DOUBLE, SIGNED, UNSIGNED),
  REP8 (NODE_EL, BOOL, STRUCT, UNION, ENUM, ENUM_CONST, MEMBER, CONST, RESTRICT),
  REP8 (NODE_EL, VOLATILE, ATOMIC, INLINE, NO_RETURN, ALIGNAS, FUNC, STAR, POINTER),
  REP8 (NODE_EL, DOTS, ARR, INIT, FIELD_ID, TYPE, ST_ASSERT, FUNC_DEF, MODULE),
} node_code_t;

#undef REP_SEP

DEF_DLIST_LINK (node_t);
DEF_DLIST_TYPE (node_t);

struct node {
  node_code_t code;
  unsigned long uid;
  pos_t pos;
  DLIST_LINK (node_t) op_link;
  DLIST (node_t) ops;
  union {
    str_t s;
    mir_char ch;
    mir_long l;
    mir_llong ll;
    mir_ulong ul;
    mir_ullong ull;
    mir_float f;
    mir_double d;
    mir_ldouble ld;
    node_t scope;
  } u;
  void *attr;
};

DEF_DLIST_CODE (node_t, op_link);

struct token {
  int code : 16; /* token_code_t and EOF */
  int processed_p : 16;
  pos_t pos;
  node_code_t node_code;
  node_t node;
  const char *repr;
};

static node_t add_pos (node_t n, pos_t p) {
  if (n->pos.lno < 0) n->pos = p;
  return n;
}

static node_t op_append (node_t n, node_t op) {
  NL_APPEND (n->ops, op);
  return add_pos (n, op->pos);
}

static node_t op_prepend (node_t n, node_t op) {
  NL_PREPEND (n->ops, op);
  return add_pos (n, op->pos);
}

static void op_flat_append (node_t n, node_t op) {
  if (op->code != N_LIST) {
    op_append (n, op);
    return;
  }
  for (node_t next_el, el = NL_HEAD (op->ops); el != NULL; el = next_el) {
    next_el = NL_NEXT (el);
    NL_REMOVE (op->ops, el);
    op_append (n, el);
  }
}

static node_t new_node (c2m_ctx_t c2m_ctx, node_code_t nc) {
  node_t n = reg_malloc (c2m_ctx, sizeof (struct node));

  n->code = nc;
  n->uid = curr_uid++;
  DLIST_INIT (node_t, n->ops);
  n->attr = NULL;
  n->pos = no_pos;
  return n;
}

static node_t copy_node_with_pos (c2m_ctx_t c2m_ctx, node_t n, pos_t pos) {
  node_t r = new_node (c2m_ctx, n->code);

  r->pos = pos;
  r->u = n->u;
  return r;
}

static node_t copy_node (c2m_ctx_t c2m_ctx, node_t n) {
  return copy_node_with_pos (c2m_ctx, n, n->pos);
}

static node_t new_pos_node (c2m_ctx_t c2m_ctx, node_code_t nc, pos_t p) {
  return add_pos (new_node (c2m_ctx, nc), p);
}
static node_t new_node1 (c2m_ctx_t c2m_ctx, node_code_t nc, node_t op1) {
  return op_append (new_node (c2m_ctx, nc), op1);
}
static node_t new_pos_node1 (c2m_ctx_t c2m_ctx, node_code_t nc, pos_t p, node_t op1) {
  return add_pos (new_node1 (c2m_ctx, nc, op1), p);
}
static node_t new_node2 (c2m_ctx_t c2m_ctx, node_code_t nc, node_t op1, node_t op2) {
  return op_append (new_node1 (c2m_ctx, nc, op1), op2);
}
static node_t new_pos_node2 (c2m_ctx_t c2m_ctx, node_code_t nc, pos_t p, node_t op1, node_t op2) {
  return add_pos (new_node2 (c2m_ctx, nc, op1, op2), p);
}
static node_t new_node3 (c2m_ctx_t c2m_ctx, node_code_t nc, node_t op1, node_t op2, node_t op3) {
  return op_append (new_node2 (c2m_ctx, nc, op1, op2), op3);
}
static node_t new_pos_node3 (c2m_ctx_t c2m_ctx, node_code_t nc, pos_t p, node_t op1, node_t op2,
                             node_t op3) {
  return add_pos (new_node3 (c2m_ctx, nc, op1, op2, op3), p);
}
static node_t new_node4 (c2m_ctx_t c2m_ctx, node_code_t nc, node_t op1, node_t op2, node_t op3,
                         node_t op4) {
  return op_append (new_node3 (c2m_ctx, nc, op1, op2, op3), op4);
}
static node_t new_pos_node4 (c2m_ctx_t c2m_ctx, node_code_t nc, pos_t p, node_t op1, node_t op2,
                             node_t op3, node_t op4) {
  return add_pos (new_node4 (c2m_ctx, nc, op1, op2, op3, op4), p);
}
static node_t new_ch_node (c2m_ctx_t c2m_ctx, int ch, pos_t p) {
  node_t n = new_pos_node (c2m_ctx, N_CH, p);

  n->u.ch = ch;
  return n;
}
static node_t new_i_node (c2m_ctx_t c2m_ctx, long l, pos_t p) {
  node_t n = new_pos_node (c2m_ctx, N_I, p);

  n->u.l = l;
  return n;
}
static node_t new_l_node (c2m_ctx_t c2m_ctx, long l, pos_t p) {
  node_t n = new_pos_node (c2m_ctx, N_L, p);

  n->u.l = l;
  return n;
}
static node_t new_ll_node (c2m_ctx_t c2m_ctx, long long ll, pos_t p) {
  node_t n = new_pos_node (c2m_ctx, N_LL, p);

  n->u.ll = ll;
  return n;
}
static node_t new_u_node (c2m_ctx_t c2m_ctx, unsigned long ul, pos_t p) {
  node_t n = new_pos_node (c2m_ctx, N_U, p);

  n->u.ul = ul;
  return n;
}
static node_t new_ul_node (c2m_ctx_t c2m_ctx, unsigned long ul, pos_t p) {
  node_t n = new_pos_node (c2m_ctx, N_UL, p);

  n->u.ul = ul;
  return n;
}
static node_t new_ull_node (c2m_ctx_t c2m_ctx, unsigned long long ull, pos_t p) {
  node_t n = new_pos_node (c2m_ctx, N_ULL, p);

  n->u.ull = ull;
  return n;
}
static node_t new_f_node (c2m_ctx_t c2m_ctx, float f, pos_t p) {
  node_t n = new_pos_node (c2m_ctx, N_F, p);

  n->u.f = f;
  return n;
}
static node_t new_d_node (c2m_ctx_t c2m_ctx, double d, pos_t p) {
  node_t n = new_pos_node (c2m_ctx, N_D, p);

  n->u.d = d;
  return n;
}
static node_t new_ld_node (c2m_ctx_t c2m_ctx, long double ld, pos_t p) {
  node_t n = new_pos_node (c2m_ctx, N_LD, p);

  n->u.ld = ld;
  return n;
}
static node_t new_str_node (c2m_ctx_t c2m_ctx, node_code_t nc, str_t s, pos_t p) {
  node_t n = new_pos_node (c2m_ctx, nc, p);

  n->u.s = s;
  return n;
}

static node_t get_op (node_t n, int nop) {
  n = NL_HEAD (n->ops);
  for (; nop > 0; nop--) n = NL_NEXT (n);
  return n;
}

static str_t uniq_cstr (c2m_ctx_t c2m_ctx, const char *str) {
  return str_add (c2m_ctx, str, strlen (str) + 1, T_STR, 0, FALSE);
}
static str_t uniq_str (c2m_ctx_t c2m_ctx, const char *str, size_t len) {
  return str_add (c2m_ctx, str, len, T_STR, 0, FALSE);
}

static token_t new_token (c2m_ctx_t c2m_ctx, pos_t pos, const char *repr, int token_code,
                          node_code_t node_code) {
  token_t token = reg_malloc (c2m_ctx, sizeof (struct token));

  token->code = token_code;
  token->processed_p = FALSE;
  token->pos = pos;
  token->repr = repr;
  token->node_code = node_code;
  token->node = NULL;
  return token;
}

static token_t copy_token (c2m_ctx_t c2m_ctx, token_t t, pos_t pos) {
  token_t token = new_token (c2m_ctx, pos, t->repr, t->code, t->node_code);

  if (t->node != NULL) token->node = copy_node_with_pos (c2m_ctx, t->node, pos);
  return token;
}

static token_t new_token_wo_uniq_repr (c2m_ctx_t c2m_ctx, pos_t pos, const char *repr,
                                       int token_code, node_code_t node_code) {
  return new_token (c2m_ctx, pos, uniq_cstr (c2m_ctx, repr).s, token_code, node_code);
}

static token_t new_node_token (c2m_ctx_t c2m_ctx, pos_t pos, const char *repr, int token_code,
                               node_t node) {
  token_t token = new_token_wo_uniq_repr (c2m_ctx, pos, repr, token_code, N_IGNORE);

  token->node = node;
  return token;
}

static void print_pos (FILE *f, pos_t pos, int col_p) {
  if (pos.lno < 0) return;
  fprintf (f, "%s:%d", pos.fname, pos.lno);
  if (col_p) fprintf (f, ":%d: ", pos.ln_pos);
}

static const char *get_token_name (c2m_ctx_t c2m_ctx, int token_code) {
  static char buff[30];
  const char *s;

  switch (token_code) {
  case T_NUMBER: return "number";
  case T_CH: return "char constant";
  case T_STR: return "string";
  case T_ID: return "identifier";
  case T_ASSIGN: return "assign op";
  case T_DIVOP: return "/ or %";
  case T_ADDOP: return "+ or -";
  case T_SH: return "shift op";
  case T_CMP: return "comparison op";
  case T_EQNE: return "equality op";
  case T_ANDAND: return "&&";
  case T_OROR: return "||";
  case T_INCDEC: return "++ or --";
  case T_ARROW: return "->";
  case T_UNOP: return "unary op";
  case T_DOTS: return "...";
  default:
    if ((s = str_find_by_key (c2m_ctx, token_code)) != NULL) return s;
    if (isprint (token_code))
      sprintf (buff, "%c", token_code);
    else
      sprintf (buff, "%d", token_code);
    return buff;
  }
}

static void error (c2m_ctx_t c2m_ctx, pos_t pos, const char *format, ...) {
  va_list args;
  FILE *f;

  if ((f = c2m_options->message_file) == NULL) return;
  n_errors++;
  va_start (args, format);
  print_pos (f, pos, TRUE);
  vfprintf (f, format, args);
  va_end (args);
  fprintf (f, "\n");
}

static void warning (c2m_ctx_t c2m_ctx, pos_t pos, const char *format, ...) {
  va_list args;
  FILE *f;

  if ((f = c2m_options->message_file) == NULL) return;
  n_warnings++;
  va_start (args, format);
  print_pos (f, pos, TRUE);
  fprintf (f, "warning -- ");
  vfprintf (f, format, args);
  va_end (args);
  fprintf (f, "\n");
}

#define TAB_STOP 8

static void init_streams (c2m_ctx_t c2m_ctx) {
  cs = eof_s = NULL;
  VARR_CREATE (stream_t, streams, 32);
}

static void free_stream (stream_t s) {
  VARR_DESTROY (char, s->ln);
  free (s);
}

static void finish_streams (c2m_ctx_t c2m_ctx) {
  if (eof_s != NULL) free_stream (eof_s);
  if (streams == NULL) return;
  while (VARR_LENGTH (stream_t, streams) != 0) free_stream (VARR_POP (stream_t, streams));
  VARR_DESTROY (stream_t, streams);
}

static stream_t new_stream (FILE *f, const char *fname, int (*getc_func) (c2m_ctx_t)) {
  stream_t s = malloc (sizeof (struct stream));

  VARR_CREATE (char, s->ln, 128);
  s->f = f;
  s->fname = s->pos.fname = fname;
  s->pos.lno = 0;
  s->pos.ln_pos = 0;
  s->ifs_length_at_stream_start = 0;
  s->start = s->curr = NULL;
  s->getc_func = getc_func;
  return s;
}

static void add_stream (c2m_ctx_t c2m_ctx, FILE *f, const char *fname,
                        int (*getc_func) (c2m_ctx_t)) {
  assert (fname != NULL);
  if (cs != NULL && cs->f != NULL && cs->f != stdin) {
    fgetpos (cs->f, &cs->fpos);
    fclose (cs->f);
    cs->f = NULL;
  }
  cs = new_stream (f, fname, getc_func);
  VARR_PUSH (stream_t, streams, cs);
}

static int str_getc (c2m_ctx_t c2m_ctx) {
  if (*cs->curr == '\0') return EOF;
  return *cs->curr++;
}

static void add_string_stream (c2m_ctx_t c2m_ctx, const char *pos_fname, const char *str) {
  add_stream (c2m_ctx, NULL, pos_fname, str_getc);
  cs->start = cs->curr = str;
}

static int string_stream_p (stream_t s) { return s->getc_func != NULL; }

static void change_stream_pos (c2m_ctx_t c2m_ctx, pos_t pos) { cs->pos = pos; }

static void remove_trigraphs (c2m_ctx_t c2m_ctx) {
  int len = VARR_LENGTH (char, cs->ln);
  char *addr = VARR_ADDR (char, cs->ln);
  int i, start, to, ch;

  for (i = to = 0; i < len; i++, to++) {
    addr[to] = addr[i];
    for (start = i; i < len && addr[i] == '?'; i++, to++) addr[to] = addr[i];
    if (i >= len) break;
    if (i < start + 2) {
      addr[to] = addr[i];
      continue;
    }
    switch (addr[i]) {
    case '=': ch = '#'; break;
    case '(': ch = '['; break;
    case '/': ch = '\\'; break;
    case ')': ch = ']'; break;
    case '\'': ch = '^'; break;
    case '<': ch = '{'; break;
    case '!': ch = '|'; break;
    case '>': ch = '}'; break;
    case '-': ch = '~'; break;
    default: addr[to] = addr[i]; continue;
    }
    to -= 2;
    addr[to] = ch;
  }
  VARR_TRUNC (char, cs->ln, to);
}

static int ln_get (c2m_ctx_t c2m_ctx) {
  if (cs->f == NULL) return cs->getc_func (c2m_ctx); /* top level */
  return fgetc (cs->f);
}

static char *reverse (VARR (char) * v) {
  char *addr = VARR_ADDR (char, v);
  int i, j, temp, last = (int) VARR_LENGTH (char, v) - 1;

  if (last >= 0 && addr[last] == '\0') last--;
  for (i = last, j = 0; i > j; i--, j++) SWAP (addr[i], addr[j], temp);
  return addr;
}

static int get_line (c2m_ctx_t c2m_ctx) { /* translation phase 1 and 2 */
  int c, eof_p = 0;

  VARR_TRUNC (char, cs->ln, 0);
  for (c = ln_get (c2m_ctx); c != EOF && c != '\n'; c = ln_get (c2m_ctx))
    VARR_PUSH (char, cs->ln, c);
  eof_p = c == EOF;
  if (eof_p) {
    if (VARR_LENGTH (char, cs->ln) == 0) return FALSE;
    if (c != '\n')
      (c2m_options->pedantic_p ? error : warning) (c2m_ctx, cs->pos, "no end of line at file end");
  }
  remove_trigraphs (c2m_ctx);
  VARR_PUSH (char, cs->ln, '\n');
  reverse (cs->ln);
  return TRUE;
}

static int cs_get (c2m_ctx_t c2m_ctx) {
  size_t len = VARR_LENGTH (char, cs->ln);

  for (;;) {
    if (len == 2 && VARR_GET (char, cs->ln, 1) == '\\') {
      assert (VARR_GET (char, cs->ln, 0) == '\n');
    } else if (len > 0) {
      cs->pos.ln_pos++;
      return VARR_POP (char, cs->ln);
    }
    if (cs->fname == NULL || !get_line (c2m_ctx)) return EOF;
    len = VARR_LENGTH (char, cs->ln);
    assert (len > 0);
    cs->pos.ln_pos = 0;
    cs->pos.lno++;
  }
}

static void cs_unget (c2m_ctx_t c2m_ctx, int c) {
  cs->pos.ln_pos--;
  VARR_PUSH (char, cs->ln, c);
}

static void set_string_stream (c2m_ctx_t c2m_ctx, const char *str, pos_t pos,
                               void (*transform) (const char *, VARR (char) *)) {
  /* read from string str */
  cs = new_stream (NULL, NULL, NULL);
  VARR_PUSH (stream_t, streams, cs);
  cs->pos = pos;
  if (transform != NULL) {
    transform (str, cs->ln);
  } else {
    for (; *str != '\0'; str++) VARR_PUSH (char, cs->ln, *str);
  }
}

static void remove_string_stream (c2m_ctx_t c2m_ctx) {
  assert (cs->f == NULL && cs->f == NULL);
  free_stream (VARR_POP (stream_t, streams));
  cs = VARR_LAST (stream_t, streams);
}

static void set_string_val (c2m_ctx_t c2m_ctx, token_t t, VARR (char) * temp) {
  int i, str_len, curr_c;
  const char *str;

  assert (t->code == T_STR || t->code == T_CH);
  str = t->repr;
  VARR_TRUNC (char, temp, 0);
  str_len = strlen (str);
  assert (str_len >= 2 && (str[0] == '"' || str[0] == '\'') && str[0] == str[str_len - 1]);
  for (i = 1; i < str_len - 1; i++) {
    curr_c = str[i];
    if (curr_c != '\\') {
      VARR_PUSH (char, temp, curr_c);
      continue;
    }
    curr_c = str[++i];
    switch (curr_c) {
    case 'a': curr_c = '\a'; break;
    case 'b': curr_c = '\b'; break;
    case 'n': curr_c = '\n'; break;
    case 'f': curr_c = '\f'; break;
    case 'r': curr_c = '\r'; break;
    case 't': curr_c = '\t'; break;
    case 'v': curr_c = '\v'; break;
    case '\\':
    case '\'':
    case '\?':
    case '\"': break;
    case 'e':
      (c2m_options->pedantic_p ? error : warning) (c2m_ctx, t->pos,
                                                   "non-standard escape sequence \\e");
      curr_c = '\033';
      break;
    case '0':
    case '1':
    case '2':
    case '3':
    case '4':
    case '5':
    case '6':
    case '7': {
      unsigned long v = curr_c - '0';

      curr_c = str[++i];
      if (!isdigit (curr_c) || curr_c == '8' || curr_c == '9') {
        i--;
      } else {
        v = v * 8 + curr_c - '0';
        curr_c = str[++i];
        if (!isdigit (curr_c) || curr_c == '8' || curr_c == '9')
          i--;
        else
          v = v * 8 + curr_c - '0';
      }
      curr_c = v;
      break;
    }
    case 'x':
    case 'X': {
      int first_p = TRUE;
      unsigned long v = 0;

      for (i++;; i++) {
        curr_c = str[i];
        if (!isxdigit (curr_c)) break;
        first_p = FALSE;
        v *= 16;
        v += (isdigit (curr_c) ? curr_c - '0'
                               : islower (curr_c) ? curr_c - 'a' + 10 : curr_c - 'A' + 10);
      }
      if (first_p)
        error (c2m_ctx, t->pos, "wrong hexadecimal char %c", curr_c);
      else if (v > MIR_UCHAR_MAX)
        (c2m_options->pedantic_p ? error : warning) (c2m_ctx, t->pos,
                                                     "too big hexadecimal char 0x%x", v);
      curr_c = v;
      i--;
      break;
    }
    default: error (c2m_ctx, t->pos, "wrong escape char 0x%x", curr_c); curr_c = -1;
    }
    if (t->repr[0] == '\'' || curr_c >= 0) VARR_PUSH (char, temp, curr_c);
  }
  VARR_PUSH (char, temp, '\0');
  if (t->repr[0] == '"')
    t->node->u.s = uniq_str (c2m_ctx, VARR_ADDR (char, temp), VARR_LENGTH (char, temp));
  else if (VARR_LENGTH (char, temp) == 1)
    error (c2m_ctx, t->pos, "empty char constant");
  else
    t->node->u.ch = VARR_GET (char, temp, 0);
}

static token_t new_id_token (c2m_ctx_t c2m_ctx, pos_t pos, const char *id_str) {
  token_t token;
  str_t str = uniq_cstr (c2m_ctx, id_str);

  token = new_token (c2m_ctx, pos, str.s, T_ID, N_IGNORE);
  token->node = new_str_node (c2m_ctx, N_ID, str, pos);
  return token;
}

static token_t get_next_pptoken_1 (c2m_ctx_t c2m_ctx, int header_p) {
  int start_c, curr_c, nl_p, comment_char;
  pos_t pos;

  if (cs->fname != NULL && VARR_LENGTH (token_t, buffered_tokens) != 0)
    return VARR_POP (token_t, buffered_tokens);
  VARR_TRUNC (char, symbol_text, 0);
  for (;;) {
    curr_c = cs_get (c2m_ctx);
    /* Process sequence of white spaces/comments: */
    for (comment_char = -1, nl_p = FALSE;; curr_c = cs_get (c2m_ctx)) {
      switch (curr_c) {
      case '\t':
        cs->pos.ln_pos = round_size (cs->pos.ln_pos, TAB_STOP);
        /* fall through */
      case ' ':
      case '\f':
      case '\r':
      case '\v': break;
      case '\n':
        if (comment_char < 0) {
          nl_p = TRUE;
          pos = cs->pos;
        } else if (comment_char == '/') {
          comment_char = -1;
          nl_p = TRUE;
          pos = cs->pos;
        }
        cs->pos.ln_pos = 0;
        break;
      case '/':
        if (comment_char >= 0) break;
        curr_c = cs_get (c2m_ctx);
        if (curr_c == '/' || curr_c == '*') {
          VARR_PUSH (char, symbol_text, '/');
          comment_char = curr_c;
          break;
        }
        cs_unget (c2m_ctx, curr_c);
        curr_c = '/';
        goto end_ws;
      case '*':
        if (comment_char < 0) goto end_ws;
        if (comment_char != '*') break;
        curr_c = cs_get (c2m_ctx);
        if (curr_c == '/') {
          comment_char = -1;
          VARR_PUSH (char, symbol_text, '*');
        } else {
          cs_unget (c2m_ctx, curr_c);
          curr_c = '*';
        }
        break;
      default:
        if (comment_char < 0) goto end_ws;
        if (curr_c == EOF) {
          error_func (c2m_ctx, C_unfinished_comment, "unfinished comment");
          goto end_ws;
        }
        break;
      }
      VARR_PUSH (char, symbol_text, curr_c);
    }
  end_ws:
    if (VARR_LENGTH (char, symbol_text) != 0) {
      cs_unget (c2m_ctx, curr_c);
      VARR_PUSH (char, symbol_text, '\0');
      return new_token_wo_uniq_repr (c2m_ctx, nl_p ? pos : cs->pos, VARR_ADDR (char, symbol_text),
                                     nl_p ? '\n' : ' ', N_IGNORE);
    }
    if (header_p && (curr_c == '<' || curr_c == '\"')) {
      int i, stop;

      pos = cs->pos;
      VARR_TRUNC (char, temp_string, 0);
      for (stop = curr_c == '<' ? '>' : '\"';;) {
        VARR_PUSH (char, symbol_text, curr_c);
        curr_c = cs_get (c2m_ctx);
        VARR_PUSH (char, temp_string, curr_c);
        if (curr_c == stop || curr_c == '\n' || curr_c == EOF) break;
      }
      if (curr_c == stop) {
        VARR_PUSH (char, symbol_text, curr_c);
        VARR_PUSH (char, symbol_text, '\0');
        VARR_POP (char, temp_string);
        VARR_PUSH (char, temp_string, '\0');
        return new_node_token (c2m_ctx, pos, VARR_ADDR (char, symbol_text), T_HEADER,
                               new_str_node (c2m_ctx, N_STR,
                                             uniq_cstr (c2m_ctx, VARR_ADDR (char, temp_string)),
                                             pos));
      } else {
        VARR_PUSH (char, symbol_text, curr_c);
        for (i = 0; i < VARR_LENGTH (char, symbol_text); i++)
          cs_unget (c2m_ctx, VARR_GET (char, symbol_text, i));
        curr_c = (stop == '>' ? '<' : '\"');
      }
    }
    switch (start_c = curr_c) {
    case '\\':
      curr_c = cs_get (c2m_ctx);
      assert (curr_c != '\n');
      cs_unget (c2m_ctx, curr_c);
      return new_token (c2m_ctx, cs->pos, "\\", '\\', N_IGNORE);
    case '~': return new_token (c2m_ctx, cs->pos, "~", T_UNOP, N_BITWISE_NOT);
    case '+':
    case '-':
      pos = cs->pos;
      curr_c = cs_get (c2m_ctx);
      if (curr_c == start_c) {
        if (start_c == '+')
          return new_token (c2m_ctx, pos, "++", T_INCDEC, N_INC);
        else
          return new_token (c2m_ctx, pos, "--", T_INCDEC, N_DEC);
      } else if (curr_c == '=') {
        if (start_c == '+')
          return new_token (c2m_ctx, pos, "+=", T_ASSIGN, N_ADD_ASSIGN);
        else
          return new_token (c2m_ctx, pos, "-=", T_ASSIGN, N_SUB_ASSIGN);
      } else if (start_c == '-' && curr_c == '>') {
        return new_token (c2m_ctx, pos, "->", T_ARROW, N_DEREF_FIELD);
      } else {
        cs_unget (c2m_ctx, curr_c);
        if (start_c == '+')
          return new_token (c2m_ctx, pos, "+", T_ADDOP, N_ADD);
        else
          return new_token (c2m_ctx, pos, "-", T_ADDOP, N_SUB);
      }
      assert (FALSE);
    case '=':
      pos = cs->pos;
      curr_c = cs_get (c2m_ctx);
      if (curr_c == '=') {
        return new_token (c2m_ctx, pos, "==", T_EQNE, N_EQ);
      } else {
        cs_unget (c2m_ctx, curr_c);
        return new_token (c2m_ctx, pos, "=", '=', N_ASSIGN);
      }
      assert (FALSE);
    case '<':
    case '>':
      pos = cs->pos;
      curr_c = cs_get (c2m_ctx);
      if (curr_c == start_c) {
        curr_c = cs_get (c2m_ctx);
        if (curr_c == '=') {
          if (start_c == '<')
            return new_token (c2m_ctx, pos, "<<=", T_ASSIGN, N_LSH_ASSIGN);
          else
            return new_token (c2m_ctx, pos, ">>=", T_ASSIGN, N_RSH_ASSIGN);
        } else {
          cs_unget (c2m_ctx, curr_c);
          if (start_c == '<')
            return new_token (c2m_ctx, pos, "<<", T_SH, N_LSH);
          else
            return new_token (c2m_ctx, pos, ">>", T_SH, N_RSH);
        }
      } else if (curr_c == '=') {
        if (start_c == '<')
          return new_token (c2m_ctx, pos, "<=", T_CMP, N_LE);
        else
          return new_token (c2m_ctx, pos, ">=", T_CMP, N_GE);
      } else if (start_c == '<' && curr_c == ':') {
        return new_token (c2m_ctx, pos, "<:", '[', N_IGNORE);
      } else if (start_c == '<' && curr_c == '%') {
        return new_token (c2m_ctx, pos, "<%", '{', N_IGNORE);
      } else {
        cs_unget (c2m_ctx, curr_c);
        if (start_c == '<')
          return new_token (c2m_ctx, pos, "<", T_CMP, N_LT);
        else
          return new_token (c2m_ctx, pos, ">", T_CMP, N_GT);
      }
      assert (FALSE);
    case '*':
      pos = cs->pos;
      curr_c = cs_get (c2m_ctx);
      if (curr_c == '=') {
        return new_token (c2m_ctx, pos, "*=", T_ASSIGN, N_MUL_ASSIGN);
      } else {
        cs_unget (c2m_ctx, curr_c);
        return new_token (c2m_ctx, pos, "*", '*', N_MUL);
      }
      assert (FALSE);
    case '/':
      pos = cs->pos;
      curr_c = cs_get (c2m_ctx);
      assert (curr_c != '/' && curr_c != '*');
      if (curr_c == '=') return new_token (c2m_ctx, pos, "/=", T_ASSIGN, N_DIV_ASSIGN);
      assert (curr_c != '*' && curr_c != '/'); /* we already processed comments */
      cs_unget (c2m_ctx, curr_c);
      return new_token (c2m_ctx, pos, "/", T_DIVOP, N_DIV);
    case '%':
      pos = cs->pos;
      curr_c = cs_get (c2m_ctx);
      if (curr_c == '=') {
        return new_token (c2m_ctx, pos, "%=", T_ASSIGN, N_MOD_ASSIGN);
      } else if (curr_c == '>') {
        return new_token (c2m_ctx, pos, "%>", '}', N_IGNORE);
      } else if (curr_c == ':') {
        curr_c = cs_get (c2m_ctx);
        if (curr_c != '%') {
          cs_unget (c2m_ctx, curr_c);
          return new_token (c2m_ctx, pos, "%:", '#', N_IGNORE);
        } else {
          curr_c = cs_get (c2m_ctx);
          if (curr_c == ':')
            return new_token (c2m_ctx, pos, "%:%:", T_DBLNO, N_IGNORE);
          else {
            cs_unget (c2m_ctx, '%');
            cs_unget (c2m_ctx, curr_c);
            return new_token (c2m_ctx, pos, "%:", '#', N_IGNORE);
          }
        }
      } else {
        cs_unget (c2m_ctx, curr_c);
        return new_token (c2m_ctx, pos, "%", T_DIVOP, N_MOD);
      }
      assert (FALSE);
    case '&':
    case '|':
      pos = cs->pos;
      curr_c = cs_get (c2m_ctx);
      if (curr_c == '=') {
        if (start_c == '&')
          return new_token (c2m_ctx, pos, "&=", T_ASSIGN, N_AND_ASSIGN);
        else
          return new_token (c2m_ctx, pos, "|=", T_ASSIGN, N_OR_ASSIGN);
      } else if (curr_c == start_c) {
        if (start_c == '&')
          return new_token (c2m_ctx, pos, "&&", T_ANDAND, N_ANDAND);
        else
          return new_token (c2m_ctx, pos, "||", T_OROR, N_OROR);
      } else {
        cs_unget (c2m_ctx, curr_c);
        if (start_c == '&')
          return new_token (c2m_ctx, pos, "&", start_c, N_AND);
        else
          return new_token (c2m_ctx, pos, "|", start_c, N_OR);
      }
      assert (FALSE);
    case '^':
    case '!':
      pos = cs->pos;
      curr_c = cs_get (c2m_ctx);
      if (curr_c == '=') {
        if (start_c == '^')
          return new_token (c2m_ctx, pos, "^=", T_ASSIGN, N_XOR_ASSIGN);
        else
          return new_token (c2m_ctx, pos, "!=", T_EQNE, N_NE);
      } else {
        cs_unget (c2m_ctx, curr_c);
        if (start_c == '^')
          return new_token (c2m_ctx, pos, "^", '^', N_XOR);
        else
          return new_token (c2m_ctx, pos, "!", T_UNOP, N_NOT);
      }
      assert (FALSE);
    case ';': return new_token (c2m_ctx, cs->pos, ";", curr_c, N_IGNORE);
    case '?': return new_token (c2m_ctx, cs->pos, "?", curr_c, N_IGNORE);
    case '(': return new_token (c2m_ctx, cs->pos, "(", curr_c, N_IGNORE);
    case ')': return new_token (c2m_ctx, cs->pos, ")", curr_c, N_IGNORE);
    case '{': return new_token (c2m_ctx, cs->pos, "{", curr_c, N_IGNORE);
    case '}': return new_token (c2m_ctx, cs->pos, "}", curr_c, N_IGNORE);
    case ']': return new_token (c2m_ctx, cs->pos, "]", curr_c, N_IGNORE);
    case EOF: {
      pos_t pos = cs->pos;

      assert (eof_s != cs);
      if (eof_s != NULL) free_stream (eof_s);
      if (cs->f != stdin && cs->f != NULL) {
        fclose (cs->f);
        cs->f = NULL;
      }
      eof_s = VARR_POP (stream_t, streams);
      if (VARR_LENGTH (stream_t, streams) == 0) {
        return new_token (c2m_ctx, pos, "<EOU>", T_EOU, N_IGNORE);
      }
      cs = VARR_LAST (stream_t, streams);
      if (cs->f == NULL && cs->fname != NULL && !string_stream_p (cs)) {
        if ((cs->f = fopen (cs->fname, "r")) == NULL) {
          if (c2m_options->message_file != NULL)
            fprintf (c2m_options->message_file, "cannot reopen file %s -- good bye\n", cs->fname);
          longjmp (c2m_ctx->env, 1);  // ???
        }
        fsetpos (cs->f, &cs->fpos);
      }
      return new_token (c2m_ctx, cs->pos, "<EOF>", T_EOFILE, N_IGNORE);
    }
    case ':':
      curr_c = cs_get (c2m_ctx);
      if (curr_c == '>') {
        return new_token (c2m_ctx, cs->pos, ":>", ']', N_IGNORE);
      } else {
        cs_unget (c2m_ctx, curr_c);
        return new_token (c2m_ctx, cs->pos, ":", ':', N_IGNORE);
      }
    case '#':
      curr_c = cs_get (c2m_ctx);
      if (curr_c == '#') {
        return new_token (c2m_ctx, cs->pos, "##", T_DBLNO, N_IGNORE);
      } else {
        cs_unget (c2m_ctx, curr_c);
        return new_token (c2m_ctx, cs->pos, "#", '#', N_IGNORE);
      }
    case ',': return new_token (c2m_ctx, cs->pos, ",", ',', N_COMMA);
    case '[': return new_token (c2m_ctx, cs->pos, "[", '[', N_IND);
    case '.':
      pos = cs->pos;
      curr_c = cs_get (c2m_ctx);
      if (curr_c == '.') {
        curr_c = cs_get (c2m_ctx);
        if (curr_c == '.') {
          return new_token (c2m_ctx, pos, "...", T_DOTS, N_IGNORE);
        } else {
          cs_unget (c2m_ctx, '.');
          cs_unget (c2m_ctx, curr_c);
          return new_token (c2m_ctx, pos, ".", '.', N_FIELD);
        }
      } else if (!isdigit (curr_c)) {
        cs_unget (c2m_ctx, curr_c);
        return new_token (c2m_ctx, pos, ".", '.', N_FIELD);
      }
      cs_unget (c2m_ctx, curr_c);
      curr_c = '.';
      /* Fall through: */
    case '0':
    case '1':
    case '2':
    case '3':
    case '4':
    case '5':
    case '6':
    case '7':
    case '8':
    case '9': {
      pos = cs->pos;
      VARR_TRUNC (char, symbol_text, 0);
      for (;;) {
        VARR_PUSH (char, symbol_text, curr_c);
        curr_c = cs_get (c2m_ctx);
        if (curr_c == 'e' || curr_c == 'E' || curr_c == 'p' || curr_c == 'P') {
          int c = cs_get (c2m_ctx);

          if (c == '+' || c == '-') {
            VARR_PUSH (char, symbol_text, curr_c);
            curr_c = c;
          } else {
            cs_unget (c2m_ctx, c);
          }
        } else if (!isdigit (curr_c) && !isalpha (curr_c) && curr_c != '_' && curr_c != '.')
          break;
      }
      VARR_PUSH (char, symbol_text, '\0');
      cs_unget (c2m_ctx, curr_c);
      return new_token_wo_uniq_repr (c2m_ctx, pos, VARR_ADDR (char, symbol_text), T_NUMBER,
                                     N_IGNORE);
    }
    case '\'':
    case '\"': { /* ??? unicode and wchar */
      token_t t;
      int stop = curr_c;

      pos = cs->pos;
      VARR_PUSH (char, symbol_text, curr_c);
      for (curr_c = cs_get (c2m_ctx); curr_c != stop && curr_c != '\n' && curr_c != EOF;
           curr_c = cs_get (c2m_ctx)) {
        VARR_PUSH (char, symbol_text, curr_c);
        if (curr_c != '\\') continue;
        curr_c = cs_get (c2m_ctx);
        if (curr_c == '\n' || curr_c == EOF) break;
        VARR_PUSH (char, symbol_text, curr_c);
      }
      VARR_PUSH (char, symbol_text, curr_c);
      if (curr_c == stop) {
        if (stop == '\'' && VARR_LENGTH (char, symbol_text) == 1)
          error (c2m_ctx, pos, "empty character");
      } else {
        error (c2m_ctx, pos, "unterminated %s", stop == '"' ? "string" : "char");
        VARR_PUSH (char, symbol_text, stop);
      }
      VARR_PUSH (char, symbol_text, '\0');
      t = (stop == '\"' ? new_node_token (c2m_ctx, pos, VARR_ADDR (char, symbol_text), T_STR,
                                          new_str_node (c2m_ctx, N_STR, empty_str, pos))
                        : new_node_token (c2m_ctx, pos, VARR_ADDR (char, symbol_text), T_CH,
                                          new_ch_node (c2m_ctx, ' ', pos)));
      set_string_val (c2m_ctx, t, symbol_text);
      return t;
    }
    default:
      if (isalpha (curr_c) || curr_c == '_') {
        pos = cs->pos;
        do {
          VARR_PUSH (char, symbol_text, curr_c);
          curr_c = cs_get (c2m_ctx);
        } while (isalnum (curr_c) || curr_c == '_');
        cs_unget (c2m_ctx, curr_c);
        VARR_PUSH (char, symbol_text, '\0');
        return new_id_token (c2m_ctx, pos, VARR_ADDR (char, symbol_text));
      } else {
        VARR_PUSH (char, symbol_text, curr_c);
        VARR_PUSH (char, symbol_text, '\0');
        return new_token_wo_uniq_repr (c2m_ctx, pos, VARR_ADDR (char, symbol_text), curr_c,
                                       N_IGNORE);
      }
    }
  }
}

static token_t get_next_pptoken (c2m_ctx_t c2m_ctx) { return get_next_pptoken_1 (c2m_ctx, FALSE); }

static token_t get_next_include_pptoken (c2m_ctx_t c2m_ctx) {
  return get_next_pptoken_1 (c2m_ctx, TRUE);
}

#ifdef C2MIR_PREPRO_DEBUG
static const char *get_token_str (token_t t) {
  switch (t->code) {
  case T_EOFILE: return "EOF";
  case T_DBLNO: return "DBLNO";
  case T_PLM: return "PLM";
  case T_RDBLNO: return "RDBLNO";
  case T_BOA: return "BOA";
  case T_EOA: return "EOA";
  case T_EOR: return "EOR";
  case T_EOP: return "EOP";
  case T_EOU: return "EOU";
  default: return t->repr;
  }
}
#endif

static void unget_next_pptoken (c2m_ctx_t c2m_ctx, token_t t) {
  VARR_PUSH (token_t, buffered_tokens, t);
}

static const char *stringify (const char *str, VARR (char) * to) {
  VARR_TRUNC (char, to, 0);
  VARR_PUSH (char, to, '"');
  for (; *str != '\0'; str++) {
    if (*str == '\"' || *str == '\\') VARR_PUSH (char, to, '\\');
    VARR_PUSH (char, to, *str);
  }
  VARR_PUSH (char, to, '"');
  return VARR_ADDR (char, to);
}

static void destringify (const char *repr, VARR (char) * to) {
  int i, repr_len = strlen (repr);

  VARR_TRUNC (char, to, 0);
  if (repr_len == 0) return;
  i = repr[0] == '"' ? 1 : 0;
  if (i == 1 && repr_len == 1) return;
  if (repr[repr_len - 1] == '"') repr_len--;
  for (; i < repr_len; i++)
    if (repr[i] != '\\' || i + 1 >= repr_len || (repr[i + 1] != '\\' && repr[i + 1] != '"'))
      VARR_PUSH (char, to, repr[i]);
}

/* TS - vector, T defines position for empty vector */
static token_t token_stringify (c2m_ctx_t c2m_ctx, token_t t, VARR (token_t) * ts) {
  int i;

  if (VARR_LENGTH (token_t, ts) != 0) t = VARR_GET (token_t, ts, 0);
  t = new_node_token (c2m_ctx, t->pos, "", T_STR, new_str_node (c2m_ctx, N_STR, empty_str, t->pos));
  VARR_TRUNC (char, temp_string, 0);
  for (const char *s = t->repr; *s != 0; s++) VARR_PUSH (char, temp_string, *s);
  VARR_PUSH (char, temp_string, '"');
  for (i = 0; i < VARR_LENGTH (token_t, ts); i++)
    if (VARR_GET (token_t, ts, i)->code == ' ' || VARR_GET (token_t, ts, i)->code == '\n') {
      VARR_PUSH (char, temp_string, ' ');
    } else {
      for (const char *s = VARR_GET (token_t, ts, i)->repr; *s != 0; s++) {
        int c = VARR_LENGTH (token_t, ts) == i + 1 ? '\0' : VARR_GET (token_t, ts, i + 1)->repr[0];

        /* It is an implementation defined behaviour analogous GCC/Clang (see set_string_val): */
        if (*s == '\"'
            || (*s == '\\' && c != '\\' && c != 'a' && c != 'b' && c != 'f' && c != 'n' && c != 'r'
                && c != 'v' && c != 't' && c != '?' && c != 'e' && !('0' <= c && c <= '7')
                && c != 'x' && c != 'X'))
          VARR_PUSH (char, temp_string, '\\');
        VARR_PUSH (char, temp_string, *s);
      }
    }
  VARR_PUSH (char, temp_string, '"');
  VARR_PUSH (char, temp_string, '\0');
  t->repr = uniq_cstr (c2m_ctx, VARR_ADDR (char, temp_string)).s;
  set_string_val (c2m_ctx, t, temp_string);
  return t;
}

static node_t get_int_node_from_repr (c2m_ctx_t c2m_ctx, const char *repr, char **stop, int base,
                                      int uns_p, int long_p, int llong_p, pos_t pos) {
  mir_ullong ull = strtoull (repr, stop, base);

  if (llong_p) {
    if (!uns_p && (base == 10 || ull <= MIR_LLONG_MAX)) return new_ll_node (c2m_ctx, ull, pos);
    return new_ull_node (c2m_ctx, ull, pos);
  }
  if (long_p) {
    if (!uns_p && ull <= MIR_LONG_MAX) return new_l_node (c2m_ctx, ull, pos);
    if (ull <= MIR_ULONG_MAX) return new_ul_node (c2m_ctx, ull, pos);
    if (!uns_p && (base == 10 || ull <= MIR_LLONG_MAX)) return new_ll_node (c2m_ctx, ull, pos);
    return new_ull_node (c2m_ctx, ull, pos);
  }
  if (uns_p) {
    if (ull <= MIR_UINT_MAX) return new_u_node (c2m_ctx, ull, pos);
    if (ull <= MIR_ULONG_MAX) return new_ul_node (c2m_ctx, ull, pos);
    return new_ull_node (c2m_ctx, ull, pos);
  }
  if (ull <= MIR_INT_MAX) return new_i_node (c2m_ctx, ull, pos);
  if (base != 10 && ull <= MIR_UINT_MAX) return new_u_node (c2m_ctx, ull, pos);
  if (ull <= MIR_LONG_MAX) return new_l_node (c2m_ctx, ull, pos);
  if (ull <= MIR_ULONG_MAX) return new_ul_node (c2m_ctx, ull, pos);
  if (base == 10 || ull <= MIR_LLONG_MAX) return new_ll_node (c2m_ctx, ull, pos);
  return new_ull_node (c2m_ctx, ull, pos);
}

static token_t pptoken2token (c2m_ctx_t c2m_ctx, token_t t, int id2kw_p) {
  assert (t->code != T_HEADER && t->code != T_BOA && t->code != T_EOA && t->code != T_EOR
          && t->code != T_EOP && t->code != T_EOFILE && t->code != T_EOU && t->code != T_PLM
          && t->code != T_RDBLNO);
  if (t->code == T_NO_MACRO_IDENT) t->code = T_ID;
  if (t->code == T_ID && id2kw_p) {
    str_t str = str_add (c2m_ctx, t->repr, strlen (t->repr) + 1, T_STR, 0, FALSE);

    if (str.key != T_STR) {
      t->code = str.key;
      t->node_code = N_IGNORE;
      t->node = NULL;
    }
    return t;
  } else if (t->code == ' ' || t->code == '\n') {
    return NULL;
  } else if (t->code == T_NUMBER) {
    int i, base = 10, float_p = FALSE, double_p = FALSE, ldouble_p = FALSE;
    int uns_p = FALSE, long_p = FALSE, llong_p = FALSE;
    const char *repr = t->repr, *start = t->repr;
    char *stop;
    int last = strlen (repr) - 1;

    assert (last >= 0);
    if (repr[0] == '0' && (repr[1] == 'x' || repr[1] == 'X')) {
      base = 16;
    } else if (repr[0] == '0' && (repr[1] == 'b' || repr[1] == 'B')) {
      (c2m_options->pedantic_p ? error : warning) (c2m_ctx, t->pos,
                                                   "binary number is not a standard: %s", t->repr);
      base = 2;
      start += 2;
    } else if (repr[0] == '0') {
      base = 8;
    }
    for (i = 0; i <= last; i++) {
      if (repr[i] == '.') {
        double_p = TRUE;
      } else if (repr[i] == 'p' || repr[i] == 'P') {
        double_p = TRUE;
      } else if ((repr[i] == 'e' || repr[i] == 'E') && base != 16) {
        double_p = TRUE;
      }
    }
    if (last >= 2
        && (strcmp (&repr[last - 2], "LLU") == 0 || strcmp (&repr[last - 2], "ULL") == 0
            || strcmp (&repr[last - 2], "llu") == 0 || strcmp (&repr[last - 2], "ull") == 0
            || strcmp (&repr[last - 2], "LLu") == 0 || strcmp (&repr[last - 2], "uLL") == 0
            || strcmp (&repr[last - 2], "llU") == 0 || strcmp (&repr[last - 2], "Ull") == 0)) {
      llong_p = uns_p = TRUE;
      last -= 3;
    } else if (last >= 1
               && (strcmp (&repr[last - 1], "LL") == 0 || strcmp (&repr[last - 1], "ll") == 0)) {
      llong_p = TRUE;
      last -= 2;
    } else if (last >= 1
               && (strcmp (&repr[last - 1], "LU") == 0 || strcmp (&repr[last - 1], "UL") == 0
                   || strcmp (&repr[last - 1], "lu") == 0 || strcmp (&repr[last - 1], "ul") == 0
                   || strcmp (&repr[last - 1], "Lu") == 0 || strcmp (&repr[last - 1], "uL") == 0
                   || strcmp (&repr[last - 1], "lU") == 0 || strcmp (&repr[last - 1], "Ul") == 0)) {
      long_p = uns_p = TRUE;
      last -= 2;
    } else if (strcmp (&repr[last], "L") == 0 || strcmp (&repr[last], "l") == 0) {
      long_p = TRUE;
      last--;
    } else if (strcmp (&repr[last], "U") == 0 || strcmp (&repr[last], "u") == 0) {
      uns_p = TRUE;
      last--;
    } else if (double_p && (strcmp (&repr[last], "F") == 0 || strcmp (&repr[last], "f") == 0)) {
      float_p = TRUE;
      double_p = FALSE;
      last--;
    }
    if (double_p) {
      if (uns_p || llong_p) {
        error (c2m_ctx, t->pos, "wrong number: %s", repr);
      } else if (long_p) {
        ldouble_p = TRUE;
        double_p = FALSE;
      }
    }
    errno = 0;
    if (float_p) {
      t->node = new_f_node (c2m_ctx, strtof (start, &stop), t->pos);
    } else if (double_p) {
      t->node = new_d_node (c2m_ctx, strtod (start, &stop), t->pos);
    } else if (ldouble_p) {
      t->node = new_ld_node (c2m_ctx, strtold (start, &stop), t->pos);
    } else {
      t->node
        = get_int_node_from_repr (c2m_ctx, start, &stop, base, uns_p, long_p, llong_p, t->pos);
    }
    if (stop != &repr[last + 1]) {
      if (c2m_options->message_file != NULL)
        fprintf (c2m_options->message_file, "%s:%s:%s\n", repr, stop, &repr[last + 1]);
      error (c2m_ctx, t->pos, "wrong number: %s", t->repr);
    } else if (errno) {
      if (float_p || double_p || ldouble_p) {
        warning (c2m_ctx, t->pos, "number %s is out of range -- using IEEE infinity", t->repr);
      } else {
        (c2m_options->pedantic_p ? error : warning) (c2m_ctx, t->pos, "number %s is out of range",
                                                     t->repr);
      }
    }
  }
  return t;
}

/* --------------------------- Preprocessor -------------------------------- */

typedef struct macro {          /* macro definition: */
  token_t id;                   /* T_ID */
  VARR (token_t) * params;      /* (T_ID)* [N_DOTS], NULL means no params */
  VARR (token_t) * replacement; /* token*, NULL means a standard macro */
  int ignore_p;
} * macro_t;

DEF_VARR (macro_t);
DEF_HTAB (macro_t);

typedef struct ifstate {
  int skip_p, true_p, else_p; /* ??? flags that we are in a else part and in a false part */
  pos_t if_pos;               /* pos for #if and last #else, #elif */
} * ifstate_t;

DEF_VARR (ifstate_t);

typedef VARR (token_t) * token_arr_t;

DEF_VARR (token_arr_t);

typedef struct macro_call {
  macro_t macro;
  pos_t pos;
  /* Var array of arguments, each arg is var array of tokens, NULL for args absence: */
  VARR (token_arr_t) * args;
  int repl_pos;                 /* position in macro replacement */
  VARR (token_t) * repl_buffer; /* LIST:(token nodes)* */
} * macro_call_t;

DEF_VARR (macro_call_t);

struct pre_ctx {
  VARR (token_t) * temp_tokens;
  HTAB (macro_t) * macro_tab;
  VARR (macro_t) * macros;
  VARR (ifstate_t) * ifs; /* stack of ifstates */
  int no_out_p;           /* don't output lexs -- put them into buffer */
  int skip_if_part_p;
  token_t if_id; /* last processed token #if or #elif: used for error messages */
  char date_str[50], time_str[50], date_str_repr[50], time_str_repr[50];
  VARR (token_t) * output_buffer;
  VARR (macro_call_t) * macro_call_stack;
  VARR (token_t) * pre_expr;
  token_t pre_last_token;
  pos_t actual_pre_pos;
  unsigned long pptokens_num;
};

#define temp_tokens c2m_ctx->pre_ctx->temp_tokens
#define macro_tab c2m_ctx->pre_ctx->macro_tab
#define macros c2m_ctx->pre_ctx->macros
#define ifs c2m_ctx->pre_ctx->ifs
#define no_out_p c2m_ctx->pre_ctx->no_out_p
#define skip_if_part_p c2m_ctx->pre_ctx->skip_if_part_p
#define if_id c2m_ctx->pre_ctx->if_id
#define date_str c2m_ctx->pre_ctx->date_str
#define time_str c2m_ctx->pre_ctx->time_str
#define date_str_repr c2m_ctx->pre_ctx->date_str_repr
#define time_str_repr c2m_ctx->pre_ctx->time_str_repr
#define output_buffer c2m_ctx->pre_ctx->output_buffer
#define macro_call_stack c2m_ctx->pre_ctx->macro_call_stack
#define pre_expr c2m_ctx->pre_ctx->pre_expr
#define pre_last_token c2m_ctx->pre_ctx->pre_last_token
#define actual_pre_pos c2m_ctx->pre_ctx->actual_pre_pos
#define pptokens_num c2m_ctx->pre_ctx->pptokens_num

/* It is a token based prerpocessor.
   It is input preprocessor tokens and output is (parser) tokens */

static void add_to_temp_string (c2m_ctx_t c2m_ctx, const char *str) {
  size_t i, len;

  if ((len = VARR_LENGTH (char, temp_string)) != 0
      && VARR_GET (char, temp_string, len - 1) == '\0') {
    VARR_POP (char, temp_string);
  }
  len = strlen (str);
  for (i = 0; i < len; i++) VARR_PUSH (char, temp_string, str[i]);
  VARR_PUSH (char, temp_string, '\0');
}

static int macro_eq (macro_t macro1, macro_t macro2, void *arg) {
  return macro1->id->repr == macro2->id->repr;
}

static htab_hash_t macro_hash (macro_t macro, void *arg) {
  return mir_hash (macro->id->repr, strlen (macro->id->repr), 0x42);
}

static macro_t new_macro (c2m_ctx_t c2m_ctx, token_t id, VARR (token_t) * params,
                          VARR (token_t) * replacement);

static void new_std_macro (c2m_ctx_t c2m_ctx, const char *id_str) {
  new_macro (c2m_ctx, new_id_token (c2m_ctx, no_pos, id_str), NULL, NULL);
}

static void init_macros (c2m_ctx_t c2m_ctx) {
  VARR (token_t) * params;

  VARR_CREATE (macro_t, macros, 2048);
  HTAB_CREATE (macro_t, macro_tab, 2048, macro_hash, macro_eq, NULL);
  /* Standard macros : */
  new_std_macro (c2m_ctx, "__DATE__");
  new_std_macro (c2m_ctx, "__TIME__");
  new_std_macro (c2m_ctx, "__FILE__");
  new_std_macro (c2m_ctx, "__LINE__");
  VARR_CREATE (token_t, params, 1);
  VARR_PUSH (token_t, params, new_id_token (c2m_ctx, no_pos, "$"));
  if (!c2m_options->pedantic_p)
    new_macro (c2m_ctx, new_id_token (c2m_ctx, no_pos, "__has_include"), params, NULL);
}

static macro_t new_macro (c2m_ctx_t c2m_ctx, token_t id, VARR (token_t) * params,
                          VARR (token_t) * replacement) {
  macro_t tab_m, m = malloc (sizeof (struct macro));

  m->id = id;
  m->params = params;
  m->replacement = replacement;
  m->ignore_p = FALSE;
  assert (!HTAB_DO (macro_t, macro_tab, m, HTAB_FIND, tab_m));
  HTAB_DO (macro_t, macro_tab, m, HTAB_INSERT, tab_m);
  VARR_PUSH (macro_t, macros, m);
  return m;
}

static void finish_macros (c2m_ctx_t c2m_ctx) {
  if (macros != NULL) {
    while (VARR_LENGTH (macro_t, macros) != 0) {
      macro_t m = VARR_POP (macro_t, macros);

      if (m->params != NULL) VARR_DESTROY (token_t, m->params);
      if (m->replacement != NULL) VARR_DESTROY (token_t, m->replacement);
      free (m);
    }
    VARR_DESTROY (macro_t, macros);
  }
  if (macro_tab != NULL) HTAB_DESTROY (macro_t, macro_tab);
}

static macro_call_t new_macro_call (macro_t m, pos_t pos) {
  macro_call_t mc = malloc (sizeof (struct macro_call));

  mc->macro = m;
  mc->pos = pos;
  mc->repl_pos = 0;
  mc->args = NULL;
  VARR_CREATE (token_t, mc->repl_buffer, 64);
  return mc;
}

static void free_macro_call (macro_call_t mc) {
  VARR_DESTROY (token_t, mc->repl_buffer);
  if (mc->args != NULL) {
    while (VARR_LENGTH (token_arr_t, mc->args) != 0) {
      VARR (token_t) *arg = VARR_POP (token_arr_t, mc->args);
      VARR_DESTROY (token_t, arg);
    }
    VARR_DESTROY (token_arr_t, mc->args);
  }
  free (mc);
}

static ifstate_t new_ifstate (int skip_p, int true_p, int else_p, pos_t if_pos) {
  ifstate_t ifstate = malloc (sizeof (struct ifstate));

  ifstate->skip_p = skip_p;
  ifstate->true_p = true_p;
  ifstate->else_p = else_p;
  ifstate->if_pos = if_pos;
  return ifstate;
}

static void pop_ifstate (c2m_ctx_t c2m_ctx) { free (VARR_POP (ifstate_t, ifs)); }

static void (*pre_out_token_func) (c2m_ctx_t c2m_ctx, token_t);

static void pre_init (MIR_context_t ctx) {
  c2m_ctx_t c2m_ctx = *c2m_ctx_loc (ctx);
  time_t t;
  struct tm *tm;

  c2m_ctx->pre_ctx = c2mir_calloc (ctx, sizeof (struct pre_ctx));
  no_out_p = skip_if_part_p = FALSE;
  t = time (NULL);
  tm = localtime (&t);
  if (tm == NULL) {
    strcpy (date_str_repr, "\"Unknown date\"");
    strcpy (time_str_repr, "\"Unknown time\"");
  } else {
    strftime (date_str_repr, sizeof (date_str), "\"%b %d %Y\"", tm);
    strftime (time_str_repr, sizeof (time_str), "\"%H:%M:%S\"", tm);
  }
  strcpy (date_str, date_str_repr + 1);
  date_str[strlen (date_str) - 1] = '\0';
  strcpy (time_str, time_str_repr + 1);
  time_str[strlen (time_str) - 1] = '\0';
  VARR_CREATE (token_t, temp_tokens, 128);
  VARR_CREATE (token_t, output_buffer, 2048);
  init_macros (c2m_ctx);
  VARR_CREATE (ifstate_t, ifs, 512);
  VARR_CREATE (macro_call_t, macro_call_stack, 512);
}

static void pre_finish (c2m_ctx_t c2m_ctx) {
  if (c2m_ctx == NULL || c2m_ctx->pre_ctx == NULL) return;
  if (temp_tokens != NULL) VARR_DESTROY (token_t, temp_tokens);
  if (output_buffer != NULL) VARR_DESTROY (token_t, output_buffer);
  finish_macros (c2m_ctx);
  if (ifs != NULL) {
    while (VARR_LENGTH (ifstate_t, ifs) != 0) pop_ifstate (c2m_ctx);
    VARR_DESTROY (ifstate_t, ifs);
  }
  if (macro_call_stack != NULL) {
    while (VARR_LENGTH (macro_call_t, macro_call_stack) != 0)
      free_macro_call (VARR_POP (macro_call_t, macro_call_stack));
    VARR_DESTROY (macro_call_t, macro_call_stack);
  }
  free (c2m_ctx->pre_ctx);
}

static void add_include_stream (c2m_ctx_t c2m_ctx, const char *fname, pos_t err_pos) {
  FILE *f;

  assert (fname != NULL);
  if ((f = fopen (fname, "r")) == NULL) {
    if (c2m_options->message_file != NULL)
      error (c2m_ctx, err_pos, "error in opening file %s", fname);
    longjmp (c2m_ctx->env, 1);  // ???
  }
  add_stream (c2m_ctx, f, fname, NULL);
  cs->ifs_length_at_stream_start = VARR_LENGTH (ifstate_t, ifs);
}

static void skip_nl (c2m_ctx_t c2m_ctx, token_t t,
                     VARR (token_t) * buffer) { /* skip until new line */
  if (t == NULL) t = get_next_pptoken (c2m_ctx);
  for (; t->code != '\n'; t = get_next_pptoken (c2m_ctx))  // ??>
    if (buffer != NULL) VARR_PUSH (token_t, buffer, t);
  unget_next_pptoken (c2m_ctx, t);
}

static const char *varg = "__VA_ARGS__";

static int find_param (VARR (token_t) * params, const char *name) {
  size_t len;
  token_t param;

  len = VARR_LENGTH (token_t, params);
  if (strcmp (name, varg) == 0 && len != 0 && VARR_LAST (token_t, params)->code == T_DOTS)
    return len - 1;
  for (int i = 0; i < len; i++) {
    param = VARR_GET (token_t, params, i);
    if (strcmp (param->repr, name) == 0) return i;
  }
  return -1;
}

static int params_eq_p (VARR (token_t) * params1, VARR (token_t) * params2) {
  token_t param1, param2;

  if (params1 == NULL || params2 == NULL) return params1 == params2;
  if (VARR_LENGTH (token_t, params1) != VARR_LENGTH (token_t, params2)) return FALSE;
  for (int i = 0; i < VARR_LENGTH (token_t, params1); i++) {
    param1 = VARR_GET (token_t, params1, i);
    param2 = VARR_GET (token_t, params2, i);
    if (strcmp (param1->repr, param2->repr) != 0) return FALSE;
  }
  return TRUE;
}

static int replacement_eq_p (VARR (token_t) * r1, VARR (token_t) * r2) {
  token_t el1, el2;

  if (VARR_LENGTH (token_t, r1) != VARR_LENGTH (token_t, r2)) return FALSE;
  for (int i = 0; i < VARR_LENGTH (token_t, r1); i++) {
    el1 = VARR_GET (token_t, r1, i);
    el2 = VARR_GET (token_t, r2, i);

    if (el1->code == ' ' && el2->code == ' ') return TRUE;
    if (el1->node_code != el2->node_code) return FALSE;
    if (strcmp (el1->repr, el2->repr) != 0) return FALSE;
  }
  return TRUE;
}

static void define (c2m_ctx_t c2m_ctx) {
  VARR (token_t) * repl, *params;
  token_t id, t;
  const char *name;
  macro_t m;
  struct macro macro_struct;

  t = get_next_pptoken (c2m_ctx);                      // ???
  if (t->code == ' ') t = get_next_pptoken (c2m_ctx);  // ??
  if (t->code != T_ID) {
    error (c2m_ctx, t->pos, "no ident after #define: %s", t->repr);
    skip_nl (c2m_ctx, t, NULL);
    return;
  }
  id = t;
  t = get_next_pptoken (c2m_ctx);
  VARR_CREATE (token_t, repl, 64);
  params = NULL;
  if (t->code == '(') {
    VARR_CREATE (token_t, params, 16);
    t = get_next_pptoken (c2m_ctx); /* skip '(' */
    if (t->code == ' ') t = get_next_pptoken (c2m_ctx);
    if (t->code != ')') {
      for (;;) {
        if (t->code == ' ') t = get_next_pptoken (c2m_ctx);
        if (t->code == T_ID) {
          if (find_param (params, t->repr) >= 0)
            error (c2m_ctx, t->pos, "repeated macro parameter %s", t->repr);
          VARR_PUSH (token_t, params, t);
        } else if (t->code == T_DOTS) {
          VARR_PUSH (token_t, params, t);
        } else {
          error (c2m_ctx, t->pos, "macro parameter is expected");
          break;
        }
        t = get_next_pptoken (c2m_ctx);
        if (t->code == ' ') t = get_next_pptoken (c2m_ctx);
        if (t->code == ')') break;
        if (VARR_LAST (token_t, params)->code == T_DOTS) {
          error (c2m_ctx, t->pos, "... is not the last parameter");
          break;
        }
        if (t->code == T_DOTS) continue;
        if (t->code != ',') {
          error (c2m_ctx, t->pos, "missed ,");
          continue;
        }
        t = get_next_pptoken (c2m_ctx);
      }
    }
    for (; t->code != '\n' && t->code != ')';) t = get_next_pptoken (c2m_ctx);
    if (t->code == ')') t = get_next_pptoken (c2m_ctx);
  }
  if (t->code == ' ') t = get_next_pptoken (c2m_ctx);
  for (; t->code != '\n'; t = get_next_pptoken (c2m_ctx)) {
    if (t->code == T_DBLNO) t->code = T_RDBLNO;
    VARR_PUSH (token_t, repl, t);
  }
  unget_next_pptoken (c2m_ctx, t);
  name = id->repr;
  macro_struct.id = id;
  if (!HTAB_DO (macro_t, macro_tab, &macro_struct, HTAB_FIND, m)) {
    if (strcmp (name, "defined") == 0) {
      error (c2m_ctx, id->pos, "macro definition of %s", name);
    } else {
      new_macro (c2m_ctx, id, params, repl);
      params = NULL;
    }
  } else if (m->replacement == NULL) {
    error (c2m_ctx, id->pos, "standard macro %s redefinition", name);
  } else {
    if (!params_eq_p (m->params, params) || !replacement_eq_p (m->replacement, repl)) {
      if (c2m_options->pedantic_p) {
        error (c2m_ctx, id->pos, "different macro redefinition of %s", name);
      } else {
        VARR (token_t) * temp;
        warning (c2m_ctx, id->pos, "different macro redefinition of %s", name);
        temp = m->params, m->params = params, params = temp;
        temp = m->replacement, m->replacement = repl, repl = temp;
      }
    }
    VARR_DESTROY (token_t, repl);
  }
  if (params != NULL) VARR_DESTROY (token_t, params);
}

#ifdef C2MIR_PREPRO_DEBUG
static void print_output_buffer (void) {
  fprintf (stderr, "output buffer:");
  for (size_t i = 0; i < (int) VARR_LENGTH (token_t, output_buffer); i++) {
    fprintf (stderr, " <%s>", get_token_str (VARR_GET (token_t, output_buffer, i)));
  }
  fprintf (stderr, "\n");
}
#endif

static void push_back (c2m_ctx_t c2m_ctx, VARR (token_t) * tokens) {
#ifdef C2MIR_PREPRO_DEBUG
  fprintf (stderr,
           "# push back (macro call depth %d):", VARR_LENGTH (macro_call_t, macro_call_stack));
#endif
  for (int i = (int) VARR_LENGTH (token_t, tokens) - 1; i >= 0; i--) {
#ifdef C2MIR_PREPRO_DEBUG
    fprintf (stderr, " <%s>", get_token_str (VARR_GET (token_t, tokens, i)));
#endif
    unget_next_pptoken (c2m_ctx, VARR_GET (token_t, tokens, i));
  }
#ifdef C2MIR_PREPRO_DEBUG
  fprintf (stderr, "\no");
  print_output_buffer ();
#endif
}

static void copy_and_push_back (c2m_ctx_t c2m_ctx, VARR (token_t) * tokens, pos_t pos) {
#ifdef C2MIR_PREPRO_DEBUG
  fprintf (stderr, "# copy & push back (macro call depth %d):",
           VARR_LENGTH (macro_call_t, macro_call_stack));
#endif
  for (int i = (int) VARR_LENGTH (token_t, tokens) - 1; i >= 0; i--) {
#ifdef C2MIR_PREPRO_DEBUG
    fprintf (stderr, " <%s>", get_token_str (VARR_GET (token_t, tokens, i)));
#endif
    unget_next_pptoken (c2m_ctx, copy_token (c2m_ctx, VARR_GET (token_t, tokens, i), pos));
  }
#ifdef C2MIR_PREPRO_DEBUG
  fprintf (stderr, "\n");
  print_output_buffer ();
#endif
}

static int file_found_p (const char *name) {
  FILE *f;

  if ((f = fopen (name, "r")) == NULL) return FALSE;
  fclose (f);
  return TRUE;
}

static const char *get_full_name (c2m_ctx_t c2m_ctx, const char *base, const char *name,
                                  int dir_base_p) {
  const char *str, *last;
  size_t len;

  VARR_TRUNC (char, temp_string, 0);
  if (base == NULL || *base == '\0') {
    assert (name != NULL && name[0] != '\0');
    return name;
  }
  if (dir_base_p) {
    len = strlen (base);
    assert (len > 0);
    add_to_temp_string (c2m_ctx, base);
    if (base[len - 1] != '/') add_to_temp_string (c2m_ctx, "/");
  } else if ((last = strrchr (base, '/')) == NULL) {
    add_to_temp_string (c2m_ctx, "./");
  } else {
    for (str = base; str <= last; str++) VARR_PUSH (char, temp_string, *str);
    VARR_PUSH (char, temp_string, '\0');
  }
  add_to_temp_string (c2m_ctx, name);
  return VARR_ADDR (char, temp_string);
}

static const char *get_include_fname (c2m_ctx_t c2m_ctx, token_t t) {
  const char *fullname, *name;

  assert (t->code == T_STR || t->code == T_HEADER);
  if ((name = t->node->u.s.s)[0] != '/') {
    if (t->repr[0] == '"') {
      /* Search relative to the current source dir */
      if (cs->fname != NULL) {
        fullname = get_full_name (c2m_ctx, cs->fname, name, FALSE);
        if (file_found_p (fullname)) return uniq_cstr (c2m_ctx, fullname).s;
      }
      for (size_t i = 0; header_dirs[i] != NULL; i++) {
        fullname = get_full_name (c2m_ctx, header_dirs[i], name, TRUE);
        if (file_found_p (fullname)) return uniq_cstr (c2m_ctx, fullname).s;
      }
    }
    for (size_t i = 0; system_header_dirs[i] != NULL; i++) {
      fullname = get_full_name (c2m_ctx, system_header_dirs[i], name, TRUE);
      if (file_found_p (fullname)) return uniq_cstr (c2m_ctx, fullname).s;
    }
  }
  return name;
}

static int digits_p (const char *str) {
  while ('0' <= *str && *str <= '9') str++;
  return *str == '\0';
}

static pos_t check_line_directive_args (c2m_ctx_t c2m_ctx, VARR (token_t) * buffer) {
  size_t i, len = VARR_LENGTH (token_t, buffer);
  token_t *buffer_arr = VARR_ADDR (token_t, buffer);
  const char *fname;
  pos_t pos;
  int lno;
  unsigned long long l;

  if (len == 0) return no_pos;
  i = buffer_arr[0]->code == ' ' ? 1 : 0;
  fname = buffer_arr[i]->pos.fname;
  if (i >= len || buffer_arr[i]->code != T_NUMBER) return no_pos;
  if (!digits_p (buffer_arr[i]->repr)) return no_pos;
  errno = 0;
  lno = l = strtoll (buffer_arr[i]->repr, NULL, 10);
  if (errno || l > ((1ul << 31) - 1))
    error (c2m_ctx, buffer_arr[i]->pos, "#line with too big value: %s", buffer_arr[i]->repr);
  i++;
  if (i < len && buffer_arr[i]->code == ' ') i++;
  if (i < len && buffer_arr[i]->code == T_STR) {
    fname = buffer_arr[i]->node->u.s.s;
    i++;
  }
  if (i == len) {
    pos.fname = fname;
    pos.lno = lno;
    pos.ln_pos = 0;
    return pos;
  }
  return no_pos;
}

static void check_pragma (c2m_ctx_t c2m_ctx, token_t t, VARR (token_t) * tokens) {
  token_t *tokens_arr = VARR_ADDR (token_t, tokens);
  size_t i, tokens_len = VARR_LENGTH (token_t, tokens);

  i = 0;
  if (i < tokens_len && tokens_arr[i]->code == ' ') i++;
  if (i >= tokens_len || tokens_arr[i]->code != T_ID || strcmp (tokens_arr[i]->repr, "STDC") != 0) {
    warning (c2m_ctx, t->pos, "unknown pragma");
    return;
  }
  i++;
  if (i < tokens_len && tokens_arr[i]->code == ' ') i++;
  if (i >= tokens_len || tokens_arr[i]->code != T_ID) {
    error (c2m_ctx, t->pos, "wrong STDC pragma");
    return;
  }
  if (strcmp (tokens_arr[i]->repr, "FP_CONTRACT") != 0
      && strcmp (tokens_arr[i]->repr, "FENV_ACCESS") != 0
      && strcmp (tokens_arr[i]->repr, "CX_LIMITED_RANGE") != 0) {
    error (c2m_ctx, t->pos, "unknown STDC pragma %s", tokens_arr[i]->repr);
    return;
  }
  i++;
  if (i < tokens_len && tokens_arr[i]->code == ' ') i++;
  if (i >= tokens_len || tokens_arr[i]->code != T_ID) {
    error (c2m_ctx, t->pos, "wrong STDC pragma value");
    return;
  }
  if (strcmp (tokens_arr[i]->repr, "ON") != 0 && strcmp (tokens_arr[i]->repr, "OFF") != 0
      && strcmp (tokens_arr[i]->repr, "DEFAULT") != 0) {
    error (c2m_ctx, t->pos, "unknown STDC pragma value", tokens_arr[i]->repr);
    return;
  }
  i++;
  if (i < tokens_len && (tokens_arr[i]->code == ' ' || tokens_arr[i]->code == '\n')) i++;
  if (i < tokens_len) error (c2m_ctx, t->pos, "garbage at STDC pragma end");
}

static void pop_macro_call (c2m_ctx_t c2m_ctx) {
  macro_call_t mc;

  mc = VARR_POP (macro_call_t, macro_call_stack);
#ifdef C2MIR_PREPRO_DEBUG
  fprintf (stderr, "finish macro %s\n", mc->macro->id->repr);
#endif
  mc->macro->ignore_p = FALSE;
  free_macro_call (mc);
}

static void find_args (c2m_ctx_t c2m_ctx, macro_call_t mc) { /* we have just read a parenthesis */
  macro_t m;
  token_t t;
  int va_p, level = 0;
  size_t params_len;
  VARR (token_arr_t) * args;
  VARR (token_t) * arg, *temp_arr;

  m = mc->macro;
  VARR_CREATE (token_arr_t, args, 16);
  VARR_CREATE (token_t, arg, 16);
  params_len = VARR_LENGTH (token_t, m->params);
  va_p = params_len == 1 && VARR_GET (token_t, m->params, 0)->code == T_DOTS;
#ifdef C2MIR_PREPRO_DEBUG
  fprintf (stderr, "# finding args of macro %s call:\n#    arg 0:", m->id->repr);
#endif
  for (;;) {
    t = get_next_pptoken (c2m_ctx);
#ifdef C2MIR_PREPRO_DEBUG
    fprintf (stderr, " <%s>%s", get_token_str (t), t->processed_p ? "*" : "");
#endif
    if (t->code == T_EOR) {
      t = get_next_pptoken (c2m_ctx);
#ifdef C2MIR_PREPRO_DEBUG
      fprintf (stderr, " <%s>", get_token_str (t), t->processed_p ? "*" : "");
#endif
      pop_macro_call (c2m_ctx);
    }
    if (t->code == T_EOFILE || t->code == T_EOU || t->code == T_EOR || t->code == T_BOA
        || t->code == T_EOA)
      break;
    if (level == 0 && t->code == ')') break;
    if (level == 0 && !va_p && t->code == ',') {
      VARR_PUSH (token_arr_t, args, arg);
#ifdef C2MIR_PREPRO_DEBUG
      fprintf (stderr, "\n#    arg %d:", VARR_LENGTH (token_arr_t, args));
#endif
      VARR_CREATE (token_t, arg, 16);
      if (VARR_LENGTH (token_arr_t, args) == params_len - 1
          && strcmp (VARR_GET (token_t, m->params, params_len - 1)->repr, "...") == 0)
        va_p = 1;
    } else {
      VARR_PUSH (token_t, arg, t);
      if (t->code == ')')
        level--;
      else if (t->code == '(')
        level++;
    }
  }
#ifdef C2MIR_PREPRO_DEBUG
  fprintf (stderr, "\n");
#endif
  if (t->code != ')') error (c2m_ctx, t->pos, "unfinished call of macro %s", m->id->repr);
  VARR_PUSH (token_arr_t, args, arg);
  if (params_len == 0 && VARR_LENGTH (token_arr_t, args) == 1) {
    token_arr_t arr = VARR_GET (token_arr_t, args, 0);

    if (VARR_LENGTH (token_t, arr) == 0
        || (VARR_LENGTH (token_t, arr) == 1 && VARR_GET (token_t, arr, 0)->code == ' ')) {
      temp_arr = VARR_POP (token_arr_t, args);
      VARR_DESTROY (token_t, temp_arr);
      mc->args = args;
      return;
    }
  }
  if (VARR_LENGTH (token_arr_t, args) > params_len) {
    t = VARR_GET (token_t, VARR_GET (token_arr_t, args, params_len), 0);
    while (VARR_LENGTH (token_arr_t, args) > params_len) {
      temp_arr = VARR_POP (token_arr_t, args);
      VARR_DESTROY (token_t, temp_arr);
    }
    error (c2m_ctx, t->pos, "too many args for call of macro %s", m->id->repr);
  } else if (VARR_LENGTH (token_arr_t, args) < params_len) {
    for (; VARR_LENGTH (token_arr_t, args) < params_len;) {
      VARR_CREATE (token_t, arg, 16);
      VARR_PUSH (token_arr_t, args, arg);
    }
    error (c2m_ctx, t->pos, "not enough args for call of macro %s", m->id->repr);
  }
  mc->args = args;
}

static token_t token_concat (c2m_ctx_t c2m_ctx, token_t t1, token_t t2) {
  token_t t, next;

  VARR_TRUNC (char, temp_string, 0);
  add_to_temp_string (c2m_ctx, t1->repr);
  add_to_temp_string (c2m_ctx, t2->repr);
  reverse (temp_string);
  set_string_stream (c2m_ctx, VARR_ADDR (char, temp_string), t1->pos, NULL);
  t = get_next_pptoken (c2m_ctx);
  next = get_next_pptoken (c2m_ctx);
  if (next->code != T_EOFILE) {
    error (c2m_ctx, t1->pos, "wrong result of ##: %s", reverse (temp_string));
    remove_string_stream (c2m_ctx);
  }
  return t;
}

static void add_token (VARR (token_t) * to, token_t t) {
  if ((t->code != ' ' && t->code != '\n') || VARR_LENGTH (token_t, to) == 0
      || (VARR_LAST (token_t, to)->code != ' ' && VARR_LAST (token_t, to)->code != '\n'))
    VARR_PUSH (token_t, to, t);
}

static void add_arg_tokens (VARR (token_t) * to, VARR (token_t) * from) {
  int start;

  for (start = VARR_LENGTH (token_t, from) - 1; start >= 0; start--)
    if (VARR_GET (token_t, from, start)->code == T_BOA) break;
  assert (start >= 0);
  for (size_t i = start + 1; i < VARR_LENGTH (token_t, from); i++)
    add_token (to, VARR_GET (token_t, from, i));
  VARR_TRUNC (token_t, from, start);
}

static void add_tokens (VARR (token_t) * to, VARR (token_t) * from) {
  for (size_t i = 0; i < VARR_LENGTH (token_t, from); i++)
    add_token (to, VARR_GET (token_t, from, i));
}

static void del_tokens (VARR (token_t) * tokens, int from, int len) {
  int diff, tokens_len = VARR_LENGTH (token_t, tokens);
  token_t *addr = VARR_ADDR (token_t, tokens);

  if (len < 0) len = tokens_len - from;
  assert (from + len <= tokens_len);
  if ((diff = tokens_len - from - len) > 0)
    memmove (addr + from, addr + from + len, diff * sizeof (token_t));
  VARR_TRUNC (token_t, tokens, tokens_len - len);
}

static VARR (token_t) * do_concat (c2m_ctx_t c2m_ctx, VARR (token_t) * tokens) {
  int i, j, k, empty_j_p, empty_k_p, len = VARR_LENGTH (token_t, tokens);
  token_t t;

  for (i = len - 1; i >= 0; i--)
    if ((t = VARR_GET (token_t, tokens, i))->code == T_RDBLNO) {
      j = i + 1;
      k = i - 1;
      assert (k >= 0 && j < len);
      if (VARR_GET (token_t, tokens, j)->code == ' ' || VARR_GET (token_t, tokens, j)->code == '\n')
        j++;
      if (VARR_GET (token_t, tokens, k)->code == ' ' || VARR_GET (token_t, tokens, k)->code == '\n')
        k--;
      assert (k >= 0 && j < len);
      empty_j_p = VARR_GET (token_t, tokens, j)->code == T_PLM;
      empty_k_p = VARR_GET (token_t, tokens, k)->code == T_PLM;
      if (empty_j_p || empty_k_p) {
        if (!empty_j_p)
          j--;
        else if (j + 1 < len
                 && (VARR_GET (token_t, tokens, j + 1)->code == ' '
                     || VARR_GET (token_t, tokens, j + 1)->code == '\n'))
          j++;
        if (!empty_k_p)
          k++;
        else if (k != 0
                 && (VARR_GET (token_t, tokens, k - 1)->code == ' '
                     || VARR_GET (token_t, tokens, k - 1)->code == '\n'))
          k--;
        if (!empty_j_p || !empty_k_p) {
          del_tokens (tokens, k, j - k + 1);
        } else {
          del_tokens (tokens, k, j - k);
          t = new_token (c2m_ctx, t->pos, "", ' ', N_IGNORE);
          VARR_SET (token_t, tokens, k, t);
        }
      } else {
        t = token_concat (c2m_ctx, VARR_GET (token_t, tokens, k), VARR_GET (token_t, tokens, j));
        del_tokens (tokens, k + 1, j - k);
        VARR_SET (token_t, tokens, k, t);
      }
      i = k;
      len = VARR_LENGTH (token_t, tokens);
    }
  for (i = len - 1; i >= 0; i--) VARR_GET (token_t, tokens, i)->processed_p = TRUE;
  return tokens;
}

static void process_replacement (c2m_ctx_t c2m_ctx, macro_call_t mc) {
  macro_t m;
  token_t t, *m_repl;
  VARR (token_t) * arg;
  int i, m_repl_len, sharp_pos, copy_p;

  m = mc->macro;
  sharp_pos = -1;
  m_repl = VARR_ADDR (token_t, m->replacement);
  m_repl_len = VARR_LENGTH (token_t, m->replacement);
  for (;;) {
    if (mc->repl_pos >= m_repl_len) {
      t = get_next_pptoken (c2m_ctx);
      unget_next_pptoken (c2m_ctx, t);
#ifdef C2MIR_PREPRO_DEBUG
      fprintf (stderr, "# push back <%s>\n", get_token_str (t));
#endif
      unget_next_pptoken (c2m_ctx, new_token (c2m_ctx, t->pos, "", T_EOR, N_IGNORE));
#ifdef C2MIR_PREPRO_DEBUG
      fprintf (stderr, "# push back <EOR>: mc=%lx\n", mc);
#endif
      push_back (c2m_ctx, do_concat (c2m_ctx, mc->repl_buffer));
      m->ignore_p = TRUE;
      return;
    }
    t = m_repl[mc->repl_pos++];
    copy_p = TRUE;
    if (t->code == T_ID) {
      i = find_param (m->params, t->repr);
      if (i >= 0) {
        arg = VARR_GET (token_arr_t, mc->args, i);
        if (sharp_pos >= 0) {
          del_tokens (mc->repl_buffer, sharp_pos, -1);
          if (VARR_LENGTH (token_t, arg) != 0
              && (VARR_GET (token_t, arg, 0)->code == ' '
                  || VARR_GET (token_t, arg, 0)->code == '\n'))
            del_tokens (arg, 0, 1);
          if (VARR_LENGTH (token_t, arg) != 0
              && (VARR_LAST (token_t, arg)->code == ' ' || VARR_LAST (token_t, arg)->code == '\n'))
            VARR_POP (token_t, arg);
          t = token_stringify (c2m_ctx, mc->macro->id, arg);
          copy_p = FALSE;
        } else if ((mc->repl_pos >= 2 && m_repl[mc->repl_pos - 2]->code == T_RDBLNO)
                   || (mc->repl_pos >= 3 && m_repl[mc->repl_pos - 2]->code == ' '
                       && m_repl[mc->repl_pos - 3]->code == T_RDBLNO)
                   || (mc->repl_pos < m_repl_len && m_repl[mc->repl_pos]->code == T_RDBLNO)
                   || (mc->repl_pos + 1 < m_repl_len && m_repl[mc->repl_pos + 1]->code == T_RDBLNO
                       && m_repl[mc->repl_pos]->code == ' ')) {
          if (VARR_LENGTH (token_t, arg) == 0
              || (VARR_LENGTH (token_t, arg) == 1
                  && (VARR_GET (token_t, arg, 0)->code == ' '
                      || VARR_GET (token_t, arg, 0)->code == '\n'))) {
            t = new_token (c2m_ctx, t->pos, "", T_PLM, N_IGNORE);
            copy_p = FALSE;
          } else {
            add_tokens (mc->repl_buffer, arg);
            continue;
          }
        } else {
          unget_next_pptoken (c2m_ctx, new_token (c2m_ctx, t->pos, "", T_EOA, N_IGNORE));
#ifdef C2MIR_PREPRO_DEBUG
          fprintf (stderr, "# push back <EOA> for macro %s call\n", mc->macro->id->repr);
#endif
          copy_and_push_back (c2m_ctx, arg, mc->pos);
          unget_next_pptoken (c2m_ctx, new_token (c2m_ctx, t->pos, "", T_BOA, N_IGNORE));
#ifdef C2MIR_PREPRO_DEBUG
          fprintf (stderr, "# push back <BOA> for macro %s call\n", mc->macro->id->repr);
#endif
          return;
        }
      }
    } else if (t->code == '#') {
      sharp_pos = VARR_LENGTH (token_t, mc->repl_buffer);
    } else if (t->code != ' ') {
      sharp_pos = -1;
    }
    if (copy_p) t = copy_token (c2m_ctx, t, mc->pos);
    add_token (mc->repl_buffer, t);
  }
}

static void prepare_pragma_string (const char *repr, VARR (char) * to) {
  destringify (repr, to);
  reverse (to);
}

static int process_pragma (c2m_ctx_t c2m_ctx, token_t t) {
  token_t t1, t2;

  if (strcmp (t->repr, "_Pragma") != 0) return FALSE;
  VARR_TRUNC (token_t, temp_tokens, 0);
  t1 = get_next_pptoken (c2m_ctx);
  VARR_PUSH (token_t, temp_tokens, t1);
  if (t1->code == ' ' || t1->code == '\n') {
    t1 = get_next_pptoken (c2m_ctx);
    VARR_PUSH (token_t, temp_tokens, t1);
  }
  if (t1->code != '(') {
    push_back (c2m_ctx, temp_tokens);
    return FALSE;
  }
  t1 = get_next_pptoken (c2m_ctx);
  VARR_PUSH (token_t, temp_tokens, t1);
  if (t1->code == ' ' || t1->code == '\n') {
    t1 = get_next_pptoken (c2m_ctx);
    VARR_PUSH (token_t, temp_tokens, t1);
  }
  if (t1->code != T_STR) {
    push_back (c2m_ctx, temp_tokens);
    return FALSE;
  }
  t2 = t1;
  t1 = get_next_pptoken (c2m_ctx);
  VARR_PUSH (token_t, temp_tokens, t1);
  if (t1->code == ' ' || t1->code == '\n') {
    t1 = get_next_pptoken (c2m_ctx);
    VARR_PUSH (token_t, temp_tokens, t1);
  }
  if (t1->code != ')') {
    push_back (c2m_ctx, temp_tokens);
    return FALSE;
  }
  set_string_stream (c2m_ctx, t2->repr, t2->pos, prepare_pragma_string);
  VARR_TRUNC (token_t, temp_tokens, 0);
  for (t1 = get_next_pptoken (c2m_ctx); t1->code != T_EOFILE; t1 = get_next_pptoken (c2m_ctx))
    VARR_PUSH (token_t, temp_tokens, t1);
  check_pragma (c2m_ctx, t2, temp_tokens);
  return TRUE;
}

static void flush_buffer (c2m_ctx_t c2m_ctx) {
  for (size_t i = 0; i < VARR_LENGTH (token_t, output_buffer); i++)
    pre_out_token_func (c2m_ctx, VARR_GET (token_t, output_buffer, i));
  VARR_TRUNC (token_t, output_buffer, 0);
}

static void out_token (c2m_ctx_t c2m_ctx, token_t t) {
  if (no_out_p || VARR_LENGTH (macro_call_t, macro_call_stack) != 0) {
    VARR_PUSH (token_t, output_buffer, t);
    return;
  }
  flush_buffer (c2m_ctx);
  pre_out_token_func (c2m_ctx, t);
}

struct val {
  int uns_p;
  union {
    mir_llong i_val;
    mir_ullong u_val;
  } u;
};

static void move_tokens (VARR (token_t) * to, VARR (token_t) * from) {
  VARR_TRUNC (token_t, to, 0);
  for (int i = 0; i < VARR_LENGTH (token_t, from); i++)
    VARR_PUSH (token_t, to, VARR_GET (token_t, from, i));
  VARR_TRUNC (token_t, from, 0);
}

static void reverse_move_tokens (c2m_ctx_t c2m_ctx, VARR (token_t) * to, VARR (token_t) * from) {
  VARR_TRUNC (token_t, to, 0);
  while (VARR_LENGTH (token_t, from) != 0) VARR_PUSH (token_t, to, VARR_POP (token_t, from));
}

static void transform_to_header (c2m_ctx_t c2m_ctx, VARR (token_t) * buffer) {
  int i, j, k;
  token_t t;
  pos_t pos;

  for (i = 0; i < VARR_LENGTH (token_t, buffer) && VARR_GET (token_t, buffer, i)->code == ' '; i++)
    ;
  if (i >= VARR_LENGTH (token_t, buffer)) return;
  if ((t = VARR_GET (token_t, buffer, i))->node_code != N_LT) return;
  pos = t->pos;
  for (j = i + 1;
       j < VARR_LENGTH (token_t, buffer) && VARR_GET (token_t, buffer, j)->node_code != N_GT; j++)
    ;
  if (j >= VARR_LENGTH (token_t, buffer)) return;
  VARR_TRUNC (char, symbol_text, 0);
  VARR_TRUNC (char, temp_string, 0);
  VARR_PUSH (char, symbol_text, '<');
  for (k = i + 1; k < j; k++) {
    t = VARR_GET (token_t, buffer, k);
    for (const char *s = t->repr; *s != 0; s++) {
      VARR_PUSH (char, symbol_text, *s);
      VARR_PUSH (char, temp_string, *s);
    }
  }
  VARR_PUSH (char, symbol_text, '>');
  VARR_PUSH (char, symbol_text, '\0');
  VARR_PUSH (char, temp_string, '\0');
  del_tokens (buffer, i, j - i);
  t = new_node_token (c2m_ctx, pos, VARR_ADDR (char, symbol_text), T_HEADER,
                      new_str_node (c2m_ctx, N_STR,
                                    uniq_cstr (c2m_ctx, VARR_ADDR (char, temp_string)), pos));
  VARR_SET (token_t, buffer, i, t);
}

static void processing (c2m_ctx_t c2m_ctx, int ignore_directive_p);

static struct val eval_expr (c2m_ctx_t c2m_ctx, VARR (token_t) * buffer, token_t if_token);

static const char *get_header_name (c2m_ctx_t c2m_ctx, VARR (token_t) * buffer, pos_t err_pos) {
  int i;

  transform_to_header (c2m_ctx, buffer);
  i = 0;
  if (VARR_LENGTH (token_t, buffer) != 0 && VARR_GET (token_t, buffer, 0)->code == ' ') i++;
  if (i != VARR_LENGTH (token_t, buffer) - 1
      || (VARR_GET (token_t, buffer, i)->code != T_STR
          && VARR_GET (token_t, buffer, i)->code != T_HEADER)) {
    error (c2m_ctx, err_pos, "wrong #include");
    return NULL;
  }
  return get_include_fname (c2m_ctx, VARR_GET (token_t, buffer, i));
}

static void process_directive (c2m_ctx_t c2m_ctx) {
  token_t t, t1;
  int true_p;
  VARR (token_t) * temp_buffer;
  pos_t pos;
  struct macro macro;
  macro_t tab_macro;
  const char *name;

  t = get_next_pptoken (c2m_ctx);
  if (t->code == '\n') return;
  if (t->code == ' ') t = get_next_pptoken (c2m_ctx);
  if (t->code != T_ID) {
    if (!skip_if_part_p) error (c2m_ctx, t->pos, "wrong directive name %s", t->repr);
    skip_nl (c2m_ctx, NULL, NULL);
    return;
  }
  VARR_CREATE (token_t, temp_buffer, 64);
  if (strcmp (t->repr, "ifdef") == 0 || strcmp (t->repr, "ifndef") == 0) {
    t1 = t;
    if (VARR_LENGTH (ifstate_t, ifs) != 0 && VARR_LAST (ifstate_t, ifs)->skip_p) {
      skip_if_part_p = true_p = TRUE;
      skip_nl (c2m_ctx, NULL, NULL);
    } else {
      t = get_next_pptoken (c2m_ctx);
      skip_if_part_p = FALSE;
      if (t->code == ' ') t = get_next_pptoken (c2m_ctx);
      if (t->code != T_ID) {
        error (c2m_ctx, t->pos, "wrong #%s", t1->repr);
      } else {
        macro.id = t;
        skip_if_part_p = HTAB_DO (macro_t, macro_tab, &macro, HTAB_FIND, tab_macro);
      }
      t = get_next_pptoken (c2m_ctx);
      if (t->code != '\n') {
        error (c2m_ctx, t1->pos, "garbage at the end of #%s", t1->repr);
        skip_nl (c2m_ctx, NULL, NULL);
      }
      if (strcmp (t1->repr, "ifdef") == 0) skip_if_part_p = !skip_if_part_p;
      true_p = !skip_if_part_p;
    }
    VARR_PUSH (ifstate_t, ifs, new_ifstate (skip_if_part_p, true_p, FALSE, t1->pos));
  } else if (strcmp (t->repr, "endif") == 0 || strcmp (t->repr, "else") == 0) {
    t1 = t;
    t = get_next_pptoken (c2m_ctx);
    if (t->code != '\n') {
      error (c2m_ctx, t1->pos, "garbage at the end of #%s", t1->repr);
      skip_nl (c2m_ctx, NULL, NULL);
    }
    if (VARR_LENGTH (ifstate_t, ifs) < cs->ifs_length_at_stream_start)
      error (c2m_ctx, t1->pos, "unmatched #%s", t1->repr);
    else if (strcmp (t1->repr, "endif") == 0) {
      pop_ifstate (c2m_ctx);
      skip_if_part_p = VARR_LENGTH (ifstate_t, ifs) == 0 ? 0 : VARR_LAST (ifstate_t, ifs)->skip_p;
    } else if (VARR_LAST (ifstate_t, ifs)->else_p) {
      error (c2m_ctx, t1->pos, "repeated #else");
      VARR_LAST (ifstate_t, ifs)->skip_p = 1;
      skip_if_part_p = TRUE;
    } else {
      skip_if_part_p = VARR_LAST (ifstate_t, ifs)->true_p;
      VARR_LAST (ifstate_t, ifs)->true_p = TRUE;
      VARR_LAST (ifstate_t, ifs)->skip_p = skip_if_part_p;
      VARR_LAST (ifstate_t, ifs)->else_p = FALSE;
    }
  } else if (strcmp (t->repr, "if") == 0 || strcmp (t->repr, "elif") == 0) {
    if_id = t;
    if (strcmp (t->repr, "elif") == 0 && VARR_LENGTH (ifstate_t, ifs) == 0) {
      error (c2m_ctx, t->pos, "#elif without #if");
    } else if (strcmp (t->repr, "elif") == 0 && VARR_LAST (ifstate_t, ifs)->else_p) {
      error (c2m_ctx, t->pos, "#elif after #else");
      skip_if_part_p = TRUE;
    } else if (strcmp (t->repr, "if") == 0 && VARR_LENGTH (ifstate_t, ifs) != 0
               && VARR_LAST (ifstate_t, ifs)->skip_p) {
      skip_if_part_p = true_p = TRUE;
      skip_nl (c2m_ctx, NULL, NULL);
      VARR_PUSH (ifstate_t, ifs, new_ifstate (skip_if_part_p, true_p, FALSE, t->pos));
    } else if (strcmp (t->repr, "elif") == 0 && VARR_LAST (ifstate_t, ifs)->true_p) {
      VARR_LAST (ifstate_t, ifs)->skip_p = skip_if_part_p = TRUE;
      skip_nl (c2m_ctx, NULL, NULL);
    } else {
      struct val val;

      skip_if_part_p = FALSE; /* for eval expr */
      skip_nl (c2m_ctx, NULL, temp_buffer);
      val = eval_expr (c2m_ctx, temp_buffer, t);
      true_p = val.uns_p ? val.u.u_val != 0 : val.u.i_val != 0;
      skip_if_part_p = !true_p;
      if (strcmp (t->repr, "if") == 0)
        VARR_PUSH (ifstate_t, ifs, new_ifstate (skip_if_part_p, true_p, FALSE, t->pos));
      else {
        VARR_LAST (ifstate_t, ifs)->skip_p = skip_if_part_p;
        VARR_LAST (ifstate_t, ifs)->true_p = true_p;
      }
    }
  } else if (skip_if_part_p) {
    skip_nl (c2m_ctx, NULL, NULL);
  } else if (strcmp (t->repr, "define") == 0) {
    define (c2m_ctx);
  } else if (strcmp (t->repr, "include") == 0) {
    t = get_next_include_pptoken (c2m_ctx);
    if (t->code == ' ') t = get_next_include_pptoken (c2m_ctx);
    t1 = get_next_pptoken (c2m_ctx);
    if ((t->code == T_STR || t->code == T_HEADER) && t1->code == '\n')
      name = get_include_fname (c2m_ctx, t);
    else {
      VARR_PUSH (token_t, temp_buffer, t);
      skip_nl (c2m_ctx, t1, temp_buffer);
      unget_next_pptoken (c2m_ctx, new_token (c2m_ctx, t->pos, "", T_EOP, N_IGNORE));
      push_back (c2m_ctx, temp_buffer);
      assert (VARR_LENGTH (macro_call_t, macro_call_stack) == 0 && !no_out_p);
      no_out_p = TRUE;
      processing (c2m_ctx, TRUE);
      no_out_p = FALSE;
      move_tokens (temp_buffer, output_buffer);
      if ((name = get_header_name (c2m_ctx, temp_buffer, t->pos)) == NULL) {
        error (c2m_ctx, t->pos, "wrong #include");
        goto ret;
      }
    }
    if (VARR_LENGTH (stream_t, streams) >= max_nested_includes + 1) {
      error (c2m_ctx, t->pos, "more %d include levels", VARR_LENGTH (stream_t, streams) - 1);
      goto ret;
    }
    add_include_stream (c2m_ctx, name, t->pos);
  } else if (strcmp (t->repr, "line") == 0) {
    skip_nl (c2m_ctx, NULL, temp_buffer);
    unget_next_pptoken (c2m_ctx, new_token (c2m_ctx, t->pos, "", T_EOP, N_IGNORE));
    push_back (c2m_ctx, temp_buffer);
    assert (VARR_LENGTH (macro_call_t, macro_call_stack) == 0 && !no_out_p);
    no_out_p = 1;
    processing (c2m_ctx, TRUE);
    no_out_p = 0;
    move_tokens (temp_buffer, output_buffer);
    pos = check_line_directive_args (c2m_ctx, temp_buffer);
    if (pos.lno < 0) {
      error (c2m_ctx, t->pos, "wrong #line");
    } else {
      change_stream_pos (c2m_ctx, pos);
    }
  } else if (strcmp (t->repr, "error") == 0) {
    VARR_TRUNC (char, temp_string, 0);
    add_to_temp_string (c2m_ctx, "#error");
    for (t1 = get_next_pptoken (c2m_ctx); t1->code != '\n'; t1 = get_next_pptoken (c2m_ctx))
      add_to_temp_string (c2m_ctx, t1->repr);
    error (c2m_ctx, t->pos, "%s", VARR_ADDR (char, temp_string));
  } else if (!c2m_options->pedantic_p && strcmp (t->repr, "warning") == 0) {
    VARR_TRUNC (char, temp_string, 0);
    add_to_temp_string (c2m_ctx, "#warning");
    for (t1 = get_next_pptoken (c2m_ctx); t1->code != '\n'; t1 = get_next_pptoken (c2m_ctx))
      add_to_temp_string (c2m_ctx, t1->repr);
    warning (c2m_ctx, t->pos, "%s", VARR_ADDR (char, temp_string));
  } else if (strcmp (t->repr, "pragma") == 0) {
    skip_nl (c2m_ctx, NULL, temp_buffer);
    check_pragma (c2m_ctx, t, temp_buffer);
  } else if (strcmp (t->repr, "undef") == 0) {
    t = get_next_pptoken (c2m_ctx);
    if (t->code == ' ') t = get_next_pptoken (c2m_ctx);
    if (t->code == '\n') {
      error (c2m_ctx, t->pos, "no ident after #undef");
      goto ret;
    }
    if (t->code != T_ID) {
      error (c2m_ctx, t->pos, "no ident after #undef");
      skip_nl (c2m_ctx, t, NULL);
      goto ret;
    }
    if (strcmp (t->repr, "defined") == 0) {
      error (c2m_ctx, t->pos, "#undef of %s", t->repr);
    } else {
      macro.id = t;
      if (HTAB_DO (macro_t, macro_tab, &macro, HTAB_FIND, tab_macro)) {
        if (tab_macro->replacement == NULL)
          error (c2m_ctx, t->pos, "#undef of standard macro %s", t->repr);
        else
          HTAB_DO (macro_t, macro_tab, &macro, HTAB_DELETE, tab_macro);
      }
    }
  }
ret:
  VARR_DESTROY (token_t, temp_buffer);
}

static int pre_match (c2m_ctx_t c2m_ctx, int c, pos_t *pos, node_code_t *node_code, node_t *node) {
  token_t t;

  if (VARR_LENGTH (token_t, pre_expr) == 0) return FALSE;
  t = VARR_LAST (token_t, pre_expr);
  if (t->code != c) return FALSE;
  if (pos != NULL) *pos = t->pos;
  if (node_code != NULL) *node_code = t->node_code;
  if (node != NULL) *node = t->node;
  VARR_POP (token_t, pre_expr);
  return TRUE;
}

static node_t pre_cond_expr (c2m_ctx_t c2m_ctx);

/* Expressions: */
static node_t pre_primary_expr (c2m_ctx_t c2m_ctx) {
  node_t r, n;

  if (pre_match (c2m_ctx, T_CH, NULL, NULL, &r)) return r;
  if (pre_match (c2m_ctx, T_NUMBER, NULL, NULL, &n)) {
    if (!pre_match (c2m_ctx, '(', NULL, NULL, NULL)) return n;
    if (!pre_match (c2m_ctx, ')', NULL, NULL, NULL)) {
      for (;;) {
        if ((r = pre_cond_expr (c2m_ctx)) == NULL) return NULL;
        if (pre_match (c2m_ctx, ')', NULL, NULL, NULL)) break;
        if (!pre_match (c2m_ctx, ',', NULL, NULL, NULL)) return NULL;
      }
    }
    return new_pos_node (c2m_ctx, N_IGNORE, n->pos); /* error only during evaluation */
  }
  if (pre_match (c2m_ctx, '(', NULL, NULL, NULL)) {
    if ((r = pre_cond_expr (c2m_ctx)) == NULL) return NULL;
    if (pre_match (c2m_ctx, ')', NULL, NULL, NULL)) return r;
  }
  return NULL;
}

static node_t pre_unary_expr (c2m_ctx_t c2m_ctx) {
  node_t r;
  node_code_t code;
  pos_t pos;

  if (!pre_match (c2m_ctx, T_UNOP, &pos, &code, NULL)
      && !pre_match (c2m_ctx, T_ADDOP, &pos, &code, NULL))
    return pre_primary_expr (c2m_ctx);
  if ((r = pre_unary_expr (c2m_ctx)) == NULL) return r;
  r = new_pos_node1 (c2m_ctx, code, pos, r);
  return r;
}

static node_t pre_left_op (c2m_ctx_t c2m_ctx, int token, int token2,
                           node_t (*f) (c2m_ctx_t c2m_ctx)) {
  node_code_t code;
  node_t r, n;
  pos_t pos;

  if ((r = f (c2m_ctx)) == NULL) return r;
  while (pre_match (c2m_ctx, token, &pos, &code, NULL)
         || (token2 >= 0 && pre_match (c2m_ctx, token2, &pos, &code, NULL))) {
    n = new_pos_node1 (c2m_ctx, code, pos, r);
    if ((r = f (c2m_ctx)) == NULL) return r;
    op_append (n, r);
    r = n;
  }
  return r;
}

static node_t pre_mul_expr (c2m_ctx_t c2m_ctx) {
  return pre_left_op (c2m_ctx, T_DIVOP, '*', pre_unary_expr);
}
static node_t pre_add_expr (c2m_ctx_t c2m_ctx) {
  return pre_left_op (c2m_ctx, T_ADDOP, -1, pre_mul_expr);
}
static node_t pre_sh_expr (c2m_ctx_t c2m_ctx) {
  return pre_left_op (c2m_ctx, T_SH, -1, pre_add_expr);
}
static node_t pre_rel_expr (c2m_ctx_t c2m_ctx) {
  return pre_left_op (c2m_ctx, T_CMP, -1, pre_sh_expr);
}
static node_t pre_eq_expr (c2m_ctx_t c2m_ctx) {
  return pre_left_op (c2m_ctx, T_EQNE, -1, pre_rel_expr);
}
static node_t pre_and_expr (c2m_ctx_t c2m_ctx) {
  return pre_left_op (c2m_ctx, '&', -1, pre_eq_expr);
}
static node_t pre_xor_expr (c2m_ctx_t c2m_ctx) {
  return pre_left_op (c2m_ctx, '^', -1, pre_and_expr);
}
static node_t pre_or_expr (c2m_ctx_t c2m_ctx) {
  return pre_left_op (c2m_ctx, '|', -1, pre_xor_expr);
}
static node_t pre_land_expr (c2m_ctx_t c2m_ctx) {
  return pre_left_op (c2m_ctx, T_ANDAND, -1, pre_or_expr);
}
static node_t pre_lor_expr (c2m_ctx_t c2m_ctx) {
  return pre_left_op (c2m_ctx, T_OROR, -1, pre_land_expr);
}

static node_t pre_cond_expr (c2m_ctx_t c2m_ctx) {
  node_t r, n;
  pos_t pos;

  if ((r = pre_lor_expr (c2m_ctx)) == NULL) return r;
  if (!pre_match (c2m_ctx, '?', &pos, NULL, NULL)) return r;
  n = new_pos_node1 (c2m_ctx, N_COND, pos, r);
  if ((r = pre_cond_expr (c2m_ctx)) == NULL) return r;
  op_append (n, r);
  if (!pre_match (c2m_ctx, ':', NULL, NULL, NULL)) return NULL;
  if ((r = pre_cond_expr (c2m_ctx)) == NULL) return r;
  op_append (n, r);
  return n;
}

static node_t parse_pre_expr (c2m_ctx_t c2m_ctx, VARR (token_t) * expr) {
  node_t r;
  token_t t;

  pre_expr = expr;
  t = VARR_LAST (token_t, expr);
  if ((r = pre_cond_expr (c2m_ctx)) != NULL && VARR_LENGTH (token_t, expr) == 0) return r;
  if (VARR_LENGTH (token_t, expr) != 0) t = VARR_POP (token_t, expr);
  error (c2m_ctx, t->pos, "wrong preprocessor expression");
  return NULL;
}

static void replace_defined (c2m_ctx_t c2m_ctx, VARR (token_t) * expr_buffer) {
  int i, j, k, len;
  token_t t, id;
  const char *res;
  struct macro macro_struct;
  macro_t tab_macro;

  for (i = 0; i < VARR_LENGTH (token_t, expr_buffer); i++) {
    /* Change defined ident and defined (ident) */
    t = VARR_GET (token_t, expr_buffer, i);
    if (t->code == T_ID && strcmp (t->repr, "defined") == 0) {
      j = i + 1;
      len = VARR_LENGTH (token_t, expr_buffer);
      if (j < len && VARR_GET (token_t, expr_buffer, j)->code == ' ') j++;
      if (j >= len) continue;
      if ((id = VARR_GET (token_t, expr_buffer, j))->code == T_ID) {
        macro_struct.id = id;
        res = HTAB_DO (macro_t, macro_tab, &macro_struct, HTAB_FIND, tab_macro) ? "1" : "0";
        VARR_SET (token_t, expr_buffer, i,
                  new_token (c2m_ctx, t->pos, res, T_NUMBER, N_IGNORE));  // ???
        del_tokens (expr_buffer, i + 1, j - i);
        continue;
      }
      if (j >= len || VARR_GET (token_t, expr_buffer, j)->code != '(') continue;
      j++;
      if (j < len && VARR_GET (token_t, expr_buffer, j)->code == ' ') j++;
      if (j >= len || VARR_GET (token_t, expr_buffer, j)->code != T_ID) continue;
      k = j;
      j++;
      if (j < len && VARR_GET (token_t, expr_buffer, j)->code == ' ') j++;
      if (j >= len || VARR_GET (token_t, expr_buffer, j)->code != ')') continue;
      macro_struct.id = VARR_GET (token_t, expr_buffer, k);
      res = HTAB_DO (macro_t, macro_tab, &macro_struct, HTAB_FIND, tab_macro) ? "1" : "0";
      VARR_SET (token_t, expr_buffer, i,
                new_token (c2m_ctx, t->pos, res, T_NUMBER, N_IGNORE));  // ???
      del_tokens (expr_buffer, i + 1, j - i);
    }
  }
}

static struct val eval (c2m_ctx_t c2m_ctx, node_t tree);

static struct val eval_expr (c2m_ctx_t c2m_ctx, VARR (token_t) * expr_buffer, token_t if_token) {
  int i, j;
  token_t t, ppt;
  VARR (token_t) * temp_buffer;
  node_t tree;

  replace_defined (c2m_ctx, expr_buffer);
  if (VARR_LENGTH (macro_call_t, macro_call_stack) != 0)
    error (c2m_ctx, if_token->pos, "#if/#elif inside a macro call");
  assert (VARR_LENGTH (token_t, output_buffer) == 0 && !no_out_p);
  /* macro substitution */
  unget_next_pptoken (c2m_ctx, new_token (c2m_ctx, if_token->pos, "", T_EOP, N_IGNORE));
  push_back (c2m_ctx, expr_buffer);
  no_out_p = TRUE;
  processing (c2m_ctx, TRUE);
  replace_defined (c2m_ctx, output_buffer);
  no_out_p = FALSE;
  reverse_move_tokens (c2m_ctx, expr_buffer, output_buffer);
  VARR_CREATE (token_t, temp_buffer, VARR_LENGTH (token_t, expr_buffer));
  for (i = j = 0; i < VARR_LENGTH (token_t, expr_buffer); i++) {
    int change_p = TRUE;

    /* changing PP tokens to tokens and idents to "0" */
    ppt = VARR_GET (token_t, expr_buffer, i);
    t = pptoken2token (c2m_ctx, ppt, FALSE);
    if (t == NULL || t->code == ' ' || t->code == '\n') continue;
    if (t->code == T_NUMBER
        && (t->node->code == N_F || t->node->code == N_D || t->node->code == N_LD)) {
      error (c2m_ctx, ppt->pos, "floating point in #if/#elif: %s", ppt->repr);
    } else if (t->code == T_STR) {
      error (c2m_ctx, ppt->pos, "string in #if/#elif: %s", ppt->repr);
    } else if (t->code != T_ID) {
      change_p = FALSE;
    }
    if (change_p)
      t = new_node_token (c2m_ctx, ppt->pos, "0", T_NUMBER, new_ll_node (c2m_ctx, 0, ppt->pos));
    VARR_PUSH (token_t, temp_buffer, t);
  }
  no_out_p = TRUE;
  if (VARR_LENGTH (token_t, temp_buffer) != 0) {
    tree = parse_pre_expr (c2m_ctx, temp_buffer);
  } else {
    error (c2m_ctx, if_token->pos, "empty preprocessor expression");
    tree = NULL;
  }
  no_out_p = FALSE;
  VARR_DESTROY (token_t, temp_buffer);
  if (tree == NULL) {
    struct val val;

    val.uns_p = FALSE;
    val.u.i_val = 0;
    return val;
  }
  return eval (c2m_ctx, tree);
}

static int eval_binop_operands (c2m_ctx_t c2m_ctx, node_t tree, struct val *v1, struct val *v2) {
  *v1 = eval (c2m_ctx, NL_HEAD (tree->ops));
  *v2 = eval (c2m_ctx, NL_EL (tree->ops, 1));
  if (v1->uns_p && !v2->uns_p) {
    v2->uns_p = TRUE;
    v2->u.u_val = v2->u.i_val;
  } else if (!v1->uns_p && v2->uns_p) {
    v1->uns_p = TRUE;
    v1->u.u_val = v1->u.i_val;
  }
  return v1->uns_p;
}

static struct val eval (c2m_ctx_t c2m_ctx, node_t tree) {
  int cond;
  struct val res, v1, v2;

#define UNOP(op)                              \
  do {                                        \
    v1 = eval (c2m_ctx, NL_HEAD (tree->ops)); \
    res = v1;                                 \
    if (res.uns_p)                            \
      res.u.u_val = op res.u.u_val;           \
    else                                      \
      res.u.i_val = op res.u.i_val;           \
  } while (0)

#define BINOP(op)                                              \
  do {                                                         \
    res.uns_p = eval_binop_operands (c2m_ctx, tree, &v1, &v2); \
    if (res.uns_p)                                             \
      res.u.u_val = v1.u.u_val op v2.u.u_val;                  \
    else                                                       \
      res.u.i_val = v1.u.i_val op v2.u.i_val;                  \
  } while (0)

  switch (tree->code) {
  case N_IGNORE:
    error (c2m_ctx, tree->pos, "wrong preprocessor expression");
    res.uns_p = FALSE;
    res.u.i_val = 0;
    break;
  case N_CH:
    res.uns_p = !char_is_signed_p () || MIR_CHAR_MAX > MIR_INT_MAX;
    if (res.uns_p)
      res.u.u_val = tree->u.ch;
    else
      res.u.i_val = tree->u.ch;
    break;
  case N_I:
  case N_L:
    res.uns_p = FALSE;
    res.u.i_val = tree->u.l;
    break;
  case N_LL:
    res.uns_p = FALSE;
    res.u.i_val = tree->u.ll;
    break;
  case N_U:
  case N_UL:
    res.uns_p = TRUE;
    res.u.u_val = tree->u.ul;
    break;
  case N_ULL:
    res.uns_p = TRUE;
    res.u.u_val = tree->u.ull;
    break;
  case N_BITWISE_NOT: UNOP (~); break;
  case N_NOT: UNOP (!); break;
  case N_EQ: BINOP (==); break;
  case N_NE: BINOP (!=); break;
  case N_LT: BINOP (<); break;
  case N_LE: BINOP (<=); break;
  case N_GT: BINOP (>); break;
  case N_GE: BINOP (>=); break;
  case N_ADD:
    if (NL_EL (tree->ops, 1) == NULL) {
      UNOP (+);
    } else {
      BINOP (+);
    }
    break;
  case N_SUB:
    if (NL_EL (tree->ops, 1) == NULL) {
      UNOP (-);
    } else {
      BINOP (-);
    }
    break;
  case N_AND: BINOP (&); break;
  case N_OR: BINOP (|); break;
  case N_XOR: BINOP (^); break;
  case N_LSH: BINOP (<<); break;
  case N_RSH: BINOP (>>); break;
  case N_MUL: BINOP (*); break;
  case N_DIV:
  case N_MOD: {
    int zero_p;

    res.uns_p = eval_binop_operands (c2m_ctx, tree, &v1, &v2);
    if (res.uns_p) {
      res.u.u_val = ((zero_p = v2.u.u_val == 0)
                       ? 1
                       : tree->code == N_DIV ? v1.u.u_val / v2.u.u_val : v1.u.u_val % v2.u.u_val);
    } else {
      res.u.i_val = ((zero_p = v2.u.i_val == 0)
                       ? 1
                       : tree->code == N_DIV ? v1.u.i_val / v2.u.i_val : v1.u.i_val % v2.u.i_val);
    }
    if (zero_p)
      error (c2m_ctx, tree->pos, "division (%s) by zero in preporocessor",
             tree->code == N_DIV ? "/" : "%");
    break;
  }
  case N_ANDAND:
  case N_OROR:
    v1 = eval (c2m_ctx, NL_HEAD (tree->ops));
    cond = v1.uns_p ? v1.u.u_val != 0 : v1.u.i_val != 0;
    if (tree->code == N_ANDAND ? cond : !cond) {
      v2 = eval (c2m_ctx, NL_EL (tree->ops, 1));
      cond = v2.uns_p ? v2.u.u_val != 0 : v2.u.i_val != 0;
    }
    res.uns_p = FALSE;
    res.u.i_val = cond;
    break;
  case N_COND:
    v1 = eval (c2m_ctx, NL_HEAD (tree->ops));
    cond = v1.uns_p ? v1.u.u_val != 0 : v1.u.i_val != 0;
    res = eval (c2m_ctx, NL_EL (tree->ops, cond ? 1 : 2));
    break;
  default:
    res.uns_p = FALSE;
    res.u.i_val = 0;
    assert (FALSE);
  }
  return res;
}

static macro_call_t try_param_macro_call (c2m_ctx_t c2m_ctx, macro_t m, token_t macro_id) {
  macro_call_t mc;
  token_t t1 = get_next_pptoken (c2m_ctx), t2 = NULL;

  if (t1->code == T_EOR) {
    pop_macro_call (c2m_ctx);
    t1 = get_next_pptoken (c2m_ctx);
  }
  if (t1->code == ' ' || t1->code == '\n') {
    t2 = t1;
    t1 = get_next_pptoken (c2m_ctx);
  }
  if (t1->code != '(') { /* no args: it is not a macro call */
    unget_next_pptoken (c2m_ctx, t1);
    if (t2 != NULL) unget_next_pptoken (c2m_ctx, t2);
    out_token (c2m_ctx, macro_id);
    return NULL;
  }
  mc = new_macro_call (m, macro_id->pos);
  find_args (c2m_ctx, mc);
  VARR_PUSH (macro_call_t, macro_call_stack, mc);
  return mc;
}

static void processing (c2m_ctx_t c2m_ctx, int ignore_directive_p) {
  token_t t;
  struct macro macro_struct;
  macro_t m;
  macro_call_t mc;
  int newln_p;

  for (newln_p = TRUE;;) { /* Main loop. */
    t = get_next_pptoken (c2m_ctx);
    if (t->code == T_EOP) return; /* end of processing */
    if (newln_p && !ignore_directive_p && t->code == '#') {
      process_directive (c2m_ctx);
      continue;
    }
    if (t->code == '\n') {
      newln_p = TRUE;
      out_token (c2m_ctx, t);
      continue;
    } else if (t->code == ' ') {
      out_token (c2m_ctx, t);
      continue;
    } else if (t->code == T_EOFILE || t->code == T_EOU) {
      if (VARR_LENGTH (ifstate_t, ifs) > eof_s->ifs_length_at_stream_start) {
        error (c2m_ctx, VARR_LAST (ifstate_t, ifs)->if_pos, "unfinished #if");
      }
      if (t->code == T_EOU) return;
      while (VARR_LENGTH (ifstate_t, ifs) > eof_s->ifs_length_at_stream_start)
        pop_ifstate (c2m_ctx);
      skip_if_part_p = VARR_LENGTH (ifstate_t, ifs) == 0 ? 0 : VARR_LAST (ifstate_t, ifs)->skip_p;
      newln_p = TRUE;
      continue;
    } else if (skip_if_part_p) {
      skip_nl (c2m_ctx, t, NULL);
      newln_p = TRUE;
      continue;
    }
    newln_p = FALSE;
    if (t->code == T_EOR) {  // finish macro call
      pop_macro_call (c2m_ctx);
      continue;
    } else if (t->code == T_EOA) { /* arg end: add the result to repl_buffer */
      mc = VARR_LAST (macro_call_t, macro_call_stack);
      add_arg_tokens (mc->repl_buffer, output_buffer);
#ifdef C2MIR_PREPRO_DEBUG
      fprintf (stderr, "adding processed arg to output buffer\n");
#endif
      process_replacement (c2m_ctx, mc);
      continue;
    } else if (t->code != T_ID) {
      out_token (c2m_ctx, t);
      continue;
    }
    macro_struct.id = t;
    if (!HTAB_DO (macro_t, macro_tab, &macro_struct, HTAB_FIND, m)) {
      if (!process_pragma (c2m_ctx, t)) out_token (c2m_ctx, t);
      continue;
    }
    if (m->replacement == NULL) { /* standard macro */
      if (strcmp (t->repr, "__STDC__") == 0) {
        out_token (c2m_ctx, new_node_token (c2m_ctx, t->pos, "1", T_NUMBER,
                                            new_i_node (c2m_ctx, 1, t->pos)));
      } else if (strcmp (t->repr, "__STDC_HOSTED__") == 0) {
        out_token (c2m_ctx, new_node_token (c2m_ctx, t->pos, "1", T_NUMBER,
                                            new_i_node (c2m_ctx, 1, t->pos)));
      } else if (strcmp (t->repr, "__STDC_VERSION__") == 0) {
        out_token (c2m_ctx, new_node_token (c2m_ctx, t->pos, "201112L", T_NUMBER,
                                            new_l_node (c2m_ctx, 201112, t->pos)));  // ???
      } else if (strcmp (t->repr, "__FILE__") == 0) {
        stringify (t->pos.fname, temp_string);
        VARR_PUSH (char, temp_string, '\0');
        t = new_node_token (c2m_ctx, t->pos, uniq_cstr (c2m_ctx, VARR_ADDR (char, temp_string)).s,
                            T_STR, new_str_node (c2m_ctx, N_STR, empty_str, t->pos));
        set_string_val (c2m_ctx, t, temp_string);
        out_token (c2m_ctx, t);
      } else if (strcmp (t->repr, "__LINE__") == 0) {
        char str[50];

        sprintf (str, "%d", t->pos.lno);
        out_token (c2m_ctx, new_node_token (c2m_ctx, t->pos, uniq_cstr (c2m_ctx, str).s, T_NUMBER,
                                            new_i_node (c2m_ctx, t->pos.lno, t->pos)));
      } else if (strcmp (t->repr, "__DATE__") == 0) {
        t = new_node_token (c2m_ctx, t->pos, date_str_repr, T_STR,
                            new_str_node (c2m_ctx, N_STR, uniq_cstr (c2m_ctx, date_str), t->pos));
        out_token (c2m_ctx, t);
      } else if (strcmp (t->repr, "__TIME__") == 0) {
        t = new_node_token (c2m_ctx, t->pos, time_str_repr, T_STR,
                            new_str_node (c2m_ctx, N_STR, uniq_cstr (c2m_ctx, time_str), t->pos));
        out_token (c2m_ctx, t);
      } else if (strcmp (t->repr, "__has_include") == 0) {
        int res;
        VARR (token_t) * arg;
        const char *name;
        FILE *f;

        if ((mc = try_param_macro_call (c2m_ctx, m, t)) != NULL) {
          unget_next_pptoken (c2m_ctx, new_token (c2m_ctx, t->pos, "", T_EOR, N_IGNORE));
          if (VARR_LENGTH (token_arr_t, mc->args) != 1) {
            res = 0;
          } else {
            arg = VARR_LAST (token_arr_t, mc->args);
            if ((name = get_header_name (c2m_ctx, arg, t->pos)) != NULL) {
              res = ((f = fopen (name, "r")) != NULL && !fclose (f)) ? 1 : 0;
            } else {
              error (c2m_ctx, t->pos, "wrong arg of predefined __has_include");
              res = 0;
            }
          }
          m->ignore_p = TRUE;
          unget_next_pptoken (c2m_ctx,
                              new_node_token (c2m_ctx, t->pos,
                                              uniq_cstr (c2m_ctx, res ? "1" : "0").s, T_NUMBER,
                                              new_i_node (c2m_ctx, res, t->pos)));
        }
      } else {
        assert (FALSE);
      }
      continue;
    }
    if (m->ignore_p) {
      t->code = T_NO_MACRO_IDENT;
      out_token (c2m_ctx, t);
      continue;
    }
    if (m->params == NULL) { /* macro without parameters */
      unget_next_pptoken (c2m_ctx, new_token (c2m_ctx, t->pos, "", T_EOR, N_IGNORE));
#ifdef C2MIR_PREPRO_DEBUG
      fprintf (stderr, "# push back <EOR>\n");
#endif
      mc = new_macro_call (m, t->pos);
      add_tokens (mc->repl_buffer, m->replacement);
      copy_and_push_back (c2m_ctx, do_concat (c2m_ctx, mc->repl_buffer), mc->pos);
      m->ignore_p = TRUE;
      VARR_PUSH (macro_call_t, macro_call_stack, mc);
    } else if ((mc = try_param_macro_call (c2m_ctx, m, t)) != NULL) { /* macro with parameters */
      process_replacement (c2m_ctx, mc);
    }
  }
}

static void pre_text_out (c2m_ctx_t c2m_ctx, token_t t) { /* NULL means end of output */
  int i;
  FILE *f = c2m_options->prepro_output_file;

  if (t == NULL && pre_last_token != NULL && pre_last_token->code == '\n') {
    fprintf (f, "\n");
    return;
  }
  if (t->code == '\n') {
    pre_last_token = t;
    return;
  }
  if (actual_pre_pos.fname != t->pos.fname || actual_pre_pos.lno != t->pos.lno) {
    if (actual_pre_pos.fname == t->pos.fname && actual_pre_pos.lno < t->pos.lno
        && actual_pre_pos.lno + 4 >= t->pos.lno) {
      for (; actual_pre_pos.lno != t->pos.lno; actual_pre_pos.lno++) fprintf (f, "\n");
    } else {
      if (pre_last_token != NULL) fprintf (f, "\n");
      fprintf (f, "#line %d", t->pos.lno);
      if (actual_pre_pos.fname != t->pos.fname) {
        stringify (t->pos.fname, temp_string);
        VARR_PUSH (char, temp_string, '\0');
        fprintf (f, " %s", VARR_ADDR (char, temp_string));
      }
      fprintf (f, "\n");
    }
    for (i = 0; i < t->pos.ln_pos - 1; i++) fprintf (f, " ");
    actual_pre_pos = t->pos;
  }
  fprintf (f, "%s", t->code == ' ' ? " " : t->repr);
  pre_last_token = t;
}

static void pre_out (c2m_ctx_t c2m_ctx, token_t t) {
  if (t == NULL) {
    t = new_token (c2m_ctx, pre_last_token == NULL ? no_pos : pre_last_token->pos, "<EOF>",
                   T_EOFILE, N_IGNORE);
  } else {
    assert (t->code != T_EOU && t->code != EOF);
    pre_last_token = t;
    if ((t = pptoken2token (c2m_ctx, t, TRUE)) == NULL) return;
  }
  if (t->code == T_STR && VARR_LENGTH (token_t, recorded_tokens) != 0
      && VARR_LAST (token_t, recorded_tokens)->code == T_STR) { /* concat strings */
    token_t last_t = VARR_POP (token_t, recorded_tokens);

    VARR_TRUNC (char, temp_string, 0);
    for (const char *s = last_t->repr; *s != 0; s++) VARR_PUSH (char, temp_string, *s);
    assert (VARR_LAST (char, temp_string) == '"' && t->repr[0] == '"');
    VARR_POP (char, temp_string);
    for (const char *s = &t->repr[1]; *s != 0; s++) VARR_PUSH (char, temp_string, *s);
    t = last_t;
    assert (VARR_LAST (char, temp_string) == '"');
    VARR_PUSH (char, temp_string, '\0');
    t->repr = uniq_cstr (c2m_ctx, VARR_ADDR (char, temp_string)).s;
    set_string_val (c2m_ctx, t, temp_string);
  }
  VARR_PUSH (token_t, recorded_tokens, t);
}

static void common_pre_out (c2m_ctx_t c2m_ctx, token_t t) {
  pptokens_num++;
  (c2m_options->prepro_only_p ? pre_text_out : pre_out) (c2m_ctx, t);
}

static void pre (c2m_ctx_t c2m_ctx, const char *start_source_name) {
  pre_last_token = NULL;
  actual_pre_pos.fname = NULL;
  actual_pre_pos.lno = 0;
  actual_pre_pos.ln_pos = 0;
  pre_out_token_func = common_pre_out;
  pptokens_num = 0;
  if (!c2m_options->no_prepro_p) {
    processing (c2m_ctx, FALSE);
  } else {
    for (;;) {
      token_t t = get_next_pptoken (c2m_ctx);

      if (t->code == T_EOFILE || t->code == T_EOU) break;
      pre_out_token_func (c2m_ctx, t);
    }
  }
  pre_out_token_func (c2m_ctx, NULL);
  if (c2m_options->verbose_p && c2m_options->message_file != NULL)
    fprintf (c2m_options->message_file, "    preprocessor tokens -- %lu, parse tokens -- %lu\n",
             pptokens_num, (unsigned long) VARR_LENGTH (token_t, recorded_tokens));
}

/* ------------------------- Preprocessor End ------------------------------ */

struct parse_ctx {
  int record_level;
  size_t next_token_index;
  token_t curr_token;
  node_t curr_scope;
};

#define record_level c2m_ctx->parse_ctx->record_level
#define next_token_index c2m_ctx->parse_ctx->next_token_index
#define next_token_index c2m_ctx->parse_ctx->next_token_index
#define curr_token c2m_ctx->parse_ctx->curr_token
#define curr_scope c2m_ctx->parse_ctx->curr_scope

static struct node err_struct;
static const node_t err_node = &err_struct;

static void read_token (c2m_ctx_t c2m_ctx) {
  curr_token = VARR_GET (token_t, recorded_tokens, next_token_index);
  next_token_index++;
}

static size_t record_start (c2m_ctx_t c2m_ctx) {
  assert (next_token_index > 0 && record_level >= 0);
  record_level++;
  return next_token_index - 1;
}

static void record_stop (c2m_ctx_t c2m_ctx, size_t mark, int restore_p) {
  assert (record_level > 0);
  record_level--;
  if (!restore_p) return;
  next_token_index = mark;
  read_token (c2m_ctx);
}

static void syntax_error (c2m_ctx_t c2m_ctx, const char *expected_name) {
  FILE *f;

  if ((f = c2m_options->message_file) == NULL) return;
  print_pos (f, curr_token->pos, TRUE);
  fprintf (f, "syntax error on %s", get_token_name (c2m_ctx, curr_token->code));
  fprintf (f, " (expected '%s'):", expected_name);
#if 0
  {
    static const int context_len = 5;

    for (int i = 0; i < context_len && curr_token->code != T_EOFILE; i++) {
      fprintf (f, " %s", curr_token->repr);
    }
  }
#endif
  fprintf (f, "\n");
  n_errors++;
}

typedef struct {
  node_t id, scope;
} tpname_t;

DEF_HTAB (tpname_t);
static HTAB (tpname_t) * tpname_tab;

static int tpname_eq (tpname_t tpname1, tpname_t tpname2, void *arg) {
  return tpname1.id->u.s.s == tpname2.id->u.s.s && tpname1.scope == tpname2.scope;
}

static htab_hash_t tpname_hash (tpname_t tpname, void *arg) {
  return (mir_hash_finish (
    mir_hash_step (mir_hash_step (mir_hash_init (0x42), (uint64_t) tpname.id->u.s.s),
                   (uint64_t) tpname.scope)));
}

static void tpname_init (void) {
  HTAB_CREATE (tpname_t, tpname_tab, 1000, tpname_hash, tpname_eq, NULL);
}

static int tpname_find (node_t id, node_t scope, tpname_t *res) {
  int found_p;
  tpname_t el, tpname;

  tpname.id = id;
  tpname.scope = scope;
  found_p = HTAB_DO (tpname_t, tpname_tab, tpname, HTAB_FIND, el);
  if (res != NULL && found_p) *res = el;
  return found_p;
}

static tpname_t tpname_add (node_t id, node_t scope) {
  tpname_t el, tpname;

  tpname.id = id;
  tpname.scope = scope;
  if (HTAB_DO (tpname_t, tpname_tab, tpname, HTAB_FIND, el)) return el;
  HTAB_DO (tpname_t, tpname_tab, tpname, HTAB_INSERT, el);
  return el;
}

static void tpname_finish (void) {
  if (tpname_tab != NULL) HTAB_DESTROY (tpname_t, tpname_tab);
}

#define P(f)                                                 \
  do {                                                       \
    if ((r = (f) (c2m_ctx, no_err_p)) == err_node) return r; \
  } while (0)
#define PA(f, a)                                                \
  do {                                                          \
    if ((r = (f) (c2m_ctx, no_err_p, a)) == err_node) return r; \
  } while (0)
#define PTFAIL(t)                                                               \
  do {                                                                          \
    if (record_level == 0) syntax_error (c2m_ctx, get_token_name (c2m_ctx, t)); \
    return err_node;                                                            \
  } while (0)

#define PT(t)               \
  do {                      \
    if (!M (t)) PTFAIL (t); \
  } while (0)

#define PTP(t, pos)               \
  do {                            \
    if (!MP (t, pos)) PTFAIL (t); \
  } while (0)

#define PTN(t)                  \
  do {                          \
    if (!MN (t, r)) PTFAIL (t); \
  } while (0)

#define PE(f, l)                                           \
  do {                                                     \
    if ((r = (f) (c2m_ctx, no_err_p)) == err_node) goto l; \
  } while (0)
#define PAE(f, a, l)                                          \
  do {                                                        \
    if ((r = (f) (c2m_ctx, no_err_p, a)) == err_node) goto l; \
  } while (0)
#define PTE(t, pos, l)        \
  do {                        \
    if (!MP (t, pos)) goto l; \
  } while (0)

typedef node_t (*nonterm_func_t) (c2m_ctx_t c2m_ctx, int);
typedef node_t (*nonterm_arg_func_t) (c2m_ctx_t c2m_ctx, int, node_t);

#define D(f) static node_t f (c2m_ctx_t c2m_ctx, int no_err_p)
#define DA(f) static node_t f (c2m_ctx_t c2m_ctx, int no_err_p, node_t arg)

#define C(c) (curr_token->code == c)

static int match (c2m_ctx_t c2m_ctx, int c, pos_t *pos, node_code_t *node_code, node_t *node) {
  if (curr_token->code != c) return FALSE;
  if (pos != NULL) *pos = curr_token->pos;
  if (node_code != NULL) *node_code = curr_token->node_code;
  if (node != NULL) *node = curr_token->node;
  read_token (c2m_ctx);
  return TRUE;
}

#define M(c) match (c2m_ctx, c, NULL, NULL, NULL)
#define MP(c, pos) match (c2m_ctx, c, &(pos), NULL, NULL)
#define MC(c, pos, code) match (c2m_ctx, c, &(pos), &(code), NULL)
#define MN(c, node) match (c2m_ctx, c, NULL, NULL, &(node))

static node_t try_f (c2m_ctx_t c2m_ctx, nonterm_func_t f) {
  size_t mark = record_start (c2m_ctx);
  node_t r = (f) (c2m_ctx, TRUE);

  record_stop (c2m_ctx, mark, r == err_node);
  return r;
}

static node_t try_arg_f (c2m_ctx_t c2m_ctx, nonterm_arg_func_t f, node_t arg) {
  size_t mark = record_start (c2m_ctx);
  node_t r = (f) (c2m_ctx, TRUE, arg);

  record_stop (c2m_ctx, mark, r == err_node);
  return r;
}

#define TRY(f) try_f (c2m_ctx, f)
#define TRY_A(f, arg) try_arg_f (c2m_ctx, f, arg)

/* Expressions: */
D (type_name);
D (expr);
D (assign_expr);
D (initializer_list);

D (par_type_name) {
  node_t r;

  PT ('(');
  P (type_name);
  PT (')');
  return r;
}

D (primary_expr) {
  node_t r, n, op, gn, list;
  pos_t pos;

  if (MN (T_ID, r) || MN (T_NUMBER, r) || MN (T_CH, r) || MN (T_STR, r)) {
    return r;
  } else if (M ('(')) {
    P (expr);
    if (M (')')) return r;
  } else if (MP (T_GENERIC, pos)) {
    PT ('(');
    P (assign_expr);
    PT (',');
    list = new_node (c2m_ctx, N_LIST);
    n = new_pos_node2 (c2m_ctx, N_GENERIC, pos, r, list);
    for (;;) { /* generic-assoc-list , generic-association */
      if (MP (T_DEFAULT, pos)) {
        op = new_node (c2m_ctx, N_IGNORE);
      } else {
        P (type_name);
        op = r;
        pos = op->pos;
      }
      PT (':');
      P (assign_expr);
      gn = new_pos_node2 (c2m_ctx, N_GENERIC_ASSOC, pos, op, r);
      op_append (list, gn);
      if (!M (',')) break;
    }
    PT (')');
    return n;
  }
  return err_node;
}

DA (post_expr_part) {
  node_t r, n, op, list;
  node_code_t code;
  pos_t pos;

  r = arg;
  for (;;) {
    if (MC (T_INCDEC, pos, code)) {
      code = code == N_INC ? N_POST_INC : N_POST_DEC;
      op = r;
      r = NULL;
    } else if (MC ('.', pos, code) || MC (T_ARROW, pos, code)) {
      op = r;
      if (!MN (T_ID, r)) return err_node;
    } else if (MC ('[', pos, code)) {
      op = r;
      P (expr);
      PT (']');
    } else if (!MP ('(', pos)) {
      break;
    } else {
      op = r;
      r = NULL;
      code = N_CALL;
      list = new_node (c2m_ctx, N_LIST);
      if (!C (')')) {
        for (;;) {
          P (assign_expr);
          op_append (list, r);
          if (!M (',')) break;
        }
      }
      r = list;
      PT (')');
    }
    n = new_pos_node1 (c2m_ctx, code, pos, op);
    if (r != NULL) op_append (n, r);
    r = n;
  }
  return r;
}

D (post_expr) {
  node_t r;

  P (primary_expr);
  PA (post_expr_part, r);
  return r;
}

D (unary_expr) {
  node_t r, t;
  node_code_t code;
  pos_t pos;

  if ((r = TRY (par_type_name)) != err_node) {
    t = r;
    if (!MP ('{', pos)) {
      P (unary_expr);
      r = new_node2 (c2m_ctx, N_CAST, t, r);
    } else {
      P (initializer_list);
      if (!M ('}')) return err_node;
      r = new_pos_node2 (c2m_ctx, N_COMPOUND_LITERAL, pos, t, r);
      PA (post_expr_part, r);
    }
    return r;
  } else if (MP (T_SIZEOF, pos)) {
    if ((r = TRY (par_type_name)) != err_node) {
      r = new_pos_node1 (c2m_ctx, N_SIZEOF, pos, r);
      return r;
    }
    code = N_EXPR_SIZEOF;
  } else if (MP (T_ALIGNOF, pos)) {
    if ((r = TRY (par_type_name)) != err_node) {
      r = new_pos_node1 (c2m_ctx, N_ALIGNOF, pos, r);
    } else {
      P (unary_expr); /* error recovery */
      r = new_pos_node1 (c2m_ctx, N_ALIGNOF, pos, new_node (c2m_ctx, N_IGNORE));
    }
    return r;
  } else if (!MC (T_INCDEC, pos, code) && !MC (T_UNOP, pos, code) && !MC (T_ADDOP, pos, code)
             && !MC ('*', pos, code) && !MC ('&', pos, code)) {
    P (post_expr);
    return r;
  } else if (code == N_AND) {
    code = N_ADDR;
  } else if (code == N_MUL) {
    code = N_DEREF;
  }
  P (unary_expr);
  r = new_pos_node1 (c2m_ctx, code, pos, r);
  return r;
}

static node_t left_op (c2m_ctx_t c2m_ctx, int no_err_p, int token, int token2, nonterm_func_t f) {
  node_code_t code;
  node_t r, n;
  pos_t pos;

  P (f);
  while (MC (token, pos, code) || (token2 >= 0 && MC (token2, pos, code))) {
    n = new_pos_node1 (c2m_ctx, code, pos, r);
    P (f);
    op_append (n, r);
    r = n;
  }
  return r;
}

static node_t right_op (c2m_ctx_t c2m_ctx, int no_err_p, int token, int token2, nonterm_func_t left,
                        nonterm_func_t right) {
  node_code_t code;
  node_t r, n;
  pos_t pos;

  P (left);
  if (MC (token, pos, code) || (token2 >= 0 && MC (token2, pos, code))) {
    n = new_pos_node1 (c2m_ctx, code, pos, r);
    P (right);
    op_append (n, r);
    r = n;
  }
  return r;
}

D (mul_expr) { return left_op (c2m_ctx, no_err_p, T_DIVOP, '*', unary_expr); }
D (add_expr) { return left_op (c2m_ctx, no_err_p, T_ADDOP, -1, mul_expr); }
D (sh_expr) { return left_op (c2m_ctx, no_err_p, T_SH, -1, add_expr); }
D (rel_expr) { return left_op (c2m_ctx, no_err_p, T_CMP, -1, sh_expr); }
D (eq_expr) { return left_op (c2m_ctx, no_err_p, T_EQNE, -1, rel_expr); }
D (and_expr) { return left_op (c2m_ctx, no_err_p, '&', -1, eq_expr); }
D (xor_expr) { return left_op (c2m_ctx, no_err_p, '^', -1, and_expr); }
D (or_expr) { return left_op (c2m_ctx, no_err_p, '|', -1, xor_expr); }
D (land_expr) { return left_op (c2m_ctx, no_err_p, T_ANDAND, -1, or_expr); }
D (lor_expr) { return left_op (c2m_ctx, no_err_p, T_OROR, -1, land_expr); }

D (cond_expr) {
  node_t r, n;
  pos_t pos;

  P (lor_expr);
  if (!MP ('?', pos)) return r;
  n = new_pos_node1 (c2m_ctx, N_COND, pos, r);
  P (expr);
  op_append (n, r);
  if (!M (':')) return err_node;
  P (cond_expr);
  op_append (n, r);
  return n;
}

#define const_expr cond_expr

D (assign_expr) { return right_op (c2m_ctx, no_err_p, T_ASSIGN, '=', cond_expr, assign_expr); }
D (expr) { return right_op (c2m_ctx, no_err_p, ',', -1, assign_expr, expr); }

/* Declarations: */
D (attr_spec);
DA (declaration_specs);
D (sc_spec);
DA (type_spec);
D (struct_declaration_list);
D (struct_declaration);
D (spec_qual_list);
D (type_qual);
D (func_spec);
D (align_spec);
D (declarator);
D (direct_declarator);
D (pointer);
D (type_qual_list);
D (param_type_list);
D (id_list);
D (abstract_declarator);
D (direct_abstract_declarator);
D (typedef_name);
D (initializer);
D (st_assert);

D (asm_spec) {
  node_t r;

  PTN (T_ID);
  if (strcmp (r->u.s.s, "__asm") != 0) PTFAIL (T_ID);
  PT ('(');
  while (!C (')')) {
    PT (T_STR);
  }
  PT (')');
  return NULL;
}

static node_t try_attr_spec (c2m_ctx_t c2m_ctx, pos_t pos) {
  node_t r;

  if (c2m_options->pedantic_p) return NULL;
  if ((r = TRY (attr_spec)) != err_node) {
    if (c2m_options->pedantic_p)
      error (c2m_ctx, pos, "GCC attributes are not implemented");
    else
      /*warning (c2m_ctx, pos, "GCC attributes are not implemented -- ignoring them")*/;
  } else if ((r = TRY (asm_spec)) != err_node) {
    if (c2m_options->pedantic_p)
      error (c2m_ctx, pos, "asm is not implemented");
    else
      /*warning (c2m_ctx, pos, "asm is not implemented -- ignoring it")*/;
  }
  return r;
}

D (declaration) {
  int typedef_p;
  node_t op, list, decl, spec, r;
  pos_t pos, last_pos;

  if (C (T_STATIC_ASSERT)) {
    P (st_assert);
  } else if (MP (';', pos)) {
    r = new_node (c2m_ctx, N_LIST);
    if (curr_scope == top_scope && c2m_options->pedantic_p)
      warning (c2m_ctx, pos, "extra ; outside of a function");
  } else {
    try_attr_spec (c2m_ctx, curr_token->pos);
    PA (declaration_specs, curr_scope == top_scope ? (node_t) 1 : NULL);
    spec = r;
    last_pos = spec->pos;
    list = new_node (c2m_ctx, N_LIST);
    if (C (';')) {
      op_append (list, new_node3 (c2m_ctx, N_SPEC_DECL, spec, new_node (c2m_ctx, N_IGNORE),
                                  new_node (c2m_ctx, N_IGNORE)));
    } else { /* init-declarator-list */
      for (op = NL_HEAD (spec->ops); op != NULL; op = NL_NEXT (op))
        if (op->code == N_TYPEDEF) break;
      typedef_p = op != NULL;
      for (;;) { /* init-declarator */
        P (declarator);
        decl = r;
        last_pos = decl->pos;
        assert (decl->code == N_DECL);
        if (typedef_p) {
          op = NL_HEAD (decl->ops);
          tpname_add (op, curr_scope);
        }
        try_attr_spec (c2m_ctx, last_pos);
        if (M ('=')) {
          P (initializer);
        } else {
          r = new_node (c2m_ctx, N_IGNORE);
        }
        op_append (list, new_pos_node3 (c2m_ctx, N_SPEC_DECL, decl->pos,
                                        new_node1 (c2m_ctx, N_SHARE, spec), decl, r));
        if (!M (',')) break;
      }
    }
    r = list;
    PT (';');
  }
  return r;
}

D (attr) {
  if (C (')') || C (',')) /* empty */
    return NULL;
  if (FIRST_KW <= curr_token->code && curr_token->code <= LAST_KW)
    PT (curr_token->code);
  else
    PT (T_ID);
  if (C ('(')) {
    PT ('(');
    while (!C (')')) {
      if (C (T_NUMBER) || C (T_CH) || C (T_STR))
        PT (curr_token->code);
      else
        PT (T_ID);
      if (!C (')')) PT (',');
    }
    PT (')');
  }
  return NULL;
}

D (attr_spec) {
  node_t r;

  PTN (T_ID);
  if (strcmp (r->u.s.s, "__attribute__") != 0) PTFAIL (T_ID);
  PT ('(');
  PT ('(');
  for (;;) {
    P (attr);
    if (C (')')) break;
    PT (',');
  }
  PT (')');
  PT (')');
  return NULL;
}

DA (declaration_specs) {
  node_t list, r, prev_type_spec = NULL;
  int first_p;
  pos_t pos = curr_token->pos, spec_pos;

  list = new_node (c2m_ctx, N_LIST);
  for (first_p = arg == NULL;; first_p = FALSE) {
    spec_pos = curr_token->pos;
    if (C (T_ALIGNAS)) {
      P (align_spec);
    } else if ((r = TRY (sc_spec)) != err_node) {
    } else if ((r = TRY (type_qual)) != err_node) {
    } else if ((r = TRY (func_spec)) != err_node) {
    } else if (first_p) {
      PA (type_spec, prev_type_spec);
      prev_type_spec = r;
    } else if ((r = TRY_A (type_spec, prev_type_spec)) != err_node) {
      prev_type_spec = r;
    } else if ((r = try_attr_spec (c2m_ctx, spec_pos)) != err_node) {
      continue;
    } else
      break;
    op_append (list, r);
  }
  if (prev_type_spec == NULL && arg != NULL) {
    if (c2m_options->pedantic_p) warning (c2m_ctx, pos, "type defaults to int");
    r = new_pos_node (c2m_ctx, N_INT, pos);
    op_append (list, r);
  }
  return list;
}

D (sc_spec) {
  node_t r;
  pos_t pos;

  if (MP (T_TYPEDEF, pos)) {
    r = new_pos_node (c2m_ctx, N_TYPEDEF, pos);
  } else if (MP (T_EXTERN, pos)) {
    r = new_pos_node (c2m_ctx, N_EXTERN, pos);
  } else if (MP (T_STATIC, pos)) {
    r = new_pos_node (c2m_ctx, N_STATIC, pos);
  } else if (MP (T_AUTO, pos)) {
    r = new_pos_node (c2m_ctx, N_AUTO, pos);
  } else if (MP (T_REGISTER, pos)) {
    r = new_pos_node (c2m_ctx, N_REGISTER, pos);
  } else if (MP (T_THREAD_LOCAL, pos)) {
    r = new_pos_node (c2m_ctx, N_THREAD_LOCAL, pos);
  } else {
    if (record_level == 0) syntax_error (c2m_ctx, "a storage specifier");
    return err_node;
  }
  return r;
}

DA (type_spec) {
  node_t op1, op2, op3, op4, r;
  int struct_p, id_p = FALSE;
  pos_t pos;

  if (MP (T_VOID, pos)) {
    r = new_pos_node (c2m_ctx, N_VOID, pos);
  } else if (MP (T_CHAR, pos)) {
    r = new_pos_node (c2m_ctx, N_CHAR, pos);
  } else if (MP (T_SHORT, pos)) {
    r = new_pos_node (c2m_ctx, N_SHORT, pos);
  } else if (MP (T_INT, pos)) {
    r = new_pos_node (c2m_ctx, N_INT, pos);
  } else if (MP (T_LONG, pos)) {
    r = new_pos_node (c2m_ctx, N_LONG, pos);
  } else if (MP (T_FLOAT, pos)) {
    r = new_pos_node (c2m_ctx, N_FLOAT, pos);
  } else if (MP (T_DOUBLE, pos)) {
    r = new_pos_node (c2m_ctx, N_DOUBLE, pos);
  } else if (MP (T_SIGNED, pos)) {
    r = new_pos_node (c2m_ctx, N_SIGNED, pos);
  } else if (MP (T_UNSIGNED, pos)) {
    r = new_pos_node (c2m_ctx, N_UNSIGNED, pos);
  } else if (MP (T_BOOL, pos)) {
    r = new_pos_node (c2m_ctx, N_BOOL, pos);
  } else if (MP (T_COMPLEX, pos)) {
    if (record_level == 0) error (c2m_ctx, pos, "complex numbers are not supported");
    return err_node;
  } else if (MP (T_ATOMIC, pos)) { /* atomic-type-specifier */
    PT ('(');
    P (type_name);
    PT (')');
    error (c2m_ctx, pos, "Atomic types are not supported");
  } else if ((struct_p = MP (T_STRUCT, pos)) || MP (T_UNION, pos)) {
    /* struct-or-union-specifier, struct-or-union */
    if (!MN (T_ID, op1)) {
      op1 = new_node (c2m_ctx, N_IGNORE);
    } else {
      id_p = TRUE;
    }
    if (M ('{')) {
      if (!C ('}')) {
        P (struct_declaration_list);
      } else {
        (c2m_options->pedantic_p ? error : warning) (c2m_ctx, pos, "empty struct/union");
        r = new_node (c2m_ctx, N_LIST);
      }
      PT ('}');
    } else if (!id_p) {
      return err_node;
    } else {
      r = new_node (c2m_ctx, N_IGNORE);
    }
    r = new_pos_node2 (c2m_ctx, struct_p ? N_STRUCT : N_UNION, pos, op1, r);
  } else if (MP (T_ENUM, pos)) { /* enum-specifier */
    if (!MN (T_ID, op1)) {
      op1 = new_node (c2m_ctx, N_IGNORE);
    } else {
      id_p = TRUE;
    }
    op2 = new_node (c2m_ctx, N_LIST);
    if (M ('{')) { /* enumerator-list */
      for (;;) {   /* enumerator */
        PTN (T_ID);
        op3 = r; /* enumeration-constant */
        if (!M ('=')) {
          op4 = new_node (c2m_ctx, N_IGNORE);
        } else {
          P (const_expr);
          op4 = r;
        }
        op_append (op2, new_node2 (c2m_ctx, N_ENUM_CONST, op3, op4));
        if (!M (',')) break;
        if (C ('}')) break;
      }
      PT ('}');
    } else if (!id_p) {
      return err_node;
    } else {
      op2 = new_node (c2m_ctx, N_IGNORE);
    }
    r = new_pos_node2 (c2m_ctx, N_ENUM, pos, op1, op2);
  } else if (arg == NULL) {
    P (typedef_name);
  } else {
    r = err_node;
  }
  return r;
}

D (struct_declaration_list) {
  node_t r, res, el, next_el;

  res = new_node (c2m_ctx, N_LIST);
  for (;;) {
    P (struct_declaration);
    if (r->code != N_LIST) {
      op_append (res, r);
    } else {
      for (el = NL_HEAD (r->ops); el != NULL; el = next_el) {
        next_el = NL_NEXT (el);
        NL_REMOVE (r->ops, el);
        op_append (res, el);
      }
    }
    if (C ('}')) break;
  }
  return res;
}

D (struct_declaration) {
  node_t list, spec, op, r;

  if (C (T_STATIC_ASSERT)) {
    P (st_assert);
  } else {
    P (spec_qual_list);
    spec = r;
    list = new_node (c2m_ctx, N_LIST);
    if (M (';')) {
      op = new_pos_node3 (c2m_ctx, N_MEMBER, spec->pos, new_node1 (c2m_ctx, N_SHARE, spec),
                          new_node (c2m_ctx, N_IGNORE), new_node (c2m_ctx, N_IGNORE));
      op_append (list, op);
    } else {     /* struct-declarator-list */
      for (;;) { /* struct-declarator */
        if (!C (':')) {
          P (declarator);
          op = r;
        } else {
          op = new_node (c2m_ctx, N_IGNORE);
        }
        if (M (':')) {
          P (const_expr);
        } else {
          r = new_node (c2m_ctx, N_IGNORE);
        }
        op = new_pos_node3 (c2m_ctx, N_MEMBER, op->pos, new_node1 (c2m_ctx, N_SHARE, spec), op, r);
        op_append (list, op);
        if (!M (',')) break;
      }
      PT (';');
    }
    r = list;
  }
  return r;
}

D (spec_qual_list) {
  node_t list, op, r, arg = NULL;
  int first_p;

  list = new_node (c2m_ctx, N_LIST);
  for (first_p = TRUE;; first_p = FALSE) {
    if (C (T_CONST) || C (T_RESTRICT) || C (T_VOLATILE) || C (T_ATOMIC)) {
      P (type_qual);
      op = r;
    } else if ((op = TRY_A (type_spec, arg)) != err_node) {
      arg = op;
    } else if (first_p) {
      return err_node;
    } else {
      break;
    }
    op_append (list, op);
  }
  return list;
}

D (type_qual) {
  node_t r;
  pos_t pos;

  if (MP (T_CONST, pos)) {
    r = new_pos_node (c2m_ctx, N_CONST, pos);
  } else if (MP (T_RESTRICT, pos)) {
    r = new_pos_node (c2m_ctx, N_RESTRICT, pos);
  } else if (MP (T_VOLATILE, pos)) {
    r = new_pos_node (c2m_ctx, N_VOLATILE, pos);
  } else if (MP (T_ATOMIC, pos)) {
    r = new_pos_node (c2m_ctx, N_ATOMIC, pos);
  } else {
    if (record_level == 0) syntax_error (c2m_ctx, "a type qualifier");
    r = err_node;
  }
  return r;
}

D (func_spec) {
  node_t r;
  pos_t pos;

  if (MP (T_INLINE, pos)) {
    r = new_pos_node (c2m_ctx, N_INLINE, pos);
  } else if (MP (T_NO_RETURN, pos)) {
    r = new_pos_node (c2m_ctx, N_NO_RETURN, pos);
  } else {
    if (record_level == 0) syntax_error (c2m_ctx, "a function specifier");
    r = err_node;
  }
  return r;
}

D (align_spec) {
  node_t r;
  pos_t pos;

  PTP (T_ALIGNAS, pos);
  PT ('(');
  if ((r = TRY (type_name)) != err_node) {
  } else {
    P (const_expr);
  }
  PT (')');
  r = new_pos_node1 (c2m_ctx, N_ALIGNAS, pos, r);
  return r;
}

D (declarator) {
  node_t list, p = NULL, r, el, next_el;

  if (C ('*')) {
    P (pointer);
    p = r;
  }
  P (direct_declarator);
  if (p != NULL) {
    list = NL_NEXT (NL_HEAD (r->ops));
    assert (list->code == N_LIST);
    for (el = NL_HEAD (p->ops); el != NULL; el = next_el) {
      next_el = NL_NEXT (el);
      NL_REMOVE (p->ops, el);
      op_append (list, el);
    }
  }
  return r;
}

D (direct_declarator) {
  node_t list, tql, ae, res, r;
  pos_t pos, static_pos;

  if (MN (T_ID, r)) {
    res = new_node2 (c2m_ctx, N_DECL, r, new_node (c2m_ctx, N_LIST));
  } else if (M ('(')) {
    P (declarator);
    res = r;
    PT (')');
  } else {
    return err_node;
  }
  list = NL_NEXT (NL_HEAD (res->ops));
  assert (list->code == N_LIST);
  for (;;) {
    if (MP ('(', pos)) {
      if ((r = TRY (param_type_list)) != err_node) {
      } else {
        P (id_list);
      }
      PT (')');
      op_append (list, new_pos_node1 (c2m_ctx, N_FUNC, pos, r));
    } else if (M ('[')) {
      int static_p = FALSE;

      if (MP (T_STATIC, static_pos)) {
        static_p = TRUE;
      }
      if (!C (T_CONST) && !C (T_RESTRICT) && !C (T_VOLATILE) && !C (T_ATOMIC)) {
        tql = new_node (c2m_ctx, N_LIST);
      } else {
        P (type_qual_list);
        tql = r;
        if (!static_p && M (T_STATIC)) {
          static_p = TRUE;
        }
      }
      if (static_p) {
        P (assign_expr);
        ae = r;
      } else if (MP ('*', pos)) {
        ae = new_pos_node (c2m_ctx, N_STAR, pos);
      } else if (!C (']')) {
        P (assign_expr);
        ae = r;
      } else {
        ae = new_node (c2m_ctx, N_IGNORE);
      }
      PT (']');
      op_append (list, new_node3 (c2m_ctx, N_ARR,
                                  static_p ? new_pos_node (c2m_ctx, N_STATIC, static_pos)
                                           : new_node (c2m_ctx, N_IGNORE),
                                  tql, ae));
    } else
      break;
  }
  return res;
}

D (pointer) {
  node_t op, r;
  pos_t pos;

  PTP ('*', pos);
  if (C (T_CONST) || C (T_RESTRICT) || C (T_VOLATILE) || C (T_ATOMIC)) {
    P (type_qual_list);
  } else {
    r = new_node (c2m_ctx, N_LIST);
  }
  op = new_pos_node1 (c2m_ctx, N_POINTER, pos, r);
  if (C ('*')) {
    P (pointer);
  } else {
    r = new_node (c2m_ctx, N_LIST);
  }
  op_append (r, op);
  return r;
}

D (type_qual_list) {
  node_t list, r;

  list = new_node (c2m_ctx, N_LIST);
  for (;;) {
    P (type_qual);
    op_append (list, r);
    if (!C (T_CONST) && !C (T_RESTRICT) && !C (T_VOLATILE) && !C (T_ATOMIC)) break;
  }
  return list;
}

D (param_type_abstract_declarator) {
  node_t r = err_node;

  P (abstract_declarator);
  if (C (',') || C (')')) return r;
  return err_node;
}

D (param_type_list) {
  node_t list, op1, op2, r = err_node;
  int comma_p;
  pos_t pos;

  list = new_node (c2m_ctx, N_LIST);
  for (;;) { /* parameter-list, parameter-declaration */
    PA (declaration_specs, NULL);
    op1 = r;
    if (C (',') || C (')')) {
      r = new_node2 (c2m_ctx, N_TYPE, op1,
                     new_node2 (c2m_ctx, N_DECL, new_node (c2m_ctx, N_IGNORE),
                                new_node (c2m_ctx, N_LIST)));
    } else if ((op2 = TRY (param_type_abstract_declarator)) != err_node) {
      /* Try param_type_abstract_declarator first for possible func
         type case ("<res_type> (<typedef_name>)") which can conflict with declarator ("<res_type>
         (<new decl identifier>)")  */
      r = new_node2 (c2m_ctx, N_TYPE, op1, op2);
    } else {
      P (declarator);
      r = new_pos_node3 (c2m_ctx, N_SPEC_DECL, op2->pos, op1, r, new_node (c2m_ctx, N_IGNORE));
    }
    op_append (list, r);
    comma_p = FALSE;
    if (!M (',')) break;
    comma_p = TRUE;
    if (C (T_DOTS)) break;
  }
  if (comma_p) {
    PTP (T_DOTS, pos);
    op_append (list, new_pos_node (c2m_ctx, N_DOTS, pos));
  }
  return list;
}

D (id_list) {
  node_t list, r;

  list = new_node (c2m_ctx, N_LIST);
  if (C (')')) return list;
  for (;;) {
    PTN (T_ID);
    op_append (list, r);
    if (!M (',')) break;
  }
  return list;
}

D (abstract_declarator) {
  node_t list, p = NULL, r, el, next_el;

  if (C ('*')) {
    P (pointer);
    p = r;
    if ((r = TRY (direct_abstract_declarator)) == err_node)
      r = new_pos_node2 (c2m_ctx, N_DECL, p->pos, new_node (c2m_ctx, N_IGNORE),
                         new_node (c2m_ctx, N_LIST));
  } else {
    P (direct_abstract_declarator);
  }
  if (p != NULL) {
    list = NL_NEXT (NL_HEAD (r->ops));
    assert (list->code == N_LIST);
    for (el = NL_HEAD (p->ops); el != NULL; el = next_el) {
      next_el = NL_NEXT (el);
      NL_REMOVE (p->ops, el);
      op_append (list, el);
    }
  }
  return r;
}

D (par_abstract_declarator) {
  node_t r;

  PT ('(');
  P (abstract_declarator);
  PT (')');
  return r;
}

D (direct_abstract_declarator) {
  node_t res, list, tql, ae, r;
  pos_t pos, pos2 = no_pos;

  if ((res = TRY (par_abstract_declarator)) != err_node) {
    if (!C ('(') && !C ('[')) return res;
  } else {
    res = new_node2 (c2m_ctx, N_DECL, new_node (c2m_ctx, N_IGNORE), new_node (c2m_ctx, N_LIST));
  }
  list = NL_NEXT (NL_HEAD (res->ops));
  assert (list->code == N_LIST);
  for (;;) {
    if (MP ('(', pos)) {
      P (param_type_list);
      PT (')');
      op_append (list, new_pos_node1 (c2m_ctx, N_FUNC, pos, r));
    } else {
      PTP ('[', pos);
      if (MP ('*', pos2)) {
        r = new_pos_node3 (c2m_ctx, N_ARR, pos, new_node (c2m_ctx, N_IGNORE),
                           new_node (c2m_ctx, N_IGNORE), new_pos_node (c2m_ctx, N_STAR, pos2));
      } else {
        int static_p = FALSE;

        if (MP (T_STATIC, pos2)) {
          static_p = TRUE;
        }
        if (!C (T_CONST) && !C (T_RESTRICT) && !C (T_VOLATILE) && !C (T_ATOMIC)) {
          tql = new_node (c2m_ctx, N_LIST);
        } else {
          P (type_qual_list);
          tql = r;
          if (!static_p && M (T_STATIC)) {
            static_p = TRUE;
          }
        }
        if (!C (']')) {
          P (assign_expr);
          ae = r;
        } else {
          ae = new_node (c2m_ctx, N_IGNORE);
        }
        r = new_pos_node3 (c2m_ctx, N_ARR, pos,
                           static_p ? new_pos_node (c2m_ctx, N_STATIC, pos2)
                                    : new_node (c2m_ctx, N_IGNORE),
                           tql, ae);
      }
      PT (']');
      op_append (list, r);
    }
    if (!C ('(') && !C ('[')) break;
  }
  add_pos (res, list->pos);
  return res;
}

D (typedef_name) {
  node_t scope, r;

  PTN (T_ID);
  for (scope = curr_scope;; scope = scope->u.scope) {
    if (tpname_find (r, scope, NULL)) return r;
    if (scope == NULL) break;
  }
  return err_node;
}

D (initializer) {
  node_t r;

  if (!M ('{')) {
    P (assign_expr);
  } else {
    P (initializer_list);
    if (M (','))
      ;
    PT ('}');
  }
  return r;
}

D (initializer_list) {
  node_t list, list2, r;
  int first_p;

  list = new_node (c2m_ctx, N_LIST);
  if (C ('}')) {
    (c2m_options->pedantic_p ? error : warning) (c2m_ctx, curr_token->pos,
                                                 "empty initializer list");
    return list;
  }
  for (;;) { /* designation */
    list2 = new_node (c2m_ctx, N_LIST);
    for (first_p = TRUE;; first_p = FALSE) { /* designator-list, designator */
      if (M ('[')) {
        P (const_expr);
        PT (']');
      } else if (M ('.')) {
        PTN (T_ID);
        r = new_node1 (c2m_ctx, N_FIELD_ID, r);
      } else
        break;
      op_append (list2, r);
    }
    if (!first_p) {
      PT ('=');
    }
    P (initializer);
    op_append (list, new_node2 (c2m_ctx, N_INIT, list2, r));
    if (!M (',')) break;
    if (C ('}')) break;
  }
  return list;
}

D (type_name) {
  node_t op, r;

  P (spec_qual_list);
  op = r;
  if (!C (')') && !C (':')) {
    P (abstract_declarator);
  } else {
    r = new_pos_node2 (c2m_ctx, N_DECL, op->pos, new_node (c2m_ctx, N_IGNORE),
                       new_node (c2m_ctx, N_LIST));
  }
  return new_node2 (c2m_ctx, N_TYPE, op, r);
}

D (st_assert) {
  node_t op1, r;
  pos_t pos;

  PTP (T_STATIC_ASSERT, pos);
  PT ('(');
  P (const_expr);
  op1 = r;
  PT (',');
  PTN (T_STR);
  PT (')');
  PT (';');
  r = new_pos_node2 (c2m_ctx, N_ST_ASSERT, pos, op1, r);
  return r;
}

/* Statements: */
D (compound_stmt);

D (label) {
  node_t r, n;
  pos_t pos;

  if (MP (T_CASE, pos)) {
    P (expr);
    n = new_pos_node1 (c2m_ctx, N_CASE, pos, r);
    if (M (T_DOTS)) {
      P (expr);
      op_append (n, r);
    }
    r = n;
  } else if (MP (T_DEFAULT, pos)) {
    r = new_pos_node (c2m_ctx, N_DEFAULT, pos);
  } else {
    PTN (T_ID);
    r = new_node1 (c2m_ctx, N_LABEL, r);
  }
  PT (':');
  return r;
}

D (stmt) {
  node_t l, n, op1, op2, op3, r;
  pos_t pos;

  l = new_node (c2m_ctx, N_LIST);
  while ((op1 = TRY (label)) != err_node) {
    op_append (l, op1);
  }
  if (C ('{')) {
    P (compound_stmt);
    if (NL_HEAD (l->ops) != NULL) { /* replace empty label list */
      assert (NL_HEAD (r->ops)->code == N_LIST && NL_HEAD (NL_HEAD (r->ops)->ops) == NULL);
      NL_REMOVE (r->ops, NL_HEAD (r->ops));
      NL_PREPEND (r->ops, l);
    }
  } else if (MP (T_IF, pos)) { /* selection-statement */
    PT ('(');
    P (expr);
    op1 = r;
    PT (')');
    P (stmt);
    op2 = r;
    if (!M (T_ELSE)) {
      r = new_node (c2m_ctx, N_IGNORE);
    } else {
      P (stmt);
    }
    r = new_pos_node4 (c2m_ctx, N_IF, pos, l, op1, op2, r);
  } else if (MP (T_SWITCH, pos)) { /* selection-statement */
    PT ('(');
    P (expr);
    op1 = r;
    PT (')');
    P (stmt);
    r = new_pos_node3 (c2m_ctx, N_SWITCH, pos, l, op1, r);
  } else if (MP (T_WHILE, pos)) { /* iteration-statement */
    PT ('(');
    P (expr);
    op1 = r;
    PT (')');
    P (stmt);
    r = new_pos_node3 (c2m_ctx, N_WHILE, pos, l, op1, r);
  } else if (M (T_DO)) { /* iteration-statement */
    P (stmt);
    op1 = r;
    PTP (T_WHILE, pos);
    PT ('(');
    P (expr);
    PT (')');
    PT (';');
    r = new_pos_node3 (c2m_ctx, N_DO, pos, l, r, op1);
  } else if (MP (T_FOR, pos)) { /* iteration-statement */
    PT ('(');
    n = new_pos_node (c2m_ctx, N_FOR, pos);
    n->u.scope = curr_scope;
    curr_scope = n;
    if ((r = TRY (declaration)) != err_node) {
      op1 = r;
      curr_scope = n->u.scope;
    } else {
      curr_scope = n->u.scope;
      if (!M (';')) {
        P (expr);
        op1 = r;
        PT (';');
      } else {
        op1 = new_node (c2m_ctx, N_IGNORE);
      }
    }
    if (M (';')) {
      op2 = new_node (c2m_ctx, N_IGNORE);
    } else {
      P (expr);
      op2 = r;
      PT (';');
    }
    if (C (')')) {
      op3 = new_node (c2m_ctx, N_IGNORE);
    } else {
      P (expr);
      op3 = r;
    }
    PT (')');
    P (stmt);
    op_append (n, l);
    op_append (n, op1);
    op_append (n, op2);
    op_append (n, op3);
    op_append (n, r);
    r = n;
  } else if (MP (T_GOTO, pos)) { /* jump-statement */
    PTN (T_ID);
    PT (';');
    r = new_pos_node2 (c2m_ctx, N_GOTO, pos, l, r);
  } else if (MP (T_CONTINUE, pos)) { /* continue-statement */
    PT (';');
    r = new_pos_node1 (c2m_ctx, N_CONTINUE, pos, l);
  } else if (MP (T_BREAK, pos)) { /* break-statement */
    PT (';');
    r = new_pos_node1 (c2m_ctx, N_BREAK, pos, l);
  } else if (MP (T_RETURN, pos)) { /* return-statement */
    if (M (';')) {
      r = new_node (c2m_ctx, N_IGNORE);
    } else {
      P (expr);
      PT (';');
    }
    r = new_pos_node2 (c2m_ctx, N_RETURN, pos, l, r);
  } else { /* expression-statement */
    if (C (';')) {
      r = new_node (c2m_ctx, N_IGNORE);
    } else {
      P (expr);
    }
    PT (';');
    r = new_pos_node2 (c2m_ctx, N_EXPR, r->pos, l, r);
  }
  return r;
}

static void error_recovery (c2m_ctx_t c2m_ctx, int par_lev, const char *expected) {
  syntax_error (c2m_ctx, expected);
  if (c2m_options->debug_p) fprintf (stderr, "error recovery: skipping");
  for (;;) {
    if (curr_token->code == T_EOFILE || (par_lev == 0 && curr_token->code == ';')) break;
    if (curr_token->code == '{') {
      par_lev++;
    } else if (curr_token->code == '}') {
      if (--par_lev <= 0) break;
    }
    if (c2m_options->debug_p)
      fprintf (stderr, " %s(%d:%d)", get_token_name (c2m_ctx, curr_token->code),
               curr_token->pos.lno, curr_token->pos.ln_pos);
    read_token (c2m_ctx);
  }
  if (c2m_options->debug_p) fprintf (stderr, " %s\n", get_token_name (c2m_ctx, curr_token->code));
  if (curr_token->code != T_EOFILE) read_token (c2m_ctx);
}

D (compound_stmt) {
  node_t n, list, r;
  pos_t pos;

  PTE ('{', pos, err0);
  list = new_node (c2m_ctx, N_LIST);
  n = new_pos_node2 (c2m_ctx, N_BLOCK, pos, new_node (c2m_ctx, N_LIST), list);
  n->u.scope = curr_scope;
  curr_scope = n;
  while (!C ('}') && !C (T_EOFILE)) { /* block-item-list, block_item */
    if ((r = TRY (declaration)) != err_node) {
    } else {
      PE (stmt, err1);
    }
    op_flat_append (list, r);
    continue;
  err1:
    error_recovery (c2m_ctx, 1, "<statement>");
  }
  curr_scope = n->u.scope;
  if (!C (T_EOFILE)) PT ('}');
  return n;
err0:
  error_recovery (c2m_ctx, 0, "{");
  return err_node;
}

D (transl_unit) {
  node_t list, ds, d, dl, r;

  // curr_token->code = ';'; /* for error recovery */
  read_token (c2m_ctx);
  list = new_node (c2m_ctx, N_LIST);
  while (!C (T_EOFILE)) { /* external-declaration */
    if ((r = TRY (declaration)) != err_node) {
    } else {
      PAE (declaration_specs, (node_t) 1, err);
      ds = r;
      PE (declarator, err);
      d = r;
      dl = new_node (c2m_ctx, N_LIST);
      d->u.scope = curr_scope;
      curr_scope = d;
      while (!C ('{')) { /* declaration-list */
        PE (declaration, decl_err);
        op_flat_append (dl, r);
      }
      P (compound_stmt);
      r = new_pos_node4 (c2m_ctx, N_FUNC_DEF, d->pos, ds, d, dl, r);
      curr_scope = d->u.scope;
    }
    op_flat_append (list, r);
    continue;
  decl_err:
    curr_scope = d->u.scope;
  err:
    error_recovery (c2m_ctx, 0, "<declarator>");
  }
  return new_node1 (c2m_ctx, N_MODULE, list);
}

static void fatal_error (c2m_ctx_t c2m_ctx, C_error_code_t code, const char *message) {
  if (c2m_options->message_file != NULL) fprintf (c2m_options->message_file, "%s\n", message);
  longjmp (c2m_ctx->env, 1);
}

static void kw_add (c2m_ctx_t c2m_ctx, const char *name, token_code_t tc, size_t flags) {
  str_add (c2m_ctx, name, strlen (name) + 1, tc, flags, TRUE);
}

static void parse_init (MIR_context_t ctx) {
  c2m_ctx_t c2m_ctx = *c2m_ctx_loc (ctx);

  c2m_ctx->parse_ctx = c2mir_calloc (ctx, sizeof (struct parse_ctx));
  error_func = fatal_error;
  record_level = 0;
  curr_uid = 0;
  init_streams (c2m_ctx);
  VARR_CREATE (token_t, recorded_tokens, 32);
  VARR_CREATE (token_t, buffered_tokens, 32);
  pre_init (ctx);
  kw_add (c2m_ctx, "_Bool", T_BOOL, 0);
  kw_add (c2m_ctx, "_Complex", T_COMPLEX, 0);
  kw_add (c2m_ctx, "_Alignas", T_ALIGNAS, 0);
  kw_add (c2m_ctx, "_Alignof", T_ALIGNOF, 0);
  kw_add (c2m_ctx, "_Atomic", T_ATOMIC, 0);
  kw_add (c2m_ctx, "_Generic", T_GENERIC, 0);
  kw_add (c2m_ctx, "_Noreturn", T_NO_RETURN, 0);
  kw_add (c2m_ctx, "_Static_assert", T_STATIC_ASSERT, 0);
  kw_add (c2m_ctx, "_Thread_local", T_THREAD_LOCAL, 0);
  kw_add (c2m_ctx, "auto", T_AUTO, 0);
  kw_add (c2m_ctx, "break", T_BREAK, 0);
  kw_add (c2m_ctx, "case", T_CASE, 0);
  kw_add (c2m_ctx, "char", T_CHAR, 0);
  kw_add (c2m_ctx, "const", T_CONST, 0);
  kw_add (c2m_ctx, "continue", T_CONTINUE, 0);
  kw_add (c2m_ctx, "default", T_DEFAULT, 0);
  kw_add (c2m_ctx, "do", T_DO, 0);
  kw_add (c2m_ctx, "double", T_DOUBLE, 0);
  kw_add (c2m_ctx, "else", T_ELSE, 0);
  kw_add (c2m_ctx, "enum", T_ENUM, 0);
  kw_add (c2m_ctx, "extern", T_EXTERN, 0);
  kw_add (c2m_ctx, "float", T_FLOAT, 0);
  kw_add (c2m_ctx, "for", T_FOR, 0);
  kw_add (c2m_ctx, "goto", T_GOTO, 0);
  kw_add (c2m_ctx, "if", T_IF, 0);
  kw_add (c2m_ctx, "inline", T_INLINE, FLAG_EXT89);
  kw_add (c2m_ctx, "int", T_INT, 0);
  kw_add (c2m_ctx, "long", T_LONG, 0);
  kw_add (c2m_ctx, "register", T_REGISTER, 0);
  kw_add (c2m_ctx, "restrict", T_RESTRICT, FLAG_C89);
  kw_add (c2m_ctx, "return", T_RETURN, 0);
  kw_add (c2m_ctx, "short", T_SHORT, 0);
  kw_add (c2m_ctx, "signed", T_SIGNED, 0);
  kw_add (c2m_ctx, "sizeof", T_SIZEOF, 0);
  kw_add (c2m_ctx, "static", T_STATIC, 0);
  kw_add (c2m_ctx, "struct", T_STRUCT, 0);
  kw_add (c2m_ctx, "switch", T_SWITCH, 0);
  kw_add (c2m_ctx, "typedef", T_TYPEDEF, 0);
  kw_add (c2m_ctx, "typeof", T_TYPEOF, FLAG_EXT);
  kw_add (c2m_ctx, "union", T_UNION, 0);
  kw_add (c2m_ctx, "unsigned", T_UNSIGNED, 0);
  kw_add (c2m_ctx, "void", T_VOID, 0);
  kw_add (c2m_ctx, "volatile", T_VOLATILE, 0);
  kw_add (c2m_ctx, "while", T_WHILE, 0);
  kw_add (c2m_ctx, "__restrict", T_RESTRICT, FLAG_EXT);
  kw_add (c2m_ctx, "__restrict__", T_RESTRICT, FLAG_EXT);
  kw_add (c2m_ctx, "__inline", T_INLINE, FLAG_EXT);
  kw_add (c2m_ctx, "__inline__", T_INLINE, FLAG_EXT);
  tpname_init ();
}

#ifndef SOURCEDIR
#define SOURCEDIR "./"
#endif

#ifndef INSTALLDIR
#define INSTALLDIR "/usr/bin/"
#endif

static void add_standard_includes (c2m_ctx_t c2m_ctx) {
  const char *str;

  for (int i = 0; i < sizeof (standard_includes) / sizeof (char *); i++) {
    str = standard_includes[i];
    add_string_stream (c2m_ctx, "<environment>", str);
  }
}

static node_t parse (c2m_ctx_t c2m_ctx) {
  next_token_index = 0;
  return transl_unit (c2m_ctx, FALSE);
}

static void parse_finish (c2m_ctx_t c2m_ctx) {
  if (c2m_ctx == NULL || c2m_ctx->parse_ctx == NULL) return;
  if (recorded_tokens != NULL) VARR_DESTROY (token_t, recorded_tokens);
  if (buffered_tokens != NULL) VARR_DESTROY (token_t, buffered_tokens);
  pre_finish (c2m_ctx);
  tpname_finish ();
  finish_streams (c2m_ctx);
  free (c2m_ctx->parse_ctx);
}

#undef P
#undef PT
#undef PTP
#undef PTN
#undef PE
#undef PTE
#undef D
#undef M
#undef MP
#undef MC
#undef MN
#undef TRY
#undef C

/* ------------------------- Parser End ------------------------------ */
/* New Page */
/* ---------------------- Context Checker Start ---------------------- */

/* The context checker is AST traversing pass which checks C11
   constraints.  It also augmenting AST nodes by type and layout
   information.  Here are the created node attributes:

 1. expr nodes have attribute "struct expr", N_ID not expr context has NULL attribute.
 2. N_SWITCH has attribute "struct switch_attr"
 3. N_SPEC_DECL (only with ID), N_MEMBER, N_FUNC_DEF have attribute "struct decl"
 4. N_GOTO hash attribute node_t (target stmt)
 5. N_STRUCT, N_UNION have attribute "struct node_scope" if they have a decl list
 6. N_MODULE, N_BLOCK, N_FOR, N_FUNC have attribute "struct node_scope"
 7. declaration_specs or spec_qual_list N_LISTs have attribute "struct decl_spec",
    but as a part of N_COMPOUND_LITERAL have attribute "struct decl"
 8. N_ENUM_CONST has attribute "struct enum_value"
 9. N_CASE and N_DEFAULT have attribute "struct case_attr"

*/

typedef struct decl *decl_t;
DEF_VARR (decl_t);

typedef struct case_attr *case_t;
DEF_HTAB (case_t);

struct check_ctx {
  VARR (node_t) * gotos;
  node_t func_block_scope;
  unsigned curr_func_scope_num;
  int in_params_p;
  node_t curr_unnamed_anon_struct_union_member;
  node_t curr_switch;
  VARR (decl_t) * func_decls_for_allocation;
  node_t n_i1_node;
  HTAB (case_t) * case_tab;
  node_t curr_func_def, curr_loop, curr_loop_switch;
  mir_size_t curr_call_arg_area_offset;
  VARR (node_t) * context_stack;
};

#define gotos c2m_ctx->check_ctx->gotos
#define func_block_scope c2m_ctx->check_ctx->func_block_scope
#define curr_func_scope_num c2m_ctx->check_ctx->curr_func_scope_num
#define in_params_p c2m_ctx->check_ctx->in_params_p
#define curr_unnamed_anon_struct_union_member \
  c2m_ctx->check_ctx->curr_unnamed_anon_struct_union_member
#define curr_switch c2m_ctx->check_ctx->curr_switch
#define func_decls_for_allocation c2m_ctx->check_ctx->func_decls_for_allocation
#define n_i1_node c2m_ctx->check_ctx->n_i1_node
#define case_tab c2m_ctx->check_ctx->case_tab
#define curr_func_def c2m_ctx->check_ctx->curr_func_def
#define curr_loop c2m_ctx->check_ctx->curr_loop
#define curr_loop_switch c2m_ctx->check_ctx->curr_loop_switch
#define curr_call_arg_area_offset c2m_ctx->check_ctx->curr_call_arg_area_offset
#define context_stack c2m_ctx->check_ctx->context_stack

static int supported_alignment_p (mir_llong align) { return TRUE; }  // ???

static int symbol_eq (symbol_t s1, symbol_t s2, void *arg) {
  return s1.mode == s2.mode && s1.id->u.s.s == s2.id->u.s.s && s1.scope == s2.scope;
}

static htab_hash_t symbol_hash (symbol_t s, void *arg) {
  return (mir_hash_finish (
    mir_hash_step (mir_hash_step (mir_hash_step (mir_hash_init (0x42), (uint64_t) s.mode),
                                  (uint64_t) s.id->u.s.s),
                   (uint64_t) s.scope)));
}

static void symbol_clear (symbol_t sym, void *arg) { VARR_DESTROY (node_t, sym.defs); }

static void symbol_init (c2m_ctx_t c2m_ctx) {
  HTAB_CREATE_WITH_FREE_FUNC (symbol_t, symbol_tab, 5000, symbol_hash, symbol_eq, symbol_clear,
                              NULL);
}

static int symbol_find (c2m_ctx_t c2m_ctx, enum symbol_mode mode, node_t id, node_t scope,
                        symbol_t *res) {
  int found_p;
  symbol_t el, symbol;

  symbol.mode = mode;
  symbol.id = id;
  symbol.scope = scope;
  found_p = HTAB_DO (symbol_t, symbol_tab, symbol, HTAB_FIND, el);
  if (res != NULL && found_p) *res = el;
  return found_p;
}

static void symbol_insert (c2m_ctx_t c2m_ctx, enum symbol_mode mode, node_t id, node_t scope,
                           node_t def_node, node_t aux_node) {
  symbol_t el, symbol;

  symbol.mode = mode;
  symbol.id = id;
  symbol.scope = scope;
  symbol.def_node = def_node;
  symbol.aux_node = aux_node;
  VARR_CREATE (node_t, symbol.defs, 4);
  VARR_PUSH (node_t, symbol.defs, def_node);
  HTAB_DO (symbol_t, symbol_tab, symbol, HTAB_INSERT, el);
}

static void symbol_def_replace (c2m_ctx_t c2m_ctx, symbol_t symbol, node_t def_node) {
  symbol_t el;
  VARR (node_t) * defs;

  VARR_CREATE (node_t, defs, 4);
  for (size_t i = 0; i < VARR_LENGTH (node_t, symbol.defs); i++)
    VARR_PUSH (node_t, defs, VARR_GET (node_t, symbol.defs, i));
  symbol.defs = defs;
  symbol.def_node = def_node;
  HTAB_DO (symbol_t, symbol_tab, symbol, HTAB_REPLACE, el);
}

static void symbol_finish (c2m_ctx_t c2m_ctx) {
  if (symbol_tab != NULL) HTAB_DESTROY (symbol_t, symbol_tab);
}

enum basic_type get_int_basic_type (size_t s) {
  return (s == sizeof (mir_int)
            ? TP_INT
            : s == sizeof (mir_short)
                ? TP_SHORT
                : s == sizeof (mir_long) ? TP_LONG : s == sizeof (mir_schar) ? TP_SCHAR : TP_LLONG);
}

static int type_qual_eq_p (const struct type_qual *tq1, const struct type_qual *tq2) {
  return (tq1->const_p == tq2->const_p && tq1->restrict_p == tq2->restrict_p
          && tq1->volatile_p == tq2->volatile_p && tq1->atomic_p == tq2->atomic_p);
}

static void clear_type_qual (struct type_qual *tq) {
  tq->const_p = tq->restrict_p = tq->volatile_p = tq->atomic_p = FALSE;
}

static int type_qual_subset_p (const struct type_qual *tq1, const struct type_qual *tq2) {
  return (tq1->const_p <= tq2->const_p && tq1->restrict_p <= tq2->restrict_p
          && tq1->volatile_p <= tq2->volatile_p && tq1->atomic_p <= tq2->atomic_p);
}

static struct type_qual type_qual_union (const struct type_qual *tq1, const struct type_qual *tq2) {
  struct type_qual res;

  res.const_p = tq1->const_p || tq2->const_p;
  res.restrict_p = tq1->restrict_p || tq2->restrict_p;
  res.volatile_p = tq1->volatile_p || tq2->volatile_p;
  res.atomic_p = tq1->atomic_p || tq2->atomic_p;
  return res;
}

static void init_type (struct type *type) {
  clear_type_qual (&type->type_qual);
  type->pos_node = NULL;
  type->arr_type = NULL;
  type->align = -1;
  type->raw_size = MIR_SIZE_MAX;
  type->unnamed_anon_struct_union_member_type_p = FALSE;
}

static void set_type_pos_node (struct type *type, node_t n) {
  if (type->pos_node == NULL) type->pos_node = n;
}

static int char_type_p (const struct type *type) {
  return (type->mode == TM_BASIC
          && (type->u.basic_type == TP_CHAR || type->u.basic_type == TP_SCHAR
              || type->u.basic_type == TP_UCHAR));
}

static int standard_integer_type_p (const struct type *type) {
  return (type->mode == TM_BASIC && type->u.basic_type >= TP_BOOL
          && type->u.basic_type <= TP_ULLONG);
}

static int integer_type_p (const struct type *type) {
  return standard_integer_type_p (type) || type->mode == TM_ENUM;
}

static int signed_integer_type_p (const struct type *type) {
  if (standard_integer_type_p (type)) {
    enum basic_type tp = type->u.basic_type;

    return ((tp == TP_CHAR && char_is_signed_p ()) || tp == TP_SCHAR || tp == TP_SHORT
            || tp == TP_INT || tp == TP_LONG || tp == TP_LLONG);
  }
  if (type->mode == TM_ENUM) return signed_integer_type_p (&ENUM_INT_TYPE);
  return FALSE;
}

static int floating_type_p (const struct type *type) {
  return type->mode == TM_BASIC
         && (type->u.basic_type == TP_FLOAT || type->u.basic_type == TP_DOUBLE
             || type->u.basic_type == TP_LDOUBLE);
}

static int arithmetic_type_p (const struct type *type) {
  return integer_type_p (type) || floating_type_p (type);
}

static int scalar_type_p (const struct type *type) {
  return arithmetic_type_p (type) || type->mode == TM_PTR;
}

static struct type get_ptr_int_type (int signed_p) {
  struct type res;

  init_type (&res);
  res.mode = TM_BASIC;
  if (sizeof (mir_int) == sizeof (mir_size_t)) {
    res.u.basic_type = signed_p ? TP_INT : TP_UINT;
    return res;
  }
  assert (sizeof (mir_long) == sizeof (mir_size_t));
  res.u.basic_type = signed_p ? TP_LONG : TP_ULONG;
  return res;
}

static struct type integer_promotion (const struct type *type) {
  struct type res;

  assert (integer_type_p (type));
  init_type (&res);
  res.mode = TM_BASIC;
  if (type->mode == TM_BASIC && TP_LONG <= type->u.basic_type && type->u.basic_type <= TP_ULLONG) {
    res.u.basic_type = type->u.basic_type;
    return res;
  }
  if (type->mode == TM_BASIC
      && ((type->u.basic_type == TP_CHAR && MIR_CHAR_MAX > MIR_INT_MAX)
          || (type->u.basic_type == TP_UCHAR && MIR_UCHAR_MAX > MIR_INT_MAX)
          || (type->u.basic_type == TP_USHORT && MIR_USHORT_MAX > MIR_INT_MAX)))
    res.u.basic_type = TP_UINT;
  else if (type->mode == TM_ENUM)
    res.u.basic_type = ENUM_BASIC_INT_TYPE;
  else if (type->mode == TM_BASIC && type->u.basic_type == TP_UINT)
    res.u.basic_type = TP_UINT;
  else
    res.u.basic_type = TP_INT;
  return res;
}

static struct type arithmetic_conversion (const struct type *type1, const struct type *type2) {
  struct type res, t1, t2;

  assert (arithmetic_type_p (type1) && arithmetic_type_p (type2));
  init_type (&res);
  res.mode = TM_BASIC;
  if (floating_type_p (type1) || floating_type_p (type2)) {
    if ((type1->mode == TM_BASIC && type1->u.basic_type == TP_LDOUBLE)
        || (type2->mode == TM_BASIC && type2->u.basic_type == TP_LDOUBLE)) {
      res.u.basic_type = TP_LDOUBLE;
    } else if ((type1->mode == TM_BASIC && type1->u.basic_type == TP_DOUBLE)
               || (type2->mode == TM_BASIC && type2->u.basic_type == TP_DOUBLE)) {
      res.u.basic_type = TP_DOUBLE;
    } else if ((type1->mode == TM_BASIC && type1->u.basic_type == TP_FLOAT)
               || (type2->mode == TM_BASIC && type2->u.basic_type == TP_FLOAT)) {
      res.u.basic_type = TP_FLOAT;
    }
    return res;
  }
  t1 = integer_promotion (type1);
  t2 = integer_promotion (type2);
  if (signed_integer_type_p (&t1) == signed_integer_type_p (&t2)) {
    res.u.basic_type = t1.u.basic_type < t2.u.basic_type ? t2.u.basic_type : t1.u.basic_type;
  } else {
    struct type t;

    if (signed_integer_type_p (&t1)) SWAP (t1, t2, t);
    assert (!signed_integer_type_p (&t1) && signed_integer_type_p (&t2));
    if ((t1.u.basic_type == TP_ULONG && t2.u.basic_type < TP_LONG)
        || (t1.u.basic_type == TP_ULLONG && t2.u.basic_type < TP_LLONG)) {
      res.u.basic_type = t1.u.basic_type;
    } else if ((t1.u.basic_type == TP_UINT && t2.u.basic_type >= TP_LONG
                && MIR_LONG_MAX >= MIR_UINT_MAX)
               || (t1.u.basic_type == TP_ULONG && t2.u.basic_type >= TP_LLONG
                   && MIR_LLONG_MAX >= MIR_ULONG_MAX)) {
      res.u.basic_type = t2.u.basic_type;
    } else {
      res.u.basic_type = t1.u.basic_type;
    }
  }
  return res;
}

struct expr {
  unsigned int const_p : 1, const_addr_p : 1, builtin_call_p : 1;
  node_t lvalue_node;
  node_t def_node;    /* defined for id or const address (ref) */
  struct type *type;  /* type of the result */
  struct type *type2; /* used for assign expr type */
  union {             /* defined for const or const addr (i_val is offset) */
    mir_llong i_val;
    mir_ullong u_val;
    mir_ldouble d_val;
  } u;
};

struct decl_spec {
  unsigned int typedef_p : 1, extern_p : 1, static_p : 1;
  unsigned int auto_p : 1, register_p : 1, thread_local_p : 1;
  unsigned int inline_p : 1, no_return_p : 1; /* func specifiers  */
  int align;                                  // negative value means undefined
  node_t align_node;                          //  strictest valid N_ALIGNAS node
  node_code_t linkage;  // N_IGNORE - none, N_STATIC - internal, N_EXTERN - external
  struct type *type;
};

struct enum_value {
  mir_int val;
};

struct node_scope {
  unsigned char stack_var_p; /* necessity for frame */
  unsigned func_scope_num;
  mir_size_t size, offset, call_arg_area_size;
  node_t scope;
};

struct decl {
  /* true if address is taken, reg can be used or is used: */
  unsigned addr_p : 1, reg_p : 1, used_p : 1;
  int bit_offset, width; /* for bitfields, -1 bit_offset for non bitfields. */
  mir_size_t offset;     /* var offset in frame or bss */
  node_t scope;          /* declaration scope */
  /* The next 2 members are used only for param decls. The 1st member is number of the start MIR
     func arg. The 2nd one is number or MIR func args used to pass param value, it is positive only
     for aggregates passed by value.  */
  uint32_t param_args_start, param_args_num;
  struct decl_spec decl_spec;
  /* Unnamed member if this scope is anon struct/union for the member,
     NULL otherwise: */
  node_t containing_unnamed_anon_struct_union_member;
  MIR_item_t item; /* MIR_item for some declarations */
  c2m_ctx_t c2m_ctx;
};

static struct decl_spec *get_param_decl_spec (node_t param) {
  node_t MIR_UNUSED declarator;

  if (param->code == N_TYPE) return param->attr;
  declarator = NL_EL (param->ops, 1);
  assert (param->code == N_SPEC_DECL && declarator != NULL && declarator->code == N_DECL);
  return &((decl_t) param->attr)->decl_spec;
}

static int type_eq_p (struct type *type1, struct type *type2) {
  if (type1->mode != type2->mode) return FALSE;
  if (!type_qual_eq_p (&type1->type_qual, &type2->type_qual)) return FALSE;
  switch (type1->mode) {
  case TM_BASIC: return type1->u.basic_type == type2->u.basic_type;
  case TM_ENUM:
  case TM_STRUCT:
  case TM_UNION: return type1->u.tag_type == type2->u.tag_type;
  case TM_PTR: return type_eq_p (type1->u.ptr_type, type2->u.ptr_type);
  case TM_ARR: {
    struct expr *cexpr1, *cexpr2;
    struct arr_type *at1 = type1->u.arr_type, *at2 = type2->u.arr_type;

    return (at1->static_p == at2->static_p && type_eq_p (at1->el_type, at2->el_type)
            && type_qual_eq_p (&at1->ind_type_qual, &at2->ind_type_qual)
            && at1->size->code != N_IGNORE && at2->size->code != N_IGNORE
            && (cexpr1 = at1->size->attr)->const_p && (cexpr2 = at2->size->attr)->const_p
            && integer_type_p (cexpr2->type) && integer_type_p (cexpr2->type)
            && cexpr1->u.i_val == cexpr2->u.i_val);
  }
  case TM_FUNC: {
    struct func_type *ft1 = type1->u.func_type, *ft2 = type2->u.func_type;
    struct decl_spec *ds1, *ds2;

    if (ft1->dots_p != ft2->dots_p || !type_eq_p (ft1->ret_type, ft2->ret_type)
        || NL_LENGTH (ft1->param_list->ops) != NL_LENGTH (ft2->param_list->ops))
      return FALSE;
    for (node_t p1 = NL_HEAD (ft1->param_list->ops), p2 = NL_HEAD (ft2->param_list->ops);
         p1 != NULL; p1 = NL_NEXT (p1), p2 = NL_NEXT (p2)) {
      ds1 = get_param_decl_spec (p1);
      ds2 = get_param_decl_spec (p2);
      if (!type_eq_p (ds1->type, ds2->type)) return FALSE;
      // ??? other qualifiers
    }
    return TRUE;
  }
  default: return FALSE;
  }
}

static int compatible_types_p (struct type *type1, struct type *type2, int ignore_quals_p) {
  if (type1->mode != type2->mode) {
    if (!ignore_quals_p && !type_qual_eq_p (&type1->type_qual, &type2->type_qual)) return FALSE;
    if (type1->mode == TM_ENUM && type2->mode == TM_BASIC)
      return type2->u.basic_type == ENUM_BASIC_INT_TYPE;
    if (type2->mode == TM_ENUM && type1->mode == TM_BASIC)
      return type1->u.basic_type == ENUM_BASIC_INT_TYPE;
    return FALSE;
  }
  if (type1->mode == TM_BASIC) {
    return (type1->u.basic_type == type2->u.basic_type
            && (ignore_quals_p || type_qual_eq_p (&type1->type_qual, &type2->type_qual)));
  } else if (type1->mode == TM_PTR) {
    return ((ignore_quals_p || type_qual_eq_p (&type1->type_qual, &type2->type_qual))
            && compatible_types_p (type1->u.ptr_type, type2->u.ptr_type, ignore_quals_p));
  } else if (type1->mode == TM_ARR) {
    struct expr *cexpr1, *cexpr2;
    struct arr_type *at1 = type1->u.arr_type, *at2 = type2->u.arr_type;

    if (!compatible_types_p (at1->el_type, at2->el_type, ignore_quals_p)) return FALSE;
    if (at1->size->code == N_IGNORE || at2->size->code == N_IGNORE) return TRUE;
    if ((cexpr1 = at1->size->attr)->const_p && (cexpr2 = at2->size->attr)->const_p
        && integer_type_p (cexpr2->type) && integer_type_p (cexpr2->type))
      return cexpr1->u.i_val == cexpr2->u.i_val;
    return TRUE;
  } else if (type1->mode == TM_FUNC) {
    struct func_type *ft1 = type1->u.func_type, *ft2 = type2->u.func_type;

    if (NL_HEAD (ft1->param_list->ops) != NULL && NL_HEAD (ft2->param_list->ops) != NULL
        && NL_LENGTH (ft1->param_list->ops) != NL_LENGTH (ft2->param_list->ops))
      return FALSE;
    // ??? check parameter types
  } else {
    assert (type1->mode == TM_STRUCT || type1->mode == TM_UNION || type1->mode == TM_ENUM);
    return (type1->u.tag_type == type2->u.tag_type
            && (ignore_quals_p || type_qual_eq_p (&type1->type_qual, &type2->type_qual)));
  }
  return TRUE;
}

static struct type composite_type (c2m_ctx_t c2m_ctx, struct type *tp1, struct type *tp2) {
  struct type t = *tp1;

  assert (compatible_types_p (tp1, tp2, TRUE));
  if (tp1->mode == TM_ARR) {
    struct arr_type *arr_type;

    t.u.arr_type = arr_type = reg_malloc (c2m_ctx, sizeof (struct arr_type));
    *arr_type = *tp1->u.arr_type;
    if (arr_type->size == N_IGNORE) arr_type->size = tp2->u.arr_type->size;
    *arr_type->el_type
      = composite_type (c2m_ctx, tp1->u.arr_type->el_type, tp2->u.arr_type->el_type);
  } else if (tp1->mode == TM_FUNC) { /* ??? */
  }
  return t;
}

static struct type *create_type (c2m_ctx_t c2m_ctx, struct type *copy) {
  struct type *res = reg_malloc (c2m_ctx, sizeof (struct type));

  if (copy == NULL)
    init_type (res);
  else
    *res = *copy;
  return res;
}

DEF_DLIST_LINK (case_t);

struct case_attr {
  node_t case_node, case_target_node;
  DLIST_LINK (case_t) case_link;
};

DEF_DLIST (case_t, case_link);

struct switch_attr {
  struct type type; /* integer promoted type */
  int ranges_p;
  case_t min_val_case, max_val_case;
  DLIST (case_t) case_labels; /* default case is always a tail */
};

static int basic_type_size (enum basic_type bt) {
  switch (bt) {
  case TP_BOOL: return sizeof (mir_bool);
  case TP_CHAR: return sizeof (mir_char);
  case TP_SCHAR: return sizeof (mir_schar);
  case TP_UCHAR: return sizeof (mir_uchar);
  case TP_SHORT: return sizeof (mir_short);
  case TP_USHORT: return sizeof (mir_ushort);
  case TP_INT: return sizeof (mir_int);
  case TP_UINT: return sizeof (mir_uint);
  case TP_LONG: return sizeof (mir_long);
  case TP_ULONG: return sizeof (mir_ulong);
  case TP_LLONG: return sizeof (mir_llong);
  case TP_ULLONG: return sizeof (mir_ullong);
  case TP_FLOAT: return sizeof (mir_float);
  case TP_DOUBLE: return sizeof (mir_double);
  case TP_LDOUBLE: return sizeof (mir_ldouble);
  case TP_VOID: return 1;  // ???
  default: abort ();
  }
}

static int basic_type_align (enum basic_type bt) { return basic_type_size (bt); }

static int type_align (struct type *type) {
  assert (type->align >= 0);
  return type->align;
}

static int incomplete_type_p (c2m_ctx_t c2m_ctx, struct type *type);

static void aux_set_type_align (c2m_ctx_t c2m_ctx, struct type *type) {
  /* Should be called only from set_type_layout. */
  int align, member_align;

  if (type->align >= 0) return;
  if (type->mode == TM_BASIC) {
    align = basic_type_align (type->u.basic_type);
  } else if (type->mode == TM_PTR) {
    align = sizeof (mir_size_t);
  } else if (type->mode == TM_ENUM) {
    align = basic_type_align (ENUM_BASIC_INT_TYPE);
  } else if (type->mode == TM_FUNC) {
    align = sizeof (mir_size_t);
  } else if (type->mode == TM_ARR) {
    align = type_align (type->u.arr_type->el_type);
  } else if (type->mode == TM_UNDEF) {
    align = 0; /* error type */
  } else {
    assert (type->mode == TM_STRUCT || type->mode == TM_UNION);
    if (incomplete_type_p (c2m_ctx, type)) {
      align = -1;
    } else {
      align = 1;
      for (node_t member = NL_HEAD (NL_EL (type->u.tag_type->ops, 1)->ops); member != NULL;
           member = NL_NEXT (member))
        if (member->code == N_MEMBER) {
          decl_t decl = member->attr;
          node_t width = NL_EL (member->ops, 2);
          struct expr *expr;

          if (type->mode == TM_UNION && width->code != N_IGNORE && (expr = width->attr)->const_p
              && expr->u.u_val == 0)
            continue;
          member_align = type_align (decl->decl_spec.type);
          if (align < member_align) align = member_align;
        }
    }
  }
  type->align = align;
}

static mir_size_t type_size (c2m_ctx_t c2m_ctx, struct type *type) {
  mir_size_t size = raw_type_size (c2m_ctx, type);

  return round_size (size, type->align);
}

static mir_size_t var_align (c2m_ctx_t c2m_ctx, struct type *type) {
  int align;

  raw_type_size (c2m_ctx, type); /* check */
  align = type->align;
  assert (align >= 0);
#ifdef ADJUST_VAR_ALIGNMENT
  align = ADJUST_VAR_ALIGNMENT (c2m_ctx, align, type);
#endif
  return align;
}

static mir_size_t var_size (c2m_ctx_t c2m_ctx, struct type *type) {
  mir_size_t size = raw_type_size (c2m_ctx, type);

  return round_size (size, var_align (c2m_ctx, type));
}

/* BOUND_BIT is used only if BF_P.  */
static void update_field_layout (int *bf_p, mir_size_t *overall_size, mir_size_t *offset,
                                 int *bound_bit, mir_size_t prev_size, mir_size_t size, int align,
                                 int bits) {
  mir_size_t prev_field_offset = *offset, bytes = 0;
  int start_bit, diff;

  assert (size > 0);
  if (!*bf_p) { /* transition from field to bit field or field */
    if (bits >= 0 && size > prev_size) {
      *bound_bit = prev_size * MIR_CHAR_BIT;
    } else {
      prev_field_offset += prev_size;
      *offset = prev_field_offset / align * align;
      *bound_bit = (prev_field_offset - *offset) * MIR_CHAR_BIT;
      prev_field_offset = *offset;
    }
  }
  *bf_p = bits >= 0;
  if (bits < 0) {
    bytes = size - 1;
    bits = MIR_CHAR_BIT;
  }
  *offset = prev_field_offset / align * align;
  diff = prev_field_offset - *offset;
  for (;;) {
    start_bit = *bound_bit + diff * MIR_CHAR_BIT;
    if (start_bit < 0) start_bit = 0;
    if ((start_bit + bits - 1) / MIR_CHAR_BIT + 1 + bytes <= size) {
      *bound_bit = start_bit + bits;
      break;
    }
    *offset += align;
    diff -= align;
    if (bytes >= align) bytes -= align;
  }
  if (*overall_size < *offset + size) *overall_size = *offset + size;
}

/* Update offsets inside unnamed anonymous struct/union member. */
static void update_members_offset (struct type *type, mir_size_t offset) {
  assert ((type->mode == TM_STRUCT || type->mode == TM_UNION)
          && type->unnamed_anon_struct_union_member_type_p);
  assert (offset != MIR_SIZE_MAX || type->raw_size == MIR_SIZE_MAX);
  for (node_t el = NL_HEAD (NL_EL (type->u.tag_type->ops, 1)->ops); el != NULL; el = NL_NEXT (el))
    if (el->code == N_MEMBER) {
      decl_t decl = el->attr;

      decl->offset = offset == MIR_SIZE_MAX ? 0 : decl->offset + offset;
      if (decl->decl_spec.type->unnamed_anon_struct_union_member_type_p)
        update_members_offset (decl->decl_spec.type,
                               offset == MIR_SIZE_MAX ? offset : decl->offset);
    }
}

static void set_type_layout (c2m_ctx_t c2m_ctx, struct type *type) {
  mir_size_t overall_size = 0;

  if (type->raw_size != MIR_SIZE_MAX) return; /* defined */
  if (type->mode == TM_BASIC) {
    overall_size = basic_type_size (type->u.basic_type);
  } else if (type->mode == TM_PTR) {
    overall_size = sizeof (mir_size_t);
  } else if (type->mode == TM_ENUM) {
    overall_size = basic_type_size (ENUM_BASIC_INT_TYPE);
  } else if (type->mode == TM_FUNC) {
    overall_size = sizeof (mir_size_t);
  } else if (type->mode == TM_ARR) {
    struct arr_type *arr_type = type->u.arr_type;
    struct expr *cexpr = arr_type->size->attr;
    mir_size_t nel = (arr_type->size->code == N_IGNORE || !cexpr->const_p ? 1 : cexpr->u.i_val);

    set_type_layout (c2m_ctx, arr_type->el_type);
    overall_size = type_size (c2m_ctx, arr_type->el_type) * nel;
  } else if (type->mode == TM_UNDEF) {
    overall_size = sizeof (int); /* error type */
  } else {
    int bf_p = FALSE, bits = -1, bound_bit = 0;
    mir_size_t offset = 0, prev_size = 0;

    assert (type->mode == TM_STRUCT || type->mode == TM_UNION);
    if (incomplete_type_p (c2m_ctx, type)) {
      overall_size = MIR_SIZE_MAX;
    } else {
      for (node_t el = NL_HEAD (NL_EL (type->u.tag_type->ops, 1)->ops); el != NULL;
           el = NL_NEXT (el))
        if (el->code == N_MEMBER) {
          decl_t decl = el->attr;
          int member_align;
          mir_size_t member_size;
          node_t width = NL_EL (el->ops, 2);
          struct expr *expr;
          int anon_process_p = (!type->unnamed_anon_struct_union_member_type_p
                                && decl->decl_spec.type->unnamed_anon_struct_union_member_type_p
                                && decl->decl_spec.type->raw_size == MIR_SIZE_MAX);

          if (anon_process_p) update_members_offset (decl->decl_spec.type, MIR_SIZE_MAX);
          set_type_layout (c2m_ctx, decl->decl_spec.type);
          if ((member_size = type_size (c2m_ctx, decl->decl_spec.type)) == 0) continue;
          member_align = type_align (decl->decl_spec.type);
          bits = width->code == N_IGNORE || !(expr = width->attr)->const_p ? -1 : expr->u.u_val;
          if (bits != 0) {
            update_field_layout (&bf_p, &overall_size, &offset, &bound_bit, prev_size, member_size,
                                 member_align, bits);
            prev_size = member_size;
            decl->offset = offset;
            decl->bit_offset = bits < 0 ? -1 : bound_bit - bits;
          } else { /* Finish the last unit */
            bf_p = FALSE;
            offset = (offset + member_align - 1) / member_align * member_align;
            /* The offset and bit_offset do not matter, but make
               bit_offset less member_size in bits */
            decl->offset = offset + bound_bit / (member_size * MIR_CHAR_BIT);
            decl->bit_offset = bound_bit % (member_size * MIR_CHAR_BIT);
          }
          decl->width = bits;
          if (type->mode == TM_UNION) {
            offset = prev_size = 0;
            bf_p = FALSE;
            bits = -1;
            bound_bit = 0;
          }
          if (anon_process_p) update_members_offset (decl->decl_spec.type, decl->offset);
        }
    }
  }
  /* we might need raw_size for alignment calculations */
  type->raw_size = overall_size;
  aux_set_type_align (c2m_ctx, type);
  if (type->mode == TM_PTR) /* Visit the pointed but after setting size to avoid looping */
    set_type_layout (c2m_ctx, type->u.ptr_type);
}

static int int_bit_size (struct type *type) {
  assert (type->mode == TM_BASIC || type->mode == TM_ENUM);
  return (basic_type_size (type->mode == TM_ENUM ? ENUM_BASIC_INT_TYPE : type->u.basic_type)
          * MIR_CHAR_BIT);
}

static int void_type_p (struct type *type) {
  return type->mode == TM_BASIC && type->u.basic_type == TP_VOID;
}

static int void_ptr_p (struct type *type) {
  return type->mode == TM_PTR && void_type_p (type->u.ptr_type);
}

static int incomplete_type_p (c2m_ctx_t c2m_ctx, struct type *type) {
  switch (type->mode) {
  case TM_BASIC: return type->u.basic_type == TP_VOID;
  case TM_ENUM:
  case TM_STRUCT:
  case TM_UNION: {
    node_t scope, n = type->u.tag_type;

    if (NL_EL (n->ops, 1)->code == N_IGNORE) return TRUE;
    for (scope = curr_scope; scope != NULL && scope != top_scope && scope != n;
         scope = ((struct node_scope *) scope->attr)->scope)
      ;
    return scope == n;
  }
  case TM_PTR: return FALSE;
  case TM_ARR: {
    struct arr_type *arr_type = type->u.arr_type;

    return (arr_type->size->code == N_IGNORE || incomplete_type_p (c2m_ctx, arr_type->el_type));
  }
  case TM_FUNC:
    return ((type = type->u.func_type->ret_type) == NULL
            || (!void_type_p (type) && incomplete_type_p (c2m_ctx, type)));
  default: return FALSE;
  }
}

static int null_const_p (struct expr *expr, struct type *type) {
  return ((integer_type_p (type) && expr->const_p && expr->u.u_val == 0)
          || (void_ptr_p (type) && expr->const_p && expr->u.u_val == 0
              && type_qual_eq_p (&type->type_qual, &zero_type_qual)));
}

static void cast_value (struct expr *to_e, struct expr *from_e, struct type *to) {
  assert (to_e->const_p && from_e->const_p);
  struct type *from = from_e->type;

#define CONV(TP, cast, mto, mfrom)        \
  case TP:                                \
    to_e->u.mto = (cast) from_e->u.mfrom; \
    break;
#define BASIC_FROM_CONV(mfrom)                                                           \
  switch (to->u.basic_type) {                                                            \
    CONV (TP_BOOL, mir_bool, u_val, mfrom) CONV (TP_UCHAR, mir_uchar, u_val, mfrom);     \
    CONV (TP_USHORT, mir_ushort, u_val, mfrom) CONV (TP_UINT, mir_uint, u_val, mfrom);   \
    CONV (TP_ULONG, mir_ulong, u_val, mfrom) CONV (TP_ULLONG, mir_ullong, u_val, mfrom); \
    CONV (TP_SCHAR, mir_char, i_val, mfrom);                                             \
    CONV (TP_SHORT, mir_short, i_val, mfrom) CONV (TP_INT, mir_int, i_val, mfrom);       \
    CONV (TP_LONG, mir_long, i_val, mfrom) CONV (TP_LLONG, mir_llong, i_val, mfrom);     \
    CONV (TP_FLOAT, mir_float, d_val, mfrom) CONV (TP_DOUBLE, mir_double, d_val, mfrom); \
    CONV (TP_LDOUBLE, mir_ldouble, d_val, mfrom);                                        \
  case TP_CHAR:                                                                          \
    if (char_is_signed_p ())                                                             \
      to_e->u.i_val = (mir_char) from_e->u.mfrom;                                        \
    else                                                                                 \
      to_e->u.u_val = (mir_char) from_e->u.mfrom;                                        \
    break;                                                                               \
  default: assert (FALSE);                                                               \
  }

#define BASIC_TO_CONV(cast, mto)                                \
  switch (from->u.basic_type) {                                 \
  case TP_BOOL:                                                 \
  case TP_UCHAR:                                                \
  case TP_USHORT:                                               \
  case TP_UINT:                                                 \
  case TP_ULONG:                                                \
  case TP_ULLONG: to_e->u.mto = (cast) from_e->u.u_val; break;  \
  case TP_CHAR:                                                 \
    if (!char_is_signed_p ()) {                                 \
      to_e->u.mto = (cast) from_e->u.u_val;                     \
      break;                                                    \
    }                                                           \
    /* Fall through: */                                         \
  case TP_SCHAR:                                                \
  case TP_SHORT:                                                \
  case TP_INT:                                                  \
  case TP_LONG:                                                 \
  case TP_LLONG: to_e->u.mto = (cast) from_e->u.i_val; break;   \
  case TP_FLOAT:                                                \
  case TP_DOUBLE:                                               \
  case TP_LDOUBLE: to_e->u.mto = (cast) from_e->u.d_val; break; \
  default: assert (FALSE);                                      \
  }

  if (to->mode == from->mode && (from->mode == TM_PTR || from->mode == TM_ENUM)) {
    to_e->u = from_e->u;
  } else if (from->mode == TM_PTR) {
    if (to->mode == TM_ENUM) {
      to_e->u.i_val = (ENUM_MIR_INT) from_e->u.u_val;
    } else {
      BASIC_FROM_CONV (u_val);
    }
  } else if (from->mode == TM_ENUM) {
    if (to->mode == TM_PTR) {
      to_e->u.u_val = (mir_size_t) from_e->u.i_val;
    } else {
      BASIC_FROM_CONV (i_val);
    }
  } else if (to->mode == TM_PTR) {
    BASIC_TO_CONV (mir_size_t, u_val);
  } else if (to->mode == TM_ENUM) {
    BASIC_TO_CONV (ENUM_MIR_INT, i_val);
  } else {
    switch (from->u.basic_type) {
    case TP_BOOL:
    case TP_UCHAR:
    case TP_USHORT:
    case TP_UINT:
    case TP_ULONG:
    case TP_ULLONG: BASIC_FROM_CONV (u_val); break;
    case TP_CHAR:
      if (!char_is_signed_p ()) {
        BASIC_FROM_CONV (u_val);
        break;
      }
      /* Fall through: */
    case TP_SCHAR:
    case TP_SHORT:
    case TP_INT:
    case TP_LONG:
    case TP_LLONG: BASIC_FROM_CONV (i_val); break;
    case TP_FLOAT:
    case TP_DOUBLE:
    case TP_LDOUBLE: BASIC_FROM_CONV (d_val); break;
    default: assert (FALSE);
    }
  }
#undef CONV
#undef BASIC_FROM_CONV
#undef BASIC_TO_CONV
}

static void convert_value (struct expr *e, struct type *to) { cast_value (e, e, to); }

static int non_reg_decl_spec_p (struct decl_spec *ds) {
  return (ds->typedef_p || ds->extern_p || ds->static_p || ds->auto_p || ds->thread_local_p
          || ds->inline_p || ds->no_return_p || ds->align_node);
}

static void create_node_scope (c2m_ctx_t c2m_ctx, node_t node) {
  struct node_scope *ns = reg_malloc (c2m_ctx, sizeof (struct node_scope));

  assert (node != curr_scope);
  ns->func_scope_num = curr_func_scope_num++;
  ns->stack_var_p = FALSE;
  ns->offset = ns->size = ns->call_arg_area_size = 0;
  node->attr = ns;
  ns->scope = curr_scope;
  curr_scope = node;
}

static void finish_scope (c2m_ctx_t c2m_ctx) {
  curr_scope = ((struct node_scope *) curr_scope->attr)->scope;
}

static void set_type_qual (c2m_ctx_t c2m_ctx, node_t r, struct type_qual *tq,
                           enum type_mode tmode) {
  for (node_t n = NL_HEAD (r->ops); n != NULL; n = NL_NEXT (n)) switch (n->code) {
      /* Type qualifiers: */
    case N_CONST: tq->const_p = TRUE; break;
    case N_RESTRICT:
      tq->restrict_p = TRUE;
      if (tmode != TM_PTR && tmode != TM_UNDEF)
        error (c2m_ctx, n->pos, "restrict requires a pointer");
      break;
    case N_VOLATILE: tq->volatile_p = TRUE; break;
    case N_ATOMIC:
      tq->atomic_p = TRUE;
      if (tmode == TM_ARR)
        error (c2m_ctx, n->pos, "_Atomic qualifying array");
      else if (tmode == TM_FUNC)
        error (c2m_ctx, n->pos, "_Atomic qualifying function");
      break;
    default: break; /* Ignore */
    }
}

static void check_type_duplication (c2m_ctx_t c2m_ctx, struct type *type, node_t n,
                                    const char *name, int size, int sign) {
  if (type->mode != TM_BASIC || type->u.basic_type != TP_UNDEF)
    error (c2m_ctx, n->pos, "%s with another type", name);
  else if (type->mode != TM_BASIC && size != 0)
    error (c2m_ctx, n->pos, "size with non-numeric type");
  else if (type->mode != TM_BASIC && sign != 0)
    error (c2m_ctx, n->pos, "sign attribute with non-integer type");
}

static node_t find_def (c2m_ctx_t c2m_ctx, enum symbol_mode mode, node_t id, node_t scope,
                        node_t *aux_node) {
  symbol_t sym;

  for (;;) {
    if (!symbol_find (c2m_ctx, mode, id, scope, &sym)) {
      if (scope == NULL) return NULL;
      scope = ((struct node_scope *) scope->attr)->scope;
    } else {
      if (aux_node) *aux_node = sym.aux_node;
      return sym.def_node;
    }
  }
}

static node_t process_tag (c2m_ctx_t c2m_ctx, node_t r, node_t id, node_t decl_list) {
  symbol_t sym;
  int found_p;
  node_t scope, tab_decl_list;

  if (id->code != N_ID) return r;
  scope = curr_scope;
  while (scope != top_scope && (scope->code == N_STRUCT || scope->code == N_UNION))
    scope = ((struct node_scope *) scope->attr)->scope;
  sym.def_node = NULL; /* to remove uninitialized warning */
  if (decl_list->code != N_IGNORE) {
    found_p = symbol_find (c2m_ctx, S_TAG, id, scope, &sym);
  } else {
    sym.def_node = find_def (c2m_ctx, S_TAG, id, scope, NULL);
    found_p = sym.def_node != NULL;
  }
  if (!found_p) {
    symbol_insert (c2m_ctx, S_TAG, id, scope, r, NULL);
  } else if (sym.def_node->code != r->code) {
    error (c2m_ctx, id->pos, "kind of tag %s is unmatched with previous declaration", id->u.s.s);
  } else if ((tab_decl_list = NL_EL (sym.def_node->ops, 1))->code != N_IGNORE
             && decl_list->code != N_IGNORE) {
    error (c2m_ctx, id->pos, "tag %s redeclaration", id->u.s.s);
  } else {
    if (decl_list->code != N_IGNORE) { /* swap decl lists */
      DLIST (node_t) temp;
      SWAP (r->ops, sym.def_node->ops, temp);
    }
    r = sym.def_node;
  }
  return r;
}

static void def_symbol (c2m_ctx_t c2m_ctx, enum symbol_mode mode, node_t id, node_t scope,
                        node_t def_node, node_code_t linkage) {
  symbol_t sym;
  struct decl_spec tab_decl_spec, decl_spec;

  if (id->code == N_IGNORE) return;
  assert (id->code == N_ID && scope != NULL);
  assert (scope->code == N_MODULE || scope->code == N_BLOCK || scope->code == N_STRUCT
          || scope->code == N_UNION || scope->code == N_FUNC || scope->code == N_FOR);
  decl_spec = ((decl_t) def_node->attr)->decl_spec;
  if (decl_spec.thread_local_p && !decl_spec.static_p && !decl_spec.extern_p)
    error (c2m_ctx, id->pos, "auto %s is declared as thread local", id->u.s.s);
  if (!symbol_find (c2m_ctx, mode, id, scope, &sym)) {
    symbol_insert (c2m_ctx, mode, id, scope, def_node, NULL);
    return;
  }
  tab_decl_spec = ((decl_t) sym.def_node->attr)->decl_spec;
  if (linkage == N_IGNORE) {
    if (!decl_spec.typedef_p || !tab_decl_spec.typedef_p
        || !type_eq_p (decl_spec.type, tab_decl_spec.type))
#ifdef __APPLE__
      /* a hack to use our definition instead of macosx for non-GNU compiler */
      if (strcmp (id->u.s.s, "__darwin_va_list") != 0)
#endif
        error (c2m_ctx, id->pos, "repeated declaration %s", id->u.s.s);
  } else if (!compatible_types_p (decl_spec.type, tab_decl_spec.type, FALSE)) {
    error (c2m_ctx, id->pos, "incompatible types of %s declarations", id->u.s.s);
  }
  if (tab_decl_spec.thread_local_p != decl_spec.thread_local_p) {
    error (c2m_ctx, id->pos, "thread local and non-thread local declarations of %s", id->u.s.s);
  }
  if ((decl_spec.linkage == N_EXTERN && linkage == N_STATIC)
      || (decl_spec.linkage == N_STATIC && linkage == N_EXTERN))
    warning (c2m_ctx, id->pos, "%s defined with external and internal linkage", id->u.s.s);
  VARR_PUSH (node_t, sym.defs, def_node);
  if (!incomplete_type_p (c2m_ctx, decl_spec.type)
      && incomplete_type_p (c2m_ctx, tab_decl_spec.type))
    symbol_def_replace (c2m_ctx, sym, def_node);
}

static void make_type_complete (c2m_ctx_t c2m_ctx, struct type *type) {
  if (incomplete_type_p (c2m_ctx, type)) return;
  /* The type may become complete: recalculate size: */
  type->raw_size = MIR_SIZE_MAX;
  set_type_layout (c2m_ctx, type);
}

static void check (c2m_ctx_t c2m_ctx, node_t node, node_t context);

static struct decl_spec check_decl_spec (c2m_ctx_t c2m_ctx, node_t r, node_t decl) {
  int n_sc = 0, sign = 0, size = 0, func_p = FALSE;
  struct decl_spec *res;
  struct type *type;

  if (r->attr != NULL) return *(struct decl_spec *) r->attr;
  if (decl->code == N_FUNC_DEF) {
    func_p = TRUE;
  } else if (decl->code == N_SPEC_DECL) {
    node_t declarator = NL_EL (decl->ops, 1);
    node_t list = NL_EL (declarator->ops, 1);

    func_p = list != NULL && NL_HEAD (list->ops) != NULL && NL_HEAD (list->ops)->code == N_FUNC;
  }
  r->attr = res = reg_malloc (c2m_ctx, sizeof (struct decl_spec));
  res->typedef_p = res->extern_p = res->static_p = FALSE;
  res->auto_p = res->register_p = res->thread_local_p = FALSE;
  res->inline_p = res->no_return_p = FALSE;
  res->align = -1;
  res->align_node = NULL;
  res->linkage = N_IGNORE;
  res->type = type = create_type (c2m_ctx, NULL);
  type->pos_node = r;
  type->mode = TM_BASIC;
  type->u.basic_type = TP_UNDEF;
  for (node_t n = NL_HEAD (r->ops); n != NULL; n = NL_NEXT (n))
    if (n->code == N_SIGNED || n->code == N_UNSIGNED) {
      if (sign != 0)
        error (c2m_ctx, n->pos, "more than one sign qualifier");
      else
        sign = n->code == N_SIGNED ? 1 : -1;
    } else if (n->code == N_SHORT) {
      if (size != 0)
        error (c2m_ctx, n->pos, "more than one type");
      else
        size = 1;
    } else if (n->code == N_LONG) {
      if (size == 2)
        size = 3;
      else if (size == 3)
        error (c2m_ctx, n->pos, "more than two long");
      else if (size == 1)
        error (c2m_ctx, n->pos, "short with long");
      else
        size = 2;
    }
  for (node_t n = NL_HEAD (r->ops); n != NULL; n = NL_NEXT (n)) switch (n->code) {
      /* Type qualifiers are already processed. */
    case N_CONST:
    case N_RESTRICT:
    case N_VOLATILE:
    case N_ATOMIC:
      break;
      /* Func specifiers: */
    case N_INLINE:
      if (!func_p)
        error (c2m_ctx, n->pos, "non-function declaration with inline");
      else
        res->inline_p = TRUE;
      break;
    case N_NO_RETURN:
      if (!func_p)
        error (c2m_ctx, n->pos, "non-function declaration with _Noreturn");
      else
        res->no_return_p = TRUE;
      break;
      /* Storage specifiers: */
    case N_TYPEDEF:
    case N_AUTO:
    case N_REGISTER:
      if (n_sc != 0)
        error (c2m_ctx, n->pos, "more than one storage specifier");
      else if (n->code == N_TYPEDEF)
        res->typedef_p = TRUE;
      else if (n->code == N_AUTO)
        res->auto_p = TRUE;
      else
        res->register_p = TRUE;
      n_sc++;
      break;
    case N_EXTERN:
    case N_STATIC:
      if (n_sc != 0 && (n_sc != 1 || !res->thread_local_p))
        error (c2m_ctx, n->pos, "more than one storage specifier");
      else if (n->code == N_EXTERN)
        res->extern_p = TRUE;
      else
        res->static_p = TRUE;
      n_sc++;
      break;
    case N_THREAD_LOCAL:
      if (n_sc != 0 && (n_sc != 1 || (!res->extern_p && !res->static_p)))
        error (c2m_ctx, n->pos, "more than one storage specifier");
      else
        res->thread_local_p = TRUE;
      n_sc++;
      break;
    case N_VOID:
      set_type_pos_node (type, n);
      if (type->mode != TM_BASIC || type->u.basic_type != TP_UNDEF)
        error (c2m_ctx, n->pos, "void with another type");
      else if (sign != 0)
        error (c2m_ctx, n->pos, "void with sign qualifier");
      else if (size != 0)
        error (c2m_ctx, n->pos, "void with short or long");
      else
        type->u.basic_type = TP_VOID;
      break;
    case N_UNSIGNED:
    case N_SIGNED:
    case N_SHORT:
    case N_LONG: set_type_pos_node (type, n); break;
    case N_CHAR:
    case N_INT:
      set_type_pos_node (type, n);
      if (type->mode != TM_BASIC || type->u.basic_type != TP_UNDEF) {
        error (c2m_ctx, n->pos, "char or int with another type");
      } else if (n->code == N_CHAR) {
        if (size != 0)
          error (c2m_ctx, n->pos, "char with short or long");
        else
          type->u.basic_type = sign == 0 ? TP_CHAR : sign < 0 ? TP_UCHAR : TP_SCHAR;
      } else if (size == 0)
        type->u.basic_type = sign >= 0 ? TP_INT : TP_UINT;
      else if (size == 1)
        type->u.basic_type = sign >= 0 ? TP_SHORT : TP_USHORT;
      else if (size == 2)
        type->u.basic_type = sign >= 0 ? TP_LONG : TP_ULONG;
      else
        type->u.basic_type = sign >= 0 ? TP_LLONG : TP_ULLONG;
      break;
    case N_BOOL:
      set_type_pos_node (type, n);
      if (type->mode != TM_BASIC || type->u.basic_type != TP_UNDEF)
        error (c2m_ctx, n->pos, "_Bool with another type");
      else if (sign != 0)
        error (c2m_ctx, n->pos, "_Bool with sign qualifier");
      else if (size != 0)
        error (c2m_ctx, n->pos, "_Bool with short or long");
      type->u.basic_type = TP_BOOL;
      break;
    case N_FLOAT:
      set_type_pos_node (type, n);
      if (type->mode != TM_BASIC || type->u.basic_type != TP_UNDEF)
        error (c2m_ctx, n->pos, "float with another type");
      else if (sign != 0)
        error (c2m_ctx, n->pos, "float with sign qualifier");
      else if (size != 0)
        error (c2m_ctx, n->pos, "float with short or long");
      else
        type->u.basic_type = TP_FLOAT;
      break;
    case N_DOUBLE:
      set_type_pos_node (type, n);
      if (type->mode != TM_BASIC || type->u.basic_type != TP_UNDEF)
        error (c2m_ctx, n->pos, "double with another type");
      else if (sign != 0)
        error (c2m_ctx, n->pos, "double with sign qualifier");
      else if (size == 0)
        type->u.basic_type = TP_DOUBLE;
      else if (size == 2)
        type->u.basic_type = TP_LDOUBLE;
      else
        error (c2m_ctx, n->pos, "double with short");
      break;
    case N_ID: {
      node_t def = find_def (c2m_ctx, S_REGULAR, n, curr_scope, NULL);
      decl_t decl;

      set_type_pos_node (type, n);
      if (def == NULL) {
        error (c2m_ctx, n->pos, "unknown type %s", n->u.s.s);
        init_type (type);
        type->mode = TM_BASIC;
        type->u.basic_type = TP_INT;
      } else {
        assert (def->code == N_SPEC_DECL);
        decl = def->attr;
        decl->used_p = TRUE;
        assert (decl->decl_spec.typedef_p);
        *type = *decl->decl_spec.type;
      }
      break;
    }
    case N_STRUCT:
    case N_UNION: {
      int new_scope_p;
      node_t res, id = NL_HEAD (n->ops);
      node_t decl_list = NL_NEXT (id);
      node_t saved_unnamed_anon_struct_union_member = curr_unnamed_anon_struct_union_member;

      set_type_pos_node (type, n);
      res = process_tag (c2m_ctx, n, id, decl_list);
      check_type_duplication (c2m_ctx, type, n, n->code == N_STRUCT ? "struct" : "union", size,
                              sign);
      type->mode = n->code == N_STRUCT ? TM_STRUCT : TM_UNION;
      type->u.tag_type = res;
      new_scope_p = (id->code != N_IGNORE || decl->code != N_MEMBER
                     || NL_EL (decl->ops, 1)->code != N_IGNORE);
      type->unnamed_anon_struct_union_member_type_p = !new_scope_p;
      curr_unnamed_anon_struct_union_member = new_scope_p ? NULL : decl;
      if (decl_list->code != N_IGNORE) {
        if (new_scope_p) create_node_scope (c2m_ctx, res);
        check (c2m_ctx, decl_list, n);
        if (new_scope_p) finish_scope (c2m_ctx);
        if (res != n) make_type_complete (c2m_ctx, type); /* recalculate size */
      }
      curr_unnamed_anon_struct_union_member = saved_unnamed_anon_struct_union_member;
      break;
    }
    case N_ENUM: {
      node_t res, id = NL_HEAD (n->ops);
      node_t enum_list = NL_NEXT (id);

      set_type_pos_node (type, n);
      res = process_tag (c2m_ctx, n, id, enum_list);
      check_type_duplication (c2m_ctx, type, n, "enum", size, sign);
      type->mode = TM_ENUM;
      type->u.tag_type = res;
      if (enum_list->code == N_IGNORE) {
        if (incomplete_type_p (c2m_ctx, type))
          error (c2m_ctx, n->pos, "enum storage size is unknown");
      } else {
        mir_int curr_val = 0;

        for (node_t en = NL_HEAD (enum_list->ops); en != NULL; en = NL_NEXT (en)) {  // ??? id
          node_t id, const_expr;
          symbol_t sym;
          struct enum_value *enum_value;

          assert (en->code == N_ENUM_CONST);
          id = NL_HEAD (en->ops);
          const_expr = NL_NEXT (id);
          check (c2m_ctx, const_expr, n);
          if (symbol_find (c2m_ctx, S_REGULAR, id, curr_scope, &sym)) {
            error (c2m_ctx, id->pos, "enum constant %s redeclaration", id->u.s.s);
          } else {
            symbol_insert (c2m_ctx, S_REGULAR, id, curr_scope, en, n);
          }
          if (const_expr->code != N_IGNORE) {
            struct expr *cexpr = const_expr->attr;

            if (!cexpr->const_p)
              error (c2m_ctx, const_expr->pos, "non-constant value in enum const expression");
            else if (!integer_type_p (cexpr->type))
              error (c2m_ctx, const_expr->pos, "enum const expression is not of an integer type");
            else if ((signed_integer_type_p (cexpr->type) && cexpr->u.i_val > MIR_INT_MAX)
                     || (!signed_integer_type_p (cexpr->type) && cexpr->u.u_val > MIR_INT_MAX))
              error (c2m_ctx, const_expr->pos, "enum const expression is not represented by int");
            else
              curr_val = cexpr->u.i_val;
          }
          en->attr = enum_value = reg_malloc (c2m_ctx, sizeof (struct enum_value));
          enum_value->val = curr_val;
          curr_val++;
        }
      }
      break;
    }
    case N_ALIGNAS: {
      node_t el;
      int align = -1;

      if (decl->code == N_FUNC_DEF) {
        error (c2m_ctx, n->pos, "_Alignas for function");
      } else if (decl->code == N_MEMBER && (el = NL_EL (decl->ops, 3)) != NULL
                 && el->code != N_IGNORE) {
        error (c2m_ctx, n->pos, "_Alignas for a bit-field");
      } else if (decl->code == N_SPEC_DECL && in_params_p) {
        error (c2m_ctx, n->pos, "_Alignas for a function parameter");
      } else {
        node_t op = NL_HEAD (n->ops);

        check (c2m_ctx, op, n);
        if (op->code == N_TYPE) {
          struct decl_spec *decl_spec = op->attr;

          align = type_align (decl_spec->type);
        } else {
          struct expr *cexpr = op->attr;

          if (!cexpr->const_p) {
            error (c2m_ctx, op->pos, "non-constant value in _Alignas");
          } else if (!integer_type_p (cexpr->type)) {
            error (c2m_ctx, op->pos, "constant value in _Alignas is not of an integer type");
          } else if (!signed_integer_type_p (cexpr->type)
                     || !supported_alignment_p (cexpr->u.i_val)) {
            error (c2m_ctx, op->pos, "constant value in _Alignas specifies unspported alignment");
          } else if (invalid_alignment (cexpr->u.i_val)) {
            error (c2m_ctx, op->pos, "unsupported alignmnent");
          } else {
            align = cexpr->u.i_val;
          }
        }
        if (align != 0 && res->align < align) {
          res->align = align;
          res->align_node = n;
        }
      }
      break;
    }
    default: abort ();
    }
  if (type->mode == TM_BASIC && type->u.basic_type == TP_UNDEF) {
    if (size == 0 && sign == 0) {
      (c2m_options->pedantic_p ? error (c2m_ctx, r->pos, "no any type specifier")
                               : warning (c2m_ctx, r->pos, "type defaults to int"));
      type->u.basic_type = TP_INT;
    } else if (size == 0) {
      type->u.basic_type = sign >= 0 ? TP_INT : TP_UINT;
    } else if (size == 1) {
      type->u.basic_type = sign >= 0 ? TP_SHORT : TP_USHORT;
    } else if (size == 2) {
      type->u.basic_type = sign >= 0 ? TP_LONG : TP_ULONG;
    } else {
      type->u.basic_type = sign >= 0 ? TP_LLONG : TP_ULLONG;
    }
  }
  set_type_qual (c2m_ctx, r, &type->type_qual, type->mode);
  if (res->align_node) {
    if (res->typedef_p)
      error (c2m_ctx, res->align_node->pos, "_Alignas in typedef");
    else if (res->register_p)
      error (c2m_ctx, res->align_node->pos, "_Alignas with register");
  }
  return *res;
}

static struct type *append_type (struct type *head, struct type *el) {
  struct type **holder;

  if (head == NULL) return el;
  if (head->mode == TM_PTR) {
    holder = &head->u.ptr_type;
  } else if (head->mode == TM_ARR) {
    holder = &head->u.arr_type->el_type;
  } else {
    assert (head->mode == TM_FUNC);
    holder = &head->u.func_type->ret_type;
  }
  *holder = append_type (*holder, el);
  return head;
}

static int void_param_p (node_t param) {
  struct decl_spec *decl_spec;
  struct type *type;

  if (param != NULL && param->code == N_TYPE) {
    decl_spec = param->attr;
    type = decl_spec->type;
    if (void_type_p (type)) return TRUE;
  }
  return FALSE;
}

static void adjust_param_type (c2m_ctx_t c2m_ctx, struct type **type_ptr) {
  struct type *par_type, *type = *type_ptr;
  struct arr_type *arr_type;

  if (type->mode == TM_ARR) {  // ??? static, old type qual
    arr_type = type->u.arr_type;
    par_type = create_type (c2m_ctx, NULL);
    par_type->mode = TM_PTR;
    par_type->pos_node = type->pos_node;
    par_type->u.ptr_type = arr_type->el_type;
    par_type->type_qual = arr_type->ind_type_qual;
    par_type->arr_type = type;
    *type_ptr = type = par_type;
    make_type_complete (c2m_ctx, type);
  } else if (type->mode == TM_FUNC) {
    par_type = create_type (c2m_ctx, NULL);
    par_type->mode = TM_PTR;
    par_type->pos_node = type->pos_node;
    par_type->u.ptr_type = type;
    *type_ptr = type = par_type;
    make_type_complete (c2m_ctx, type);
  }
}

static struct type *check_declarator (c2m_ctx_t c2m_ctx, node_t r, int func_def_p) {
  struct type *type, *res = NULL;
  node_t list = NL_EL (r->ops, 1);

  assert (r->code == N_DECL);
  if (NL_HEAD (list->ops) == NULL) return NULL;
  for (node_t n = NL_HEAD (list->ops); n != NULL; n = NL_NEXT (n)) {
    type = create_type (c2m_ctx, NULL);
    type->pos_node = n;
    switch (n->code) {
    case N_POINTER: {
      node_t type_qual = NL_HEAD (n->ops);

      type->mode = TM_PTR;
      type->pos_node = n;
      type->u.ptr_type = NULL;
      set_type_qual (c2m_ctx, type_qual, &type->type_qual, TM_PTR);
      break;
    }
    case N_ARR: {
      struct arr_type *arr_type;
      node_t static_node = NL_HEAD (n->ops);
      node_t type_qual = NL_NEXT (static_node);
      node_t size = NL_NEXT (type_qual);

      type->mode = TM_ARR;
      type->pos_node = n;
      type->u.arr_type = arr_type = reg_malloc (c2m_ctx, sizeof (struct arr_type));
      clear_type_qual (&arr_type->ind_type_qual);
      set_type_qual (c2m_ctx, type_qual, &arr_type->ind_type_qual, TM_UNDEF);
      check (c2m_ctx, size, n);
      arr_type->size = size;
      arr_type->static_p = static_node->code == N_STATIC;
      arr_type->el_type = NULL;
      break;
    }
    case N_FUNC: {
      struct func_type *func_type;
      node_t first_param, param_list = NL_HEAD (n->ops);
      node_t last = NL_TAIL (param_list->ops);
      int saved_in_params_p = in_params_p;

      type->mode = TM_FUNC;
      type->pos_node = n;
      type->u.func_type = func_type = reg_malloc (c2m_ctx, sizeof (struct func_type));
      func_type->ret_type = NULL;
      func_type->proto_item = NULL;
      if ((func_type->dots_p = last != NULL && last->code == N_DOTS))
        NL_REMOVE (param_list->ops, last);
      if (!func_def_p) create_node_scope (c2m_ctx, n);
      func_type->param_list = param_list;
      in_params_p = TRUE;
      first_param = NL_HEAD (param_list->ops);
      if (first_param != NULL && first_param->code != N_ID) check (c2m_ctx, first_param, n);
      if (void_param_p (first_param)) {
        struct decl_spec *ds = first_param->attr;

        if (non_reg_decl_spec_p (ds) || ds->register_p
            || !type_qual_eq_p (&ds->type->type_qual, &zero_type_qual)) {
          error (c2m_ctx, first_param->pos, "qualified void parameter");
        }
        if (NL_NEXT (first_param) != NULL) {
          error (c2m_ctx, first_param->pos, "void must be the only parameter");
        }
      } else {
        for (node_t p = first_param; p != NULL; p = NL_NEXT (p)) {
          struct decl_spec *decl_spec_ptr;

          if (p->code == N_ID) {
            if (!func_def_p)
              error (c2m_ctx, p->pos,
                     "parameters identifier list can be only in function definition");
            break;
          } else {
            if (p != first_param) check (c2m_ctx, p, n);
            decl_spec_ptr = get_param_decl_spec (p);
            adjust_param_type (c2m_ctx, &decl_spec_ptr->type);
          }
        }
      }
      in_params_p = saved_in_params_p;
      if (!func_def_p) finish_scope (c2m_ctx);
      break;
    }
    default: abort ();
    }
    res = append_type (res, type);
  }
  return res;
}

static int check_case_expr (c2m_ctx_t c2m_ctx, node_t case_expr, struct type *type, node_t target) {
  struct expr *expr;

  check (c2m_ctx, case_expr, target);
  expr = case_expr->attr;
  if (!expr->const_p) {
    error (c2m_ctx, case_expr->pos, "case-expr is not a constant expression");
    return FALSE;
  } else if (!integer_type_p (expr->type)) {
    error (c2m_ctx, case_expr->pos, "case-expr is not an integer type expression");
    return FALSE;
  } else {
    convert_value (expr, type);
    return TRUE;
  }
}

static void check_labels (c2m_ctx_t c2m_ctx, node_t labels, node_t target) {
  for (node_t l = NL_HEAD (labels->ops); l != NULL; l = NL_NEXT (l)) {
    if (l->code == N_LABEL) {
      symbol_t sym;
      node_t id = NL_HEAD (l->ops);

      if (symbol_find (c2m_ctx, S_LABEL, id, func_block_scope, &sym)) {
        error (c2m_ctx, id->pos, "label %s redeclaration", id->u.s.s);
      } else {
        symbol_insert (c2m_ctx, S_LABEL, id, func_block_scope, target, NULL);
      }
    } else if (curr_switch == NULL) {
      error (c2m_ctx, l->pos, "%s not within a switch-stmt",
             l->code == N_CASE ? "case label" : "default label");
    } else {
      struct switch_attr *switch_attr = curr_switch->attr;
      struct type *type = &switch_attr->type;
      node_t case_expr = l->code == N_CASE ? NL_HEAD (l->ops) : NULL;
      node_t case_expr2 = l->code == N_CASE ? NL_EL (l->ops, 1) : NULL;
      case_t case_attr, tail = DLIST_TAIL (case_t, switch_attr->case_labels);
      int ok_p = FALSE, default_p = tail != NULL && tail->case_node->code == N_DEFAULT;

      if (case_expr == NULL) {
        if (default_p) {
          error (c2m_ctx, l->pos, "multiple default labels in one switch");
        } else {
          ok_p = TRUE;
        }
      } else {
        ok_p = check_case_expr (c2m_ctx, case_expr, type, target);
        if (case_expr2 != NULL) {
          ok_p = check_case_expr (c2m_ctx, case_expr2, type, target) && ok_p;
          (c2m_options->pedantic_p ? error : warning) (c2m_ctx, l->pos,
                                                       "range cases are not a part of C standard");
        }
      }
      if (ok_p) {
        case_attr = reg_malloc (c2m_ctx, sizeof (struct case_attr));
        case_attr->case_node = l;
        case_attr->case_target_node = target;
        if (default_p) {
          DLIST_INSERT_BEFORE (case_t, switch_attr->case_labels, tail, case_attr);
        } else {
          DLIST_APPEND (case_t, switch_attr->case_labels, case_attr);
        }
      }
    }
  }
}

static node_code_t get_id_linkage (c2m_ctx_t c2m_ctx, int func_p, node_t id, node_t scope,
                                   struct decl_spec decl_spec) {
  node_code_t linkage;
  node_t def = find_def (c2m_ctx, S_REGULAR, id, scope, NULL);

  if (decl_spec.typedef_p) return N_IGNORE;                       // p6: no linkage
  if (decl_spec.static_p && scope == top_scope) return N_STATIC;  // p3: internal linkage
  if (decl_spec.extern_p && def != NULL
      && (linkage = ((decl_t) def->attr)->decl_spec.linkage) != N_IGNORE)
    return linkage;  // p4: previous linkage
  if (decl_spec.extern_p && (def == NULL || ((decl_t) def->attr)->decl_spec.linkage == N_IGNORE))
    return N_EXTERN;  // p4: external linkage
  if (!decl_spec.static_p && !decl_spec.extern_p && (scope == top_scope || func_p))
    return N_EXTERN;                                                          // p5
  if (!decl_spec.extern_p && scope != top_scope && !func_p) return N_IGNORE;  // p6: no linkage
  return N_IGNORE;
}

static void check_type (c2m_ctx_t c2m_ctx, struct type *type, int level, int func_def_p) {
  switch (type->mode) {
  case TM_PTR: check_type (c2m_ctx, type->u.ptr_type, level + 1, FALSE); break;
  case TM_STRUCT:
  case TM_UNION: break;
  case TM_ARR: {
    struct arr_type *arr_type = type->u.arr_type;
    node_t size_node = arr_type->size;
    struct type *el_type = arr_type->el_type;

    if (size_node->code == N_STAR) {
      error (c2m_ctx, size_node->pos, "variable size arrays are not supported");
    } else if (size_node->code != N_IGNORE) {
      struct expr *cexpr = size_node->attr;

      if (!integer_type_p (cexpr->type)) {
        error (c2m_ctx, size_node->pos, "non-integer array size type");
      } else if (!cexpr->const_p) {
        error (c2m_ctx, size_node->pos, "variable size arrays are not supported");
      } else if (signed_integer_type_p (cexpr->type) && cexpr->u.i_val < 0) {
        error (c2m_ctx, size_node->pos, "array size should be not negative");
      } else if (cexpr->u.i_val == 0) {
        (c2m_options->pedantic_p ? error : warning) (c2m_ctx, size_node->pos, "zero array size");
      }
    }
    check_type (c2m_ctx, el_type, level + 1, FALSE);
    if (el_type->mode == TM_FUNC) {
      error (c2m_ctx, type->pos_node->pos, "array of functions");
    } else if (incomplete_type_p (c2m_ctx, el_type)) {
      error (c2m_ctx, type->pos_node->pos, "incomplete array element type");
    } else if (!in_params_p || level != 0) {
      if (arr_type->static_p)
        error (c2m_ctx, type->pos_node->pos, "static should be only in parameter outermost");
      else if (!type_qual_eq_p (&arr_type->ind_type_qual, &zero_type_qual))
        error (c2m_ctx, type->pos_node->pos,
               "type qualifiers should be only in parameter outermost array");
    }
    break;
  }
  case TM_FUNC: {
    struct decl_spec decl_spec;
    struct func_type *func_type = type->u.func_type;
    struct type *ret_type = func_type->ret_type;
    node_t first_param, param_list = func_type->param_list;

    check_type (c2m_ctx, ret_type, level + 1, FALSE);
    if (ret_type->mode == TM_FUNC) {
      error (c2m_ctx, ret_type->pos_node->pos, "function returning a function");
    } else if (ret_type->mode == TM_ARR) {
      error (c2m_ctx, ret_type->pos_node->pos, "function returning an array");
    }
    first_param = NL_HEAD (param_list->ops);
    if (!void_param_p (first_param)) {
      for (node_t p = first_param; p != NULL; p = NL_NEXT (p)) {
        if (p->code == N_TYPE) {
          decl_spec = *((struct decl_spec *) p->attr);
          check_type (c2m_ctx, decl_spec.type, level + 1, FALSE);
        } else if (p->code == N_SPEC_DECL) {
          decl_spec = ((decl_t) p->attr)->decl_spec;
          check_type (c2m_ctx, decl_spec.type, level + 1, FALSE);
        } else {
          assert (p->code == N_ID);
          break;
        }
        if (non_reg_decl_spec_p (&decl_spec)) {
          error (c2m_ctx, p->pos, "prohibited specifier in a function parameter");
        } else if (func_def_p) {
          if (p->code == N_TYPE)
            error (c2m_ctx, p->pos, "parameter type without a name in function definition");
          else if (incomplete_type_p (c2m_ctx, decl_spec.type))
            error (c2m_ctx, p->pos, "incomplete parameter type in function definition");
        }
      }
    }
    break;
  }
  default: break;  // ???
  }
}

static void check_assignment_types (c2m_ctx_t c2m_ctx, struct type *left, struct type *right,
                                    struct expr *expr, node_t assign_node) {
  node_code_t code = assign_node->code;
  pos_t pos = assign_node->pos;
  const char *msg;

  if (right == NULL) right = expr->type;
  if (arithmetic_type_p (left)) {
    if (!arithmetic_type_p (right)
        && !(left->mode == TM_BASIC && left->u.basic_type == TP_BOOL && right->mode == TM_PTR)) {
      if (integer_type_p (left) && right->mode == TM_PTR) {
        msg
          = (code == N_CALL ? "using pointer without cast for integer type parameter"
                            : code == N_RETURN ? "returning pointer without cast for integer result"
                                               : "assigning pointer without cast to integer");
        (c2m_options->pedantic_p ? error : warning) (c2m_ctx, pos, "%s", msg);
      } else {
        msg = (code == N_CALL
                 ? "incompatible argument type for arithemtic type parameter"
                 : code != N_RETURN
                     ? "incompatible types in assignment to an arithemtic type lvalue"
                     : "incompatible return-expr type in function returning an arithemtic value");
        error (c2m_ctx, pos, "%s", msg);
      }
    }
  } else if (left->mode == TM_STRUCT || left->mode == TM_UNION) {
    if ((right->mode != TM_STRUCT && right->mode != TM_UNION)
        || !compatible_types_p (left, right, TRUE)) {
      msg = (code == N_CALL
               ? "incompatible argument type for struct/union type parameter"
               : code != N_RETURN
                   ? "incompatible types in assignment to struct/union"
                   : "incompatible return-expr type in function returning a struct/union");
      error (c2m_ctx, pos, "%s", msg);
    }
  } else if (left->mode == TM_PTR) {
    if (null_const_p (expr, right)) {
    } else if (right->mode != TM_PTR
               || (!compatible_types_p (left->u.ptr_type, right->u.ptr_type, TRUE)
                   && !void_ptr_p (left) && !void_ptr_p (right))) {
      if (right->mode == TM_PTR && left->u.ptr_type->mode == TM_BASIC
          && right->u.ptr_type->mode == TM_BASIC) {
        msg = (code == N_CALL ? "incompatible pointer types of argument and parameter"
                              : code == N_RETURN
                                  ? "incompatible pointer types of return-expr and function result"
                                  : "incompatible pointer types in assignment");
        (c2m_options->pedantic_p ? error : warning) (c2m_ctx, pos, "%s", msg);
      } else if (integer_type_p (right)) {
        msg
          = (code == N_CALL ? "using integer without cast for pointer type parameter"
                            : code == N_RETURN ? "returning integer without cast for pointer result"
                                               : "assigning integer without cast to pointer");
        (c2m_options->pedantic_p ? error : warning) (c2m_ctx, pos, "%s", msg);
      } else {
        msg = (code == N_CALL ? "incompatible argument type for pointer type parameter"
                              : code == N_RETURN
                                  ? "incompatible return-expr type in function returning a pointer"
                                  : "incompatible types in assignment to a pointer");
        (c2m_options->pedantic_p || right->mode != TM_PTR ? error : warning) (c2m_ctx, pos, "%s",
                                                                              msg);
      }
    } else if (right->u.ptr_type->type_qual.atomic_p) {
      msg = (code == N_CALL ? "passing a pointer of an atomic type"
                            : code == N_RETURN ? "returning a pointer of an atomic type"
                                               : "assignment of pointer of an atomic type");
      error (c2m_ctx, pos, "%s", msg);
    } else if (!type_qual_subset_p (&right->u.ptr_type->type_qual, &left->u.ptr_type->type_qual)) {
      msg = (code == N_CALL
               ? "discarding type qualifiers in passing argument"
               : code == N_RETURN ? "return discards a type qualifier from a pointer"
                                  : "assignment discards a type qualifier from a pointer");
      (c2m_options->pedantic_p ? error : warning) (c2m_ctx, pos, "%s", msg);
    }
  }
}

static int anon_struct_union_type_member_p (node_t member) {
  decl_t decl = member->attr;

  return decl != NULL && decl->decl_spec.type->unnamed_anon_struct_union_member_type_p;
}

static node_t get_adjacent_member (node_t member, int next_p) {
  assert (member->code == N_MEMBER);
  while ((member = next_p ? NL_NEXT (member) : NL_PREV (member)) != NULL)
    if (member->code == N_MEMBER
        && (NL_EL (member->ops, 1)->code != N_IGNORE || anon_struct_union_type_member_p (member)))
      break;
  return member;
}

static int update_init_object_path (c2m_ctx_t c2m_ctx, size_t mark, struct type *value_type,
                                    int list_p) {
  init_object_t init_object;
  struct type *el_type;
  node_t size_node;
  mir_llong size_val;
  struct expr *sexpr;

  for (;;) {
    for (;;) {
      if (mark == VARR_LENGTH (init_object_t, init_object_path)) return FALSE;
      init_object = VARR_LAST (init_object_t, init_object_path);
      if (init_object.container_type->mode == TM_ARR) {
        el_type = init_object.container_type->u.arr_type->el_type;
        size_node = init_object.container_type->u.arr_type->size;
        sexpr = size_node->attr;
        size_val = (size_node->code != N_IGNORE && sexpr->const_p && integer_type_p (sexpr->type)
                      ? sexpr->u.i_val
                      : -1);
        init_object.u.curr_index++;
        if (size_val < 0 || init_object.u.curr_index < size_val) break;
        VARR_POP (init_object_t, init_object_path);
      } else {
        assert (init_object.container_type->mode == TM_STRUCT
                || init_object.container_type->mode == TM_UNION);
        if (init_object.u.curr_member == NULL) { /* finding the first named member */
          node_t declaration_list = NL_EL (init_object.container_type->u.tag_type->ops, 1);

          assert (declaration_list != NULL && declaration_list->code == N_LIST);
          for (init_object.u.curr_member = NL_HEAD (declaration_list->ops);
               init_object.u.curr_member != NULL
               && (init_object.u.curr_member->code != N_MEMBER
                   || (NL_EL (init_object.u.curr_member->ops, 1)->code == N_IGNORE
                       && !anon_struct_union_type_member_p (init_object.u.curr_member)));
               init_object.u.curr_member = NL_NEXT (init_object.u.curr_member))
            ;
        } else if (init_object.container_type->mode == TM_UNION
                   && !init_object.designator_p) { /* no next union member: */
          init_object.u.curr_member = NULL;
        } else { /* finding the next named struct member: */
          init_object.u.curr_member = get_adjacent_member (init_object.u.curr_member, TRUE);
        }
        if (init_object.u.curr_member != NULL) {
          init_object.designator_p = FALSE;
          el_type = ((decl_t) init_object.u.curr_member->attr)->decl_spec.type;
          break;
        }
        VARR_POP (init_object_t, init_object_path);
      }
    }
    VARR_SET (init_object_t, init_object_path, VARR_LENGTH (init_object_t, init_object_path) - 1,
              init_object);
    if (list_p || scalar_type_p (el_type)) return TRUE;
    assert (el_type->mode == TM_ARR || el_type->mode == TM_STRUCT || el_type->mode == TM_UNION);
    if (el_type->mode != TM_ARR && value_type != NULL
        && el_type->u.tag_type == value_type->u.tag_type)
      return TRUE;
    init_object.container_type = el_type;
    init_object.designator_p = FALSE;
    if (el_type->mode == TM_ARR) {
      init_object.u.curr_index = -1;
    } else {
      init_object.u.curr_member = NULL;
    }
    VARR_PUSH (init_object_t, init_object_path, init_object);
  }
}

static int update_path_and_do (c2m_ctx_t c2m_ctx,
                               void (*action) (c2m_ctx_t c2m_ctx, decl_t member_decl,
                                               struct type **type_ptr, node_t initializer,
                                               int const_only_p, int top_p),
                               size_t mark, node_t value, int const_only_p, mir_llong *max_index,
                               pos_t pos, const char *detail) {
  init_object_t init_object;
  mir_llong index;
  struct type *el_type;
  struct expr *value_expr = value->attr;

  if (!update_init_object_path (c2m_ctx, mark, value_expr == NULL ? NULL : value_expr->type,
                                value->code == N_LIST || value->code == N_COMPOUND_LITERAL)) {
    error (c2m_ctx, pos, "excess elements in %s initializer", detail);
    return FALSE;
  }
  init_object = VARR_LAST (init_object_t, init_object_path);
  if (init_object.container_type->mode == TM_ARR) {
    el_type = init_object.container_type->u.arr_type->el_type;
    action (c2m_ctx, NULL,
            (value->code == N_STR && char_type_p (el_type)
               ? &init_object.container_type
               : &init_object.container_type->u.arr_type->el_type),
            value, const_only_p, FALSE);
  } else if (init_object.container_type->mode == TM_STRUCT
             || init_object.container_type->mode == TM_UNION) {
    action (c2m_ctx, (decl_t) init_object.u.curr_member->attr,
            &((decl_t) init_object.u.curr_member->attr)->decl_spec.type, value, const_only_p,
            FALSE);
  }
  if (max_index != NULL) {
    init_object = VARR_GET (init_object_t, init_object_path, mark);
    if (init_object.container_type->mode == TM_ARR
        && *max_index < (index = init_object.u.curr_index))
      *max_index = index;
  }
  return TRUE;
}

static int check_const_addr_p (c2m_ctx_t c2m_ctx, node_t r, node_t *base, mir_llong *offset,
                               int *deref) {
  struct expr *e = r->attr;
  struct type *type;
  node_t op1, op2, temp;
  decl_t decl;
  struct decl_spec *decl_spec;
  mir_size_t size;

  if (e->const_p && integer_type_p (e->type)) {
    *base = NULL;
    *offset = (mir_size_t) e->u.u_val;
    *deref = 0;
    return TRUE;
  }
  switch (r->code) {
  case N_STR:
    *base = r;
    *offset = 0;
    *deref = 0;
    return curr_scope == top_scope;
  case N_ID:
    if (e->def_node == NULL)
      return FALSE;
    else if (e->def_node->code == N_FUNC_DEF
             || (e->def_node->code == N_SPEC_DECL
                 && ((decl_t) e->def_node->attr)->decl_spec.type->mode == TM_FUNC)) {
      *base = e->def_node;
      *deref = 0;
    } else if (e->lvalue_node == NULL
               || ((decl = e->lvalue_node->attr)->scope != top_scope
                   && decl->decl_spec.linkage != N_IGNORE)) {
      return FALSE;
    } else {
      *base = e->def_node;
      *deref = e->type->arr_type == NULL;
    }
    *offset = 0;
    return TRUE;
  case N_DEREF:
  case N_ADDR: {
    node_t op = NL_HEAD (r->ops);
    struct expr *e = op->attr;

    if (!check_const_addr_p (c2m_ctx, op, base, offset, deref)) return FALSE;
    if (op->code != N_ID
        || (e->def_node->code != N_FUNC_DEF
            && (e->def_node->code != N_SPEC_DECL
                || ((decl_t) e->def_node->attr)->decl_spec.type->mode != TM_FUNC)))
      r->code == N_DEREF ? (*deref)++ : (*deref)--;
    return TRUE;
  }
  case N_FIELD:
  case N_DEREF_FIELD:
    if (!check_const_addr_p (c2m_ctx, NL_HEAD (r->ops), base, offset, deref)) return FALSE;
    if (*deref != (r->code == N_FIELD ? 1 : 0)) return FALSE;
    *deref = 1;
    e = r->attr;
    decl = e->lvalue_node->attr;
    *offset += decl->offset;
    return TRUE;
  case N_IND:
    if (((struct expr *) NL_HEAD (r->ops)->attr)->type->mode != TM_PTR) return FALSE;
    if (!check_const_addr_p (c2m_ctx, NL_HEAD (r->ops), base, offset, deref)) return FALSE;
    if (!(e = NL_EL (r->ops, 1)->attr)->const_p) return FALSE;
    type = ((struct expr *) r->attr)->type;
    size = type_size (c2m_ctx, type->arr_type != NULL ? type->arr_type : type);
    *deref = 1;
    *offset += e->u.i_val * size;
    return TRUE;
  case N_ADD:
  case N_SUB:
    if ((op2 = NL_EL (r->ops, 1)) == NULL) return FALSE;
    op1 = NL_HEAD (r->ops);
    if (r->code == N_ADD && (e = op1->attr)->const_p) SWAP (op1, op2, temp);
    if (!check_const_addr_p (c2m_ctx, op1, base, offset, deref)) return FALSE;
    if (*deref != 0 && ((struct expr *) op1->attr)->type->arr_type == NULL) return FALSE;
    if (!(e = op2->attr)->const_p) return FALSE;
    type = ((struct expr *) r->attr)->type;
    assert (type->mode == TM_BASIC || type->mode == TM_PTR);
    size = (type->mode == TM_BASIC || type->u.ptr_type->mode == TM_FUNC
              ? 1
              : type_size (c2m_ctx, type->u.ptr_type->arr_type != NULL ? type->u.ptr_type->arr_type
                                                                       : type->u.ptr_type));
    if (r->code == N_ADD)
      *offset += e->u.i_val * size;
    else
      *offset -= e->u.i_val * size;
    return TRUE;
  case N_CAST:
    decl_spec = NL_HEAD (r->ops)->attr;
    if (type_size (c2m_ctx, decl_spec->type) != sizeof (mir_size_t)) return FALSE;
    return check_const_addr_p (c2m_ctx, NL_EL (r->ops, 1), base, offset, deref);
  default: return FALSE;
  }
}

static void setup_const_addr_p (c2m_ctx_t c2m_ctx, node_t r) {
  node_t base;
  mir_llong offset;
  int deref;
  struct expr *e;

  if (!check_const_addr_p (c2m_ctx, r, &base, &offset, &deref) || deref != 0) return;
  e = r->attr;
  e->const_addr_p = TRUE;
  e->def_node = base;
  e->u.i_val = offset;
}

static void process_init_field_designator (c2m_ctx_t c2m_ctx, node_t designator_member,
                                           struct type *container_type) {
  decl_t decl;
  init_object_t init_object;
  node_t curr_member;

  assert (designator_member->code == N_MEMBER);
  /* We can have *partial* path of containing anon members: pop them */
  while (VARR_LENGTH (init_object_t, init_object_path) != 0) {
    init_object = VARR_LAST (init_object_t, init_object_path);
    if ((decl = init_object.u.curr_member->attr) == NULL
        || !decl->decl_spec.type->unnamed_anon_struct_union_member_type_p) {
      break;
    }
    container_type = init_object.container_type;
    VARR_POP (init_object_t, init_object_path);
  }
  /* Now add *full* path to designator_member of containing anon members */
  assert (VARR_LENGTH (node_t, containing_anon_members) == 0);
  decl = designator_member->attr;
  for (curr_member = decl->containing_unnamed_anon_struct_union_member; curr_member != NULL;
       curr_member = decl->containing_unnamed_anon_struct_union_member) {
    decl = curr_member->attr;
    VARR_PUSH (node_t, containing_anon_members, curr_member);
  }
  while (VARR_LENGTH (node_t, containing_anon_members) != 0) {
    init_object.u.curr_member = VARR_POP (node_t, containing_anon_members);
    init_object.container_type = container_type;
    init_object.designator_p = FALSE;
    VARR_PUSH (init_object_t, init_object_path, init_object);
    container_type = (decl = init_object.u.curr_member->attr)->decl_spec.type;
  }
  init_object.u.curr_member = get_adjacent_member (designator_member, FALSE);
  init_object.container_type = container_type;
  init_object.designator_p = TRUE;
  VARR_PUSH (init_object_t, init_object_path, init_object);
}

static node_t get_compound_literal (node_t n, int *addr_p) {
  for (int addr = 0; n != NULL; n = NL_HEAD (n->ops)) {
    switch (n->code) {
    case N_ADDR: addr++; break;
    case N_DEREF: addr--; break;
    case N_CAST: break;  // ???
    case N_STR:
    case N_COMPOUND_LITERAL:
      if (addr < 0) return NULL;
      *addr_p = addr > 0;
      return n;
      break;
    default: return NULL;
    }
    if (addr != -1 && addr != 0 && addr != 1) return NULL;
  }
  return NULL;
}

static void check_initializer (c2m_ctx_t c2m_ctx, decl_t member_decl, struct type **type_ptr,
                               node_t initializer, int const_only_p, int top_p) {
  struct type *type = *type_ptr;
  struct expr *cexpr;
  node_t literal, des_list, curr_des, init, str, value, size_node, temp;
  mir_llong max_index;
  mir_llong size_val = 0; /* to remove an uninitialized warning */
  size_t mark, len;
  symbol_t sym;
  struct expr *sexpr;
  init_object_t init_object;
  int addr_p = FALSE; /* to remove an uninitialized warning */

  literal = get_compound_literal (initializer, &addr_p);
  if (literal != NULL && !addr_p && initializer->code != N_STR) {
    cexpr = initializer->attr;
    check_assignment_types (c2m_ctx, type, NULL, cexpr, initializer);
    initializer = NL_EL (literal->ops, 1);
  }
check_one_value:
  if (initializer->code != N_LIST
      && !(initializer->code == N_STR && type->mode == TM_ARR
           && char_type_p (type->u.arr_type->el_type))) {
    if ((cexpr = initializer->attr)->const_p || initializer->code == N_STR || !const_only_p) {
      check_assignment_types (c2m_ctx, type, NULL, cexpr, initializer);
    } else {
      setup_const_addr_p (c2m_ctx, initializer);
      if ((cexpr = initializer->attr)->const_addr_p || (literal != NULL && addr_p))
        check_assignment_types (c2m_ctx, type, NULL, cexpr, initializer);
      else
        error (c2m_ctx, initializer->pos,
               "initializer of non-auto or thread local object"
               " should be a constant expression or address");
    }
    return;
  }
  init = NL_HEAD (initializer->ops);
  if (((str = initializer)->code == N_STR /* string or string in parentheses  */
       || (init != NULL && init->code == N_INIT && NL_EL (initializer->ops, 1) == NULL
           && (des_list = NL_HEAD (init->ops))->code == N_LIST && NL_HEAD (des_list->ops) == NULL
           && NL_EL (init->ops, 1) != NULL && (str = NL_EL (init->ops, 1))->code == N_STR))
      && type->mode == TM_ARR && char_type_p (type->u.arr_type->el_type)) {
    len = str->u.s.len;
    if (incomplete_type_p (c2m_ctx, type)) {
      assert (len < MIR_INT_MAX);
      type->u.arr_type->size = new_i_node (c2m_ctx, len, type->u.arr_type->size->pos);
      check (c2m_ctx, type->u.arr_type->size, NULL);
      make_type_complete (c2m_ctx, type);
    } else if (len > ((struct expr *) type->u.arr_type->size->attr)->u.i_val + 1) {
      error (c2m_ctx, initializer->pos, "string is too long for array initializer");
    }
    return;
  }
  if (init == NULL) return;
  assert (init->code == N_INIT);
  des_list = NL_HEAD (init->ops);
  assert (des_list->code == N_LIST);
  if (type->mode != TM_ARR && type->mode != TM_STRUCT && type->mode != TM_UNION) {
    if ((temp = NL_NEXT (init)) != NULL) {
      error (c2m_ctx, temp->pos, "excess elements in scalar initializer");
      return;
    }
    if ((temp = NL_HEAD (des_list->ops)) != NULL) {
      error (c2m_ctx, temp->pos, "designator in scalar initializer");
      return;
    }
    initializer = NL_NEXT (des_list);
    if (!top_p) {
      error (c2m_ctx, init->pos, "braces around scalar initializer");
      return;
    }
    top_p = FALSE;
    goto check_one_value;
  }
  mark = VARR_LENGTH (init_object_t, init_object_path);
  init_object.container_type = type;
  init_object.designator_p = FALSE;
  if (type->mode == TM_ARR) {
    size_node = type->u.arr_type->size;
    sexpr = size_node->attr;
    size_val = (size_node->code != N_IGNORE && sexpr->const_p && integer_type_p (sexpr->type)
                  ? sexpr->u.i_val
                  : -1);
    init_object.u.curr_index = -1;
  } else {
    init_object.u.curr_member = NULL;
  }
  VARR_PUSH (init_object_t, init_object_path, init_object);
  max_index = -1;
  for (; init != NULL; init = NL_NEXT (init)) {
    assert (init->code == N_INIT);
    des_list = NL_HEAD (init->ops);
    value = NL_NEXT (des_list);
    if ((value->code == N_LIST || value->code == N_COMPOUND_LITERAL) && type->mode != TM_ARR
        && type->mode != TM_STRUCT && type->mode != TM_UNION) {
      error (c2m_ctx, init->pos,
             value->code == N_LIST ? "braces around scalar initializer"
                                   : "compound literal for scalar initializer");
      break;
    }
    if ((curr_des = NL_HEAD (des_list->ops)) == NULL) {
      if (!update_path_and_do (c2m_ctx, check_initializer, mark, value, const_only_p, &max_index,
                               init->pos, "array/struct/union"))
        break;
    } else {
      for (; curr_des != NULL; curr_des = NL_NEXT (curr_des)) {
        VARR_TRUNC (init_object_t, init_object_path, mark + 1);
        init_object = VARR_POP (init_object_t, init_object_path);
        if (curr_des->code == N_FIELD_ID) {
          node_t id = NL_HEAD (curr_des->ops);

          if (type->mode != TM_STRUCT && type->mode != TM_UNION) {
            error (c2m_ctx, curr_des->pos, "field name not in struct or union initializer");
          } else if (!symbol_find (c2m_ctx, S_REGULAR, id, type->u.tag_type, &sym)) {
            error (c2m_ctx, curr_des->pos, "unknown field %s in initializer", id->u.s.s);
          } else {
            process_init_field_designator (c2m_ctx, sym.def_node, init_object.container_type);
            if (!update_path_and_do (c2m_ctx, check_initializer, mark, value, const_only_p, NULL,
                                     init->pos, "struct/union"))
              break;
          }
        } else if (type->mode != TM_ARR) {
          error (c2m_ctx, curr_des->pos, "array index in initializer for non-array");
        } else if (!(cexpr = curr_des->attr)->const_p) {
          error (c2m_ctx, curr_des->pos, "nonconstant array index in initializer");
        } else if (!integer_type_p (cexpr->type)) {
          error (c2m_ctx, curr_des->pos, "array index in initializer not of integer type");
        } else if (incomplete_type_p (c2m_ctx, type) && signed_integer_type_p (cexpr->type)
                   && cexpr->u.i_val < 0) {
          error (c2m_ctx, curr_des->pos,
                 "negative array index in initializer for array without size");
        } else if (size_val >= 0 && size_val <= cexpr->u.u_val) {
          error (c2m_ctx, curr_des->pos, "array index in initializer exceeds array bounds");
        } else {
          init_object.u.curr_index = cexpr->u.i_val - 1; /* previous el */
          init_object.designator_p = FALSE;
          VARR_PUSH (init_object_t, init_object_path, init_object);
          if (!update_path_and_do (c2m_ctx, check_initializer, mark, value, const_only_p,
                                   &max_index, init->pos, "array"))
            break;
        }
      }
    }
  }
  if (type->mode == TM_ARR && size_val < 0 && max_index >= 0) {
    /* Array w/o size: define it.  Copy the type as the incomplete
       type can be shared by declarations with different length
       initializers.  We need only one level of copying as sub-array
       can not have incomplete type with an initializer. */
    struct arr_type *arr_type = reg_malloc (c2m_ctx, sizeof (struct arr_type));

    type = create_type (c2m_ctx, type);
    assert (incomplete_type_p (c2m_ctx, type));
    *arr_type = *type->u.arr_type;
    type->u.arr_type = arr_type;
    size_node = type->u.arr_type->size;
    type->u.arr_type->size
      = (max_index < MIR_INT_MAX
           ? new_i_node (c2m_ctx, max_index + 1, size_node->pos)
           : max_index < MIR_LONG_MAX ? new_l_node (c2m_ctx, max_index + 1, size_node->pos)
                                      : new_ll_node (c2m_ctx, max_index + 1, size_node->pos));
    check (c2m_ctx, type->u.arr_type->size, NULL);
    make_type_complete (c2m_ctx, type);
  }
  VARR_TRUNC (init_object_t, init_object_path, mark);
  *type_ptr = type;
  return;
}

static void check_decl_align (c2m_ctx_t c2m_ctx, struct decl_spec *decl_spec) {
  if (decl_spec->align < 0) return;
  if (decl_spec->align < type_align (decl_spec->type))
    error (c2m_ctx, decl_spec->align_node->pos,
           "requested alignment is less than minimum alignment for the type");
}

static void init_decl (c2m_ctx_t c2m_ctx, decl_t decl) {
  decl->addr_p = FALSE;
  decl->reg_p = decl->used_p = FALSE;
  decl->offset = 0;
  decl->bit_offset = -1;
  decl->param_args_start = decl->param_args_num = 0;
  decl->scope = curr_scope;
  decl->containing_unnamed_anon_struct_union_member = curr_unnamed_anon_struct_union_member;
  decl->item = NULL;
  decl->c2m_ctx = c2m_ctx;
}

static void create_decl (c2m_ctx_t c2m_ctx, node_t scope, node_t decl_node,
                         struct decl_spec decl_spec, node_t width, node_t initializer,
                         int param_p) {
  int func_def_p = decl_node->code == N_FUNC_DEF, func_p = FALSE;
  node_t id = NULL; /* to remove an uninitialized warning */
  node_t list_head, declarator;
  struct type *type;
  decl_t decl = reg_malloc (c2m_ctx, sizeof (struct decl));

  assert (decl_node->code == N_MEMBER || decl_node->code == N_SPEC_DECL
          || decl_node->code == N_FUNC_DEF);
  init_decl (c2m_ctx, decl);
  decl->scope = scope;
  decl->decl_spec = decl_spec;
  decl_node->attr = decl;
  declarator = NL_EL (decl_node->ops, 1);
  if (declarator->code == N_IGNORE) {
    assert (decl_node->code == N_MEMBER);
    decl->decl_spec.linkage = N_IGNORE;
  } else {
    assert (declarator->code == N_DECL);
    type = check_declarator (c2m_ctx, declarator, func_def_p);
    decl->decl_spec.type = append_type (type, decl->decl_spec.type);
  }
  check_type (c2m_ctx, decl->decl_spec.type, 0, func_def_p);
  if (declarator->code == N_DECL) {
    id = NL_HEAD (declarator->ops);
    list_head = NL_HEAD (NL_NEXT (id)->ops);
    func_p = !param_p && list_head && list_head->code == N_FUNC;
    decl->decl_spec.linkage = get_id_linkage (c2m_ctx, func_p, id, scope, decl->decl_spec);
  }
  if (declarator->code == N_DECL) {
    def_symbol (c2m_ctx, S_REGULAR, id, scope, decl_node, decl->decl_spec.linkage);
    if (scope != top_scope && decl->decl_spec.linkage == N_EXTERN)
      def_symbol (c2m_ctx, S_REGULAR, id, top_scope, decl_node, N_EXTERN);
    if (func_p && decl->decl_spec.thread_local_p) {
      error (c2m_ctx, id->pos, "thread local function declaration");
      if (c2m_options->message_file != NULL) {
        if (id->code != N_IGNORE) fprintf (c2m_options->message_file, " of %s", id->u.s.s);
        fprintf (c2m_options->message_file, "\n");
      }
    }
  }
  if (decl_node->code != N_MEMBER) {
    set_type_layout (c2m_ctx, decl->decl_spec.type);
    check_decl_align (c2m_ctx, &decl->decl_spec);
    if (!decl->decl_spec.typedef_p && decl->scope != top_scope && decl->scope->code != N_FUNC)
      VARR_PUSH (decl_t, func_decls_for_allocation, decl);
  }
  if (initializer == NULL || initializer->code == N_IGNORE) return;
  if (incomplete_type_p (c2m_ctx, decl->decl_spec.type)
      && (decl->decl_spec.type->mode != TM_ARR
          || incomplete_type_p (c2m_ctx, decl->decl_spec.type->u.arr_type->el_type))) {
    if (decl->decl_spec.type->mode == TM_ARR
        && decl->decl_spec.type->u.arr_type->el_type->mode == TM_ARR)
      error (c2m_ctx, initializer->pos, "initialization of incomplete sub-array");
    else
      error (c2m_ctx, initializer->pos, "initialization of incomplete type variable");
    return;
  }
  if (decl->decl_spec.linkage != N_IGNORE && scope != top_scope) {
    error (c2m_ctx, initializer->pos,
           "initialization of %s in block scope with external or internal linkage", id->u.s.s);
    return;
  }
  check (c2m_ctx, initializer, decl_node);
  check_initializer (c2m_ctx, NULL, &decl->decl_spec.type, initializer,
                     decl->decl_spec.linkage == N_STATIC || decl->decl_spec.linkage == N_EXTERN
                       || decl->decl_spec.thread_local_p || decl->decl_spec.static_p,
                     TRUE);
  if (decl_node->code != N_MEMBER && !decl->decl_spec.typedef_p && decl->scope != top_scope
      && decl->scope->code != N_FUNC)
    /* Process after initilizer because we can make type complete by it. */
    VARR_PUSH (decl_t, func_decls_for_allocation, decl);
}

static struct type *adjust_type (c2m_ctx_t c2m_ctx, struct type *type) {
  struct type *res;

  if (type->mode != TM_ARR && type->mode != TM_FUNC) return type;
  res = create_type (c2m_ctx, NULL);
  res->mode = TM_PTR;
  res->pos_node = type->pos_node;
  if (type->mode == TM_FUNC) {
    res->u.ptr_type = type;
  } else {
    res->arr_type = type;
    res->u.ptr_type = type->u.arr_type->el_type;
    res->type_qual = type->u.arr_type->ind_type_qual;
  }
  set_type_layout (c2m_ctx, res);
  return res;
}

static void process_unop (c2m_ctx_t c2m_ctx, node_t r, node_t *op, struct expr **e, struct type **t,
                          node_t context) {
  *op = NL_HEAD (r->ops);
  check (c2m_ctx, *op, context);
  *e = (*op)->attr;
  *t = (*e)->type;
}

static void process_bin_ops (c2m_ctx_t c2m_ctx, node_t r, node_t *op1, node_t *op2,
                             struct expr **e1, struct expr **e2, struct type **t1, struct type **t2,
                             node_t context) {
  *op1 = NL_HEAD (r->ops);
  *op2 = NL_NEXT (*op1);
  check (c2m_ctx, *op1, context);
  check (c2m_ctx, *op2, context);
  *e1 = (*op1)->attr;
  *e2 = (*op2)->attr;
  *t1 = (*e1)->type;
  *t2 = (*e2)->type;
}

static void process_type_bin_ops (c2m_ctx_t c2m_ctx, node_t r, node_t *op1, node_t *op2,
                                  struct expr **e2, struct type **t2, node_t context) {
  *op1 = NL_HEAD (r->ops);
  *op2 = NL_NEXT (*op1);
  check (c2m_ctx, *op1, context);
  check (c2m_ctx, *op2, context);
  *e2 = (*op2)->attr;
  *t2 = (*e2)->type;
}

static struct expr *create_expr (c2m_ctx_t c2m_ctx, node_t r) {
  struct expr *e = reg_malloc (c2m_ctx, sizeof (struct expr));

  r->attr = e;
  e->type = create_type (c2m_ctx, NULL);
  e->type2 = NULL;
  e->type->pos_node = r;
  e->lvalue_node = NULL;
  e->const_p = e->const_addr_p = e->builtin_call_p = FALSE;
  return e;
}

static struct expr *create_basic_type_expr (c2m_ctx_t c2m_ctx, node_t r, enum basic_type bt) {
  struct expr *e = create_expr (c2m_ctx, r);

  e->type->mode = TM_BASIC;
  e->type->u.basic_type = bt;
  return e;
}

static void get_int_node (c2m_ctx_t c2m_ctx, node_t *op, struct expr **e, struct type **t,
                          mir_size_t i) {
  if (i == 1) {
    *op = n_i1_node;
  } else {
    *op = new_i_node (c2m_ctx, i, no_pos);
    check (c2m_ctx, *op, NULL);
  }
  *e = (*op)->attr;
  *t = (*e)->type;
  init_type (*t);
  (*e)->type->mode = TM_BASIC;
  (*e)->type->u.basic_type = TP_INT;
  (*e)->u.i_val = i;  // ???
}

static struct expr *check_assign_op (c2m_ctx_t c2m_ctx, node_t r, node_t op1, node_t op2,
                                     struct expr *e1, struct expr *e2, struct type *t1,
                                     struct type *t2) {
  struct expr *e = NULL;
  struct expr *te;
  struct type t, *tt;

  switch (r->code) {
  case N_AND:
  case N_OR:
  case N_XOR:
  case N_AND_ASSIGN:
  case N_OR_ASSIGN:
  case N_XOR_ASSIGN:
    e = create_expr (c2m_ctx, r);
    e->type->mode = TM_BASIC;
    e->type->u.basic_type = TP_INT;
    if (!integer_type_p (t1) || !integer_type_p (t2)) {
      error (c2m_ctx, r->pos, "bitwise operation operands should be of an integer type");
    } else {
      t = arithmetic_conversion (t1, t2);
      e->type->u.basic_type = t.u.basic_type;
      if (e1->const_p && e2->const_p) {
        convert_value (e1, &t);
        convert_value (e2, &t);
        e->const_p = TRUE;
        if (signed_integer_type_p (&t))
          e->u.i_val = (r->code == N_AND ? e1->u.i_val & e2->u.i_val
                                         : r->code == N_OR ? e1->u.i_val | e2->u.i_val
                                                           : e1->u.i_val ^ e2->u.i_val);
        else
          e->u.u_val = (r->code == N_AND ? e1->u.u_val & e2->u.u_val
                                         : r->code == N_OR ? e1->u.u_val | e2->u.u_val
                                                           : e1->u.u_val ^ e2->u.u_val);
      }
    }
    break;
  case N_LSH:
  case N_RSH:
  case N_LSH_ASSIGN:
  case N_RSH_ASSIGN:
    e = create_expr (c2m_ctx, r);
    e->type->mode = TM_BASIC;
    e->type->u.basic_type = TP_INT;
    if (!integer_type_p (t1) || !integer_type_p (t2)) {
      error (c2m_ctx, r->pos, "shift operands should be of an integer type");
    } else {
      t = integer_promotion (t1);
      e->type->u.basic_type = t.u.basic_type;
      if (e1->const_p && e2->const_p) {
        struct type rt = integer_promotion (t2);

        convert_value (e1, &t);
        convert_value (e2, &rt);
        e->const_p = TRUE;
        if (signed_integer_type_p (&t)) {
          if (signed_integer_type_p (&rt))
            e->u.i_val = r->code == N_LSH ? e1->u.i_val << e2->u.i_val : e1->u.i_val >> e2->u.i_val;
          else
            e->u.i_val = r->code == N_LSH ? e1->u.i_val << e2->u.u_val : e1->u.i_val >> e2->u.u_val;
        } else if (signed_integer_type_p (&rt)) {
          e->u.u_val = r->code == N_LSH ? e1->u.u_val << e2->u.i_val : e1->u.u_val >> e2->u.i_val;
        } else {
          e->u.u_val = r->code == N_LSH ? e1->u.u_val << e2->u.u_val : e1->u.u_val >> e2->u.u_val;
        }
      }
    }
    break;
  case N_INC:
  case N_DEC:
  case N_POST_INC:
  case N_POST_DEC:
  case N_ADD:
  case N_SUB:
  case N_ADD_ASSIGN:
  case N_SUB_ASSIGN: {
    mir_size_t size;
    int add_p
      = (r->code == N_ADD || r->code == N_ADD_ASSIGN || r->code == N_INC || r->code == N_POST_INC);

    e = create_expr (c2m_ctx, r);
    e->type->mode = TM_BASIC;
    e->type->u.basic_type = TP_INT;
    if (arithmetic_type_p (t1) && arithmetic_type_p (t2)) {
      t = arithmetic_conversion (t1, t2);
      e->type->u.basic_type = t.u.basic_type;
      if (e1->const_p && e2->const_p) {
        e->const_p = TRUE;
        convert_value (e1, &t);
        convert_value (e2, &t);
        if (floating_type_p (&t))
          e->u.d_val = (add_p ? e1->u.d_val + e2->u.d_val : e1->u.d_val - e2->u.d_val);
        else if (signed_integer_type_p (&t))
          e->u.i_val = (add_p ? e1->u.i_val + e2->u.i_val : e1->u.i_val - e2->u.i_val);
        else
          e->u.u_val = (add_p ? e1->u.u_val + e2->u.u_val : e1->u.u_val - e2->u.u_val);
      }
    } else if (add_p) {
      if (t2->mode == TM_PTR) {
        SWAP (t1, t2, tt);
        SWAP (e1, e2, te);
      }
      if (t1->mode != TM_PTR || !integer_type_p (t2)) {
        error (c2m_ctx, r->pos, "invalid operand types of +");
      } else if (incomplete_type_p (c2m_ctx, t1->u.ptr_type)) {
        error (c2m_ctx, r->pos, "pointer to incomplete type as an operand of +");
      } else {
        *e->type = *t1;
        if (e1->const_p && e2->const_p) {
          size = type_size (c2m_ctx, t1->u.ptr_type);
          e->const_p = TRUE;
          e->u.u_val = (signed_integer_type_p (t2) ? e1->u.u_val + e2->u.i_val * size
                                                   : e1->u.u_val + e2->u.u_val * size);
        }
      }
    } else if (t1->mode == TM_PTR && integer_type_p (t2)) {
      if (incomplete_type_p (c2m_ctx, t1->u.ptr_type)) {
        error (c2m_ctx, r->pos, "pointer to incomplete type as an operand of -");
      } else {
        *e->type = *t1;
        if (e1->const_p && e2->const_p) {
          size = type_size (c2m_ctx, t1->u.ptr_type);
          e->const_p = TRUE;
          e->u.u_val = (signed_integer_type_p (t2) ? e1->u.u_val - e2->u.i_val * size
                                                   : e1->u.u_val - e2->u.u_val * size);
        }
      }
    } else if (t1->mode == TM_PTR && t2->mode == TM_PTR && compatible_types_p (t1, t2, TRUE)) {
      if (incomplete_type_p (c2m_ctx, t1->u.ptr_type)
          && incomplete_type_p (c2m_ctx, t2->u.ptr_type)) {
        error (c2m_ctx, r->pos, "pointer to incomplete type as an operand of -");
      } else if (t1->u.ptr_type->type_qual.atomic_p || t2->u.ptr_type->type_qual.atomic_p) {
        error (c2m_ctx, r->pos, "pointer to atomic type as an operand of -");
      } else {
        e->type->mode = TM_BASIC;
        e->type->u.basic_type = get_int_basic_type (sizeof (mir_ptrdiff_t));
        set_type_layout (c2m_ctx, e->type);
        if (e1->const_p && e2->const_p) {
          size = type_size (c2m_ctx, t1->u.ptr_type);
          e->const_p = TRUE;
          e->u.i_val
            = (e1->u.u_val > e2->u.u_val ? (mir_ptrdiff_t) ((e1->u.u_val - e2->u.u_val) / size)
                                         : -(mir_ptrdiff_t) ((e2->u.u_val - e1->u.u_val) / size));
        }
      }
    } else {
      error (c2m_ctx, r->pos, "invalid operand types of -");
    }
    break;
  }
  case N_MUL:
  case N_DIV:
  case N_MOD:
  case N_MUL_ASSIGN:
  case N_DIV_ASSIGN:
  case N_MOD_ASSIGN:
    e = create_expr (c2m_ctx, r);
    e->type->mode = TM_BASIC;
    e->type->u.basic_type = TP_INT;
    if (r->code == N_MOD && (!integer_type_p (t1) || !integer_type_p (t2))) {
      error (c2m_ctx, r->pos, "invalid operand types of %%");
    } else if (r->code != N_MOD && (!arithmetic_type_p (t1) || !arithmetic_type_p (t2))) {
      error (c2m_ctx, r->pos, "invalid operand types of %s", r->code == N_MUL ? "*" : "/");
    } else {
      t = arithmetic_conversion (t1, t2);
      e->type->u.basic_type = t.u.basic_type;
      if (e1->const_p && e2->const_p) {
        e->const_p = TRUE;
        convert_value (e1, &t);
        convert_value (e2, &t);
        if (r->code == N_MUL) {
          if (floating_type_p (&t))
            e->u.d_val = e1->u.d_val * e2->u.d_val;
          else if (signed_integer_type_p (&t))
            e->u.i_val = e1->u.i_val * e2->u.i_val;
          else
            e->u.u_val = e1->u.u_val * e2->u.u_val;
        } else if ((floating_type_p (&t) && e1->u.d_val == 0.0 && e2->u.d_val == 0.0)
                   || (signed_integer_type_p (&t) && e2->u.i_val == 0)
                   || (integer_type_p (&t) && !signed_integer_type_p (&t) && e2->u.u_val == 0)) {
          if (floating_type_p (&t)) {
            e->u.d_val = nanl (""); /* Use NaN */
          } else {
            if (signed_integer_type_p (&t))
              e->u.i_val = 0;
            else
              e->u.u_val = 0;
            error (c2m_ctx, r->pos, "Division by zero");
          }
        } else if (r->code != N_MOD && floating_type_p (&t)) {
          e->u.d_val = e1->u.d_val / e2->u.d_val;
        } else if (signed_integer_type_p (&t)) {  // ??? zero
          e->u.i_val = r->code == N_DIV ? e1->u.i_val / e2->u.i_val : e1->u.i_val % e2->u.i_val;
        } else {
          e->u.u_val = r->code == N_DIV ? e1->u.u_val / e2->u.u_val : e1->u.u_val % e2->u.u_val;
        }
      }
    }
    break;
  default: e = NULL; assert (FALSE);
  }
  return e;
}

static unsigned case_hash (case_t el, void *arg) {
  node_t case_expr = NL_HEAD (el->case_node->ops);
  struct expr *expr;

  assert (el->case_node->code == N_CASE);
  expr = case_expr->attr;
  assert (expr->const_p);
  if (signed_integer_type_p (expr->type))
    return mir_hash (&expr->u.i_val, sizeof (expr->u.i_val), 0x42);
  return mir_hash (&expr->u.u_val, sizeof (expr->u.u_val), 0x42);
}

static int case_eq (case_t el1, case_t el2, void *arg) {
  node_t case_expr1 = NL_HEAD (el1->case_node->ops);
  node_t case_expr2 = NL_HEAD (el2->case_node->ops);
  struct expr *expr1, *expr2;

  assert (el1->case_node->code == N_CASE && el2->case_node->code == N_CASE);
  expr1 = case_expr1->attr;
  expr2 = case_expr2->attr;
  assert (expr1->const_p && expr2->const_p);
  assert (signed_integer_type_p (expr1->type) == signed_integer_type_p (expr2->type));
  if (signed_integer_type_p (expr1->type)) return expr1->u.i_val == expr2->u.i_val;
  return expr1->u.u_val == expr2->u.u_val;
}

static void update_call_arg_area_offset (c2m_ctx_t c2m_ctx, struct type *type, int update_scope_p) {
  node_t block = NL_EL (curr_func_def->ops, 3);
  struct node_scope *ns = block->attr;

  curr_call_arg_area_offset += round_size (type_size (c2m_ctx, type), MAX_ALIGNMENT);
  if (update_scope_p && ns->call_arg_area_size < curr_call_arg_area_offset)
    ns->call_arg_area_size = curr_call_arg_area_offset;
}

#define NODE_CASE(n) case N_##n:
#define REP_SEP
static void classify_node (node_t n, int *expr_attr_p, int *stmt_p) {
  *expr_attr_p = *stmt_p = FALSE;
  switch (n->code) {
    REP8 (NODE_CASE, I, L, LL, U, UL, ULL, F, D)
    REP8 (NODE_CASE, LD, CH, STR, ID, COMMA, ANDAND, OROR, EQ)
    REP8 (NODE_CASE, NE, LT, LE, GT, GE, ASSIGN, BITWISE_NOT, NOT)
    REP8 (NODE_CASE, AND, AND_ASSIGN, OR, OR_ASSIGN, XOR, XOR_ASSIGN, LSH, LSH_ASSIGN)
    REP8 (NODE_CASE, RSH, RSH_ASSIGN, ADD, ADD_ASSIGN, SUB, SUB_ASSIGN, MUL, MUL_ASSIGN)
    REP8 (NODE_CASE, DIV, DIV_ASSIGN, MOD, MOD_ASSIGN, IND, FIELD, ADDR, DEREF)
    REP8 (NODE_CASE, DEREF_FIELD, COND, INC, DEC, POST_INC, POST_DEC, ALIGNOF, SIZEOF)
    REP6 (NODE_CASE, EXPR_SIZEOF, CAST, COMPOUND_LITERAL, CALL, GENERIC, GENERIC_ASSOC)
    *expr_attr_p = TRUE;
    break;
    REP8 (NODE_CASE, IF, SWITCH, WHILE, DO, FOR, GOTO, CONTINUE, BREAK)
    REP4 (NODE_CASE, RETURN, EXPR, BLOCK, SPEC_DECL) /* SPEC DECL may have an initializer */
    *stmt_p = TRUE;
    break;
    REP8 (NODE_CASE, IGNORE, CASE, DEFAULT, LABEL, LIST, SHARE, TYPEDEF, EXTERN)
    REP8 (NODE_CASE, STATIC, AUTO, REGISTER, THREAD_LOCAL, DECL, VOID, CHAR, SHORT)
    REP8 (NODE_CASE, INT, LONG, FLOAT, DOUBLE, SIGNED, UNSIGNED, BOOL, STRUCT)
    REP8 (NODE_CASE, UNION, ENUM, ENUM_CONST, MEMBER, CONST, RESTRICT, VOLATILE, ATOMIC)
    REP8 (NODE_CASE, INLINE, NO_RETURN, ALIGNAS, FUNC, STAR, POINTER, DOTS, ARR)
    REP6 (NODE_CASE, INIT, FIELD_ID, TYPE, ST_ASSERT, FUNC_DEF, MODULE)
    break;
  default: assert (FALSE);
  }
}
#undef REP_SEP

/* Create "static const char __func__[] = "<func name>" at the
   beginning of func_block if it is necessary.  */
static void add__func__def (c2m_ctx_t c2m_ctx, node_t func_block, str_t func_name) {
  static const char fdecl_name[] = "__func__";
  pos_t pos = func_block->pos;
  node_t list, declarator, decl, decl_specs;
  str_t str;

  if (!str_exists_p (c2m_ctx, fdecl_name, strlen (fdecl_name) + 1, &str)) return;
  decl_specs = new_pos_node (c2m_ctx, N_LIST, pos);
  NL_APPEND (decl_specs->ops, new_pos_node (c2m_ctx, N_STATIC, pos));
  NL_APPEND (decl_specs->ops, new_pos_node (c2m_ctx, N_CONST, pos));
  NL_APPEND (decl_specs->ops, new_pos_node (c2m_ctx, N_CHAR, pos));
  list = new_pos_node (c2m_ctx, N_LIST, pos);
  NL_APPEND (list->ops, new_pos_node3 (c2m_ctx, N_ARR, pos, new_pos_node (c2m_ctx, N_IGNORE, pos),
                                       new_pos_node (c2m_ctx, N_LIST, pos),
                                       new_pos_node (c2m_ctx, N_IGNORE, pos)));
  declarator = new_pos_node2 (c2m_ctx, N_DECL, pos, new_str_node (c2m_ctx, N_ID, str, pos), list);
  decl = new_pos_node3 (c2m_ctx, N_SPEC_DECL, pos, decl_specs, declarator,
                        new_str_node (c2m_ctx, N_STR, func_name, pos));
  NL_PREPEND (NL_EL (func_block->ops, 1)->ops, decl);
}

/* Sort by decl scope nesting (more nested scope has a bigger UID) and decl size. */
static int decl_cmp (const void *v1, const void *v2) {
  const decl_t d1 = *(const decl_t *) v1, d2 = *(const decl_t *) v2;
  struct type *t1 = d1->decl_spec.type, *t2 = d2->decl_spec.type;
  mir_size_t s1 = raw_type_size (d1->c2m_ctx, t1), s2 = raw_type_size (d2->c2m_ctx, t2);

  if (d1->scope->uid < d2->scope->uid) return -1;
  if (d1->scope->uid > d2->scope->uid) return 1;
  if (s1 < s2) return -1;
  if (s1 > s2) return 1;
  return 0;
}

static void process_func_decls_for_allocation (c2m_ctx_t c2m_ctx) {
  size_t i, j;
  decl_t decl;
  struct type *type;
  struct node_scope *ns, *curr_ns;
  node_t scope;
  mir_size_t start_offset = 0; /* to remove an uninitialized warning */

  /* Exclude decls which will be in regs: */
  for (i = j = 0; i < VARR_LENGTH (decl_t, func_decls_for_allocation); i++) {
    decl = VARR_GET (decl_t, func_decls_for_allocation, i);
    type = decl->decl_spec.type;
    ns = decl->scope->attr;
    if (scalar_type_p (type) && !decl->addr_p) {
      decl->reg_p = TRUE;
      continue;
    }
    VARR_SET (decl_t, func_decls_for_allocation, j, decl);
    j++;
  }
  VARR_TRUNC (decl_t, func_decls_for_allocation, j);
  qsort (VARR_ADDR (decl_t, func_decls_for_allocation), j, sizeof (decl_t), decl_cmp);
  scope = NULL;
  for (i = 0; i < VARR_LENGTH (decl_t, func_decls_for_allocation); i++) {
    decl = VARR_GET (decl_t, func_decls_for_allocation, i);
    type = decl->decl_spec.type;
    ns = decl->scope->attr;
    if (decl->scope != scope) { /* new scope: process upper scopes */
      for (scope = ns->scope; scope != top_scope; scope = curr_ns->scope) {
        curr_ns = scope->attr;
        ns->offset += curr_ns->size;
        curr_ns->stack_var_p = TRUE;
      }
      scope = decl->scope;
      ns->stack_var_p = TRUE;
      start_offset = ns->offset;
    }
    ns->offset = round_size (ns->offset, var_align (c2m_ctx, type));
    decl->offset = ns->offset;
    ns->offset += var_size (c2m_ctx, type);
    ns->size = ns->offset - start_offset;
  }
  scope = NULL;
  for (i = 0; i < VARR_LENGTH (decl_t, func_decls_for_allocation); i++) { /* update scope sizes: */
    decl = VARR_GET (decl_t, func_decls_for_allocation, i);
    ns = decl->scope->attr;
    if (decl->scope == scope) continue;
    /* new scope: update upper scope sizes */
    for (scope = ns->scope; scope != top_scope; scope = curr_ns->scope) {
      curr_ns = scope->attr;
      if (curr_ns->size < ns->offset) curr_ns->size = ns->offset;
      if (ns->stack_var_p) curr_ns->stack_var_p = TRUE;
    }
  }
}

#define BUILTIN_VA_START "__builtin_va_start"
#define BUILTIN_VA_ARG "__builtin_va_arg"
#define ALLOCA "alloca"

static void check (c2m_ctx_t c2m_ctx, node_t r, node_t context) {
  node_t op1, op2;
  struct expr *e = NULL, *e1, *e2;
  struct type t, *t1, *t2, *assign_expr_type;
  int expr_attr_p, stmt_p;

  VARR_PUSH (node_t, context_stack, context);
  classify_node (r, &expr_attr_p, &stmt_p);
  switch (r->code) {
  case N_IGNORE:
  case N_STAR:
  case N_FIELD_ID: break; /* do nothing */
  case N_LIST: {
    for (node_t n = NL_HEAD (r->ops); n != NULL; n = NL_NEXT (n)) check (c2m_ctx, n, r);
    break;
  }
  case N_I:
  case N_L:
    e = create_basic_type_expr (c2m_ctx, r, r->code == N_I ? TP_INT : TP_LONG);
    e->const_p = TRUE;
    e->u.i_val = r->u.l;
    break;
  case N_LL:
    e = create_basic_type_expr (c2m_ctx, r, TP_LLONG);
    e->const_p = TRUE;
    e->u.i_val = r->u.ll;
    break;
  case N_U:
  case N_UL:
    e = create_basic_type_expr (c2m_ctx, r, r->code == N_U ? TP_UINT : TP_ULONG);
    e->const_p = TRUE;
    e->u.u_val = r->u.ul;
    break;
  case N_ULL:
    e = create_basic_type_expr (c2m_ctx, r, TP_ULLONG);
    e->const_p = TRUE;
    e->u.u_val = r->u.ull;
    break;
  case N_F:
    e = create_basic_type_expr (c2m_ctx, r, TP_FLOAT);
    e->const_p = TRUE;
    e->u.d_val = r->u.f;
    break;
  case N_D:
    e = create_basic_type_expr (c2m_ctx, r, TP_DOUBLE);
    e->const_p = TRUE;
    e->u.d_val = r->u.d;
    break;
  case N_LD:
    e = create_basic_type_expr (c2m_ctx, r, TP_LDOUBLE);
    e->const_p = TRUE;
    e->u.d_val = r->u.ld;
    break;
  case N_CH:
    e = create_basic_type_expr (c2m_ctx, r, TP_CHAR);
    e->const_p = TRUE;
    if (char_is_signed_p ())
      e->u.i_val = r->u.ch;
    else
      e->u.u_val = r->u.ch;
    break;
  case N_STR: {
    struct arr_type *arr_type;

    e = create_expr (c2m_ctx, r);
    e->lvalue_node = r;
    e->type->mode = TM_ARR;
    e->type->pos_node = r;
    e->type->u.arr_type = arr_type = reg_malloc (c2m_ctx, sizeof (struct arr_type));
    clear_type_qual (&arr_type->ind_type_qual);
    arr_type->static_p = FALSE;
    arr_type->el_type = create_type (c2m_ctx, NULL);
    arr_type->el_type->pos_node = r;
    arr_type->el_type->mode = TM_BASIC;
    arr_type->el_type->u.basic_type = TP_CHAR;
    arr_type->size = new_i_node (c2m_ctx, r->u.s.len, r->pos);
    check (c2m_ctx, arr_type->size, NULL);
    break;
  }
  case N_ID: {
    node_t aux_node = NULL;
    decl_t decl;

    op1 = find_def (c2m_ctx, S_REGULAR, r, curr_scope, &aux_node);
    e = create_expr (c2m_ctx, r);
    e->def_node = op1;
    if (op1 == NULL) {
      error (c2m_ctx, r->pos, "undeclared identifier %s", r->u.s.s);
    } else if (op1->code == N_IGNORE) {
      e->type->mode = TM_BASIC;
      e->type->u.basic_type = TP_INT;
    } else if (op1->code == N_SPEC_DECL) {
      decl = op1->attr;
      if (decl->decl_spec.typedef_p)
        error (c2m_ctx, r->pos, "typedef name %s as an operand", r->u.s.s);
      decl->used_p = TRUE;
      *e->type = *decl->decl_spec.type;
      if (e->type->mode != TM_FUNC) e->lvalue_node = op1;
    } else if (op1->code == N_FUNC_DEF) {
      decl = op1->attr;
      decl->used_p = TRUE;
      assert (decl->decl_spec.type->mode == TM_FUNC);
      *e->type = *decl->decl_spec.type;
    } else {
      assert (op1->code == N_ENUM_CONST && aux_node && aux_node->code == N_ENUM);
      e->type->mode = TM_ENUM;
      e->type->pos_node = r;
      e->type->u.tag_type = aux_node;
      e->const_p = TRUE;
      e->u.i_val = ((struct enum_value *) op1->attr)->val;
    }
    break;
  }
  case N_COMMA:
    process_bin_ops (c2m_ctx, r, &op1, &op2, &e1, &e2, &t1, &t2, r);
    e = create_expr (c2m_ctx, r);
    *e->type = *e2->type;
    break;
  case N_ANDAND:
  case N_OROR:
    process_bin_ops (c2m_ctx, r, &op1, &op2, &e1, &e2, &t1, &t2, r);
    e = create_expr (c2m_ctx, r);
    e->type->mode = TM_BASIC;
    e->type->u.basic_type = TP_INT;
    if (!scalar_type_p (t1) || !scalar_type_p (t2)) {
      error (c2m_ctx, r->pos, "invalid operand types of %s", r->code == N_ANDAND ? "&&" : "||");
    } else if (e1->const_p) {
      int v;

      if (floating_type_p (t1))
        v = e1->u.d_val != 0.0;
      else if (signed_integer_type_p (t1))
        v = e1->u.i_val != 0;
      else
        v = e1->u.u_val != 0;
      if (v && r->code == N_OROR) {
        e->const_p = TRUE;
        e->u.i_val = v;
      } else if (!v && r->code == N_ANDAND) {
        e->const_p = TRUE;
        e->u.i_val = v;
      } else if (e2->const_p) {
        e->const_p = TRUE;
        if (floating_type_p (t2))
          v = e2->u.d_val != 0.0;
        else if (signed_integer_type_p (t2))
          v = e2->u.i_val != 0;
        else
          v = e2->u.u_val != 0;
        e->u.i_val = v;
      }
    }
    break;
  case N_EQ:
  case N_NE:
  case N_LT:
  case N_LE:
  case N_GT:
  case N_GE:
    process_bin_ops (c2m_ctx, r, &op1, &op2, &e1, &e2, &t1, &t2, r);
    e = create_expr (c2m_ctx, r);
    e->type->mode = TM_BASIC;
    e->type->u.basic_type = TP_INT;
    if ((r->code == N_EQ || r->code == N_NE)
        && ((t1->mode == TM_PTR && null_const_p (e2, t2))
            || (t2->mode == TM_PTR && null_const_p (e1, t1))))
      ;
    else if (t1->mode == TM_PTR && t2->mode == TM_PTR) {
      if (!compatible_types_p (t1, t2, TRUE)
          && ((r->code != N_EQ && r->code != N_NE) || (!void_ptr_p (t1) && !void_ptr_p (t2)))) {
        error (c2m_ctx, r->pos, "incompatible pointer types in comparison");
      } else if (t1->u.ptr_type->type_qual.atomic_p || t2->u.ptr_type->type_qual.atomic_p) {
        error (c2m_ctx, r->pos, "pointer to atomic type as a comparison operand");
      } else if (e1->const_p && e2->const_p) {
        e->const_p = TRUE;
        e->u.i_val = (r->code == N_EQ
                        ? e1->u.u_val == e2->u.u_val
                        : r->code == N_NE
                            ? e1->u.u_val != e2->u.u_val
                            : r->code == N_LT
                                ? e1->u.u_val < e2->u.u_val
                                : r->code == N_LE ? e1->u.u_val <= e2->u.u_val
                                                  : r->code == N_GT ? e1->u.u_val > e2->u.u_val
                                                                    : e1->u.u_val >= e2->u.u_val);
      }
    } else if (arithmetic_type_p (t1) && arithmetic_type_p (t2)) {
      if (e1->const_p && e2->const_p) {
        t = arithmetic_conversion (t1, t2);
        convert_value (e1, &t);
        convert_value (e2, &t);
        e->const_p = TRUE;
        if (floating_type_p (&t))
          e->u.i_val = (r->code == N_EQ
                          ? e1->u.d_val == e2->u.d_val
                          : r->code == N_NE
                              ? e1->u.d_val != e2->u.d_val
                              : r->code == N_LT
                                  ? e1->u.d_val < e2->u.d_val
                                  : r->code == N_LE ? e1->u.d_val <= e2->u.d_val
                                                    : r->code == N_GT ? e1->u.d_val > e2->u.d_val
                                                                      : e1->u.d_val >= e2->u.d_val);
        else if (signed_integer_type_p (&t))
          e->u.i_val = (r->code == N_EQ
                          ? e1->u.i_val == e2->u.i_val
                          : r->code == N_NE
                              ? e1->u.i_val != e2->u.i_val
                              : r->code == N_LT
                                  ? e1->u.i_val < e2->u.i_val
                                  : r->code == N_LE ? e1->u.i_val <= e2->u.i_val
                                                    : r->code == N_GT ? e1->u.i_val > e2->u.i_val
                                                                      : e1->u.i_val >= e2->u.i_val);
        else
          e->u.i_val = (r->code == N_EQ
                          ? e1->u.u_val == e2->u.u_val
                          : r->code == N_NE
                              ? e1->u.u_val != e2->u.u_val
                              : r->code == N_LT
                                  ? e1->u.u_val < e2->u.u_val
                                  : r->code == N_LE ? e1->u.u_val <= e2->u.u_val
                                                    : r->code == N_GT ? e1->u.u_val > e2->u.u_val
                                                                      : e1->u.u_val >= e2->u.u_val);
      }
    } else {
      error (c2m_ctx, r->pos, "invalid types of comparison operands");
    }
    break;
  case N_BITWISE_NOT:
  case N_NOT:
    process_unop (c2m_ctx, r, &op1, &e1, &t1, r);
    e = create_expr (c2m_ctx, r);
    e->type->mode = TM_BASIC;
    e->type->u.basic_type = TP_INT;
    if (r->code == N_BITWISE_NOT && !integer_type_p (t1)) {
      error (c2m_ctx, r->pos, "bitwise-not operand should be of an integer type");
    } else if (r->code == N_NOT && !scalar_type_p (t1)) {
      error (c2m_ctx, r->pos, "not operand should be of a scalar type");
    } else if (r->code == N_BITWISE_NOT) {
      t = integer_promotion (t1);
      e->type->u.basic_type = t.u.basic_type;
      if (e1->const_p) {
        convert_value (e1, &t);
        e->const_p = TRUE;
        if (signed_integer_type_p (&t))
          e->u.i_val = ~e1->u.i_val;
        else
          e->u.u_val = ~e1->u.u_val;
      }
    } else if (e1->const_p) {
      e->const_p = TRUE;
      if (floating_type_p (t1))
        e->u.i_val = e1->u.d_val == 0.0;
      else if (signed_integer_type_p (t1))
        e->u.i_val = e1->u.i_val == 0;
      else
        e->u.i_val = e1->u.u_val == 0;
    }
    break;
  case N_INC:
  case N_DEC:
  case N_POST_INC:
  case N_POST_DEC: {
    struct expr saved_expr;

    process_unop (c2m_ctx, r, &op1, &e1, &t1, NULL);
    saved_expr = *e1;
    t1 = e1->type = adjust_type (c2m_ctx, e1->type);
    get_int_node (c2m_ctx, &op2, &e2, &t2,
                  t1->mode != TM_PTR ? 1 : type_size (c2m_ctx, t1->u.ptr_type));
    e = check_assign_op (c2m_ctx, r, op1, op2, e1, e2, t1, t2);
    t2 = ((struct expr *) r->attr)->type;
    *e1 = saved_expr;
    t1 = e1->type;
    assign_expr_type = create_type (c2m_ctx, NULL);
    *assign_expr_type = *e->type;
    goto assign;
    break;
  }
  case N_ADD:
  case N_SUB:
    if (NL_NEXT (NL_HEAD (r->ops)) == NULL) { /* unary */
      process_unop (c2m_ctx, r, &op1, &e1, &t1, r);
      e = create_expr (c2m_ctx, r);
      e->type->mode = TM_BASIC;
      e->type->u.basic_type = TP_INT;
      if (!arithmetic_type_p (t1)) {
        error (c2m_ctx, r->pos, "unary + or - operand should be of an arithmentic type");
      } else {
        if (e1->const_p) e->const_p = TRUE;
        if (floating_type_p (t1)) {
          e->type->u.basic_type = t1->u.basic_type;
          if (e->const_p) e->u.d_val = (r->code == N_ADD ? +e1->u.d_val : -e1->u.d_val);
        } else {
          t = integer_promotion (t1);
          e->type->u.basic_type = t.u.basic_type;
          if (e1->const_p) {
            convert_value (e1, &t);
            if (signed_integer_type_p (&t))
              e->u.i_val = (r->code == N_ADD ? +e1->u.i_val : -e1->u.i_val);
            else
              e->u.u_val = (r->code == N_ADD ? +e1->u.u_val : -e1->u.u_val);
          }
        }
      }
      break;
    }
    /* Fall through: */
  case N_AND:
  case N_OR:
  case N_XOR:
  case N_LSH:
  case N_RSH:
  case N_MUL:
  case N_DIV:
  case N_MOD:
    process_bin_ops (c2m_ctx, r, &op1, &op2, &e1, &e2, &t1, &t2, r);
    e = check_assign_op (c2m_ctx, r, op1, op2, e1, e2, t1, t2);
    break;
  case N_AND_ASSIGN:
  case N_OR_ASSIGN:
  case N_XOR_ASSIGN:
  case N_LSH_ASSIGN:
  case N_RSH_ASSIGN:
  case N_ADD_ASSIGN:
  case N_SUB_ASSIGN:
  case N_MUL_ASSIGN:
  case N_DIV_ASSIGN:
  case N_MOD_ASSIGN: {
    struct expr saved_expr;

    process_bin_ops (c2m_ctx, r, &op1, &op2, &e1, &e2, &t1, &t2, NULL);
    saved_expr = *e1;
    t1 = e1->type = adjust_type (c2m_ctx, e1->type);
    t2 = e2->type = adjust_type (c2m_ctx, e2->type);
    e = check_assign_op (c2m_ctx, r, op1, op2, e1, e2, t1, t2);
    assign_expr_type = create_type (c2m_ctx, NULL);
    *assign_expr_type = *e->type;
    t2 = ((struct expr *) r->attr)->type;
    *e1 = saved_expr;
    t1 = e1->type;
    goto assign;
    break;
  }
  case N_ASSIGN:
    process_bin_ops (c2m_ctx, r, &op1, &op2, &e1, &e2, &t1, &t2, NULL);
    t2 = e2->type = adjust_type (c2m_ctx, e2->type);
    assign_expr_type = NULL;
  assign:
    e = create_expr (c2m_ctx, r);
    if (!e1->lvalue_node) {
      error (c2m_ctx, r->pos, "lvalue required as left operand of assignment");
    }
    check_assignment_types (c2m_ctx, t1, t2, e2, r);
    *e->type = *t1;
    if ((e->type2 = assign_expr_type) != NULL) set_type_layout (c2m_ctx, assign_expr_type);
    break;
  case N_IND:
    process_bin_ops (c2m_ctx, r, &op1, &op2, &e1, &e2, &t1, &t2, r);
    if (t1->mode != TM_PTR && t1->mode != TM_ARR && (t2->mode == TM_PTR || t2->mode == TM_ARR)) {
      struct type *temp;
      node_t op;

      SWAP (t1, t2, temp);
      SWAP (e1, e2, e);
      SWAP (op1, op2, op);
      NL_REMOVE (r->ops, op1);
      NL_APPEND (r->ops, op1);
    }
    e = create_expr (c2m_ctx, r);
    e->lvalue_node = r;
    e->type->mode = TM_BASIC;
    e->type->u.basic_type = TP_INT;
    if (t1->mode != TM_PTR && t1->mode != TM_ARR) {
      error (c2m_ctx, r->pos, "subscripted value is neither array nor pointer");
    } else if (t1->mode == TM_PTR) {
      *e->type = *t1->u.ptr_type;
      if (incomplete_type_p (c2m_ctx, t1->u.ptr_type)) {
        error (c2m_ctx, r->pos, "pointer to incomplete type in array subscription");
      }
    } else {
      *e->type = *t1->u.arr_type->el_type;
      e->type->type_qual = t1->u.arr_type->ind_type_qual;
      if (incomplete_type_p (c2m_ctx, e->type)) {
        error (c2m_ctx, r->pos, "array type has incomplete element type");
      }
    }
    if (!integer_type_p (t2)) {
      error (c2m_ctx, r->pos, "array subscript is not an integer");
    }
    break;
  case N_ADDR:
    process_unop (c2m_ctx, r, &op1, &e1, &t1, r);
    e = create_expr (c2m_ctx, r);
    if (op1->code == N_DEREF) {
      node_t deref_op = NL_HEAD (op1->ops);

      *e->type = *((struct expr *) deref_op->attr)->type;
      break;
    } else if (e1->type->mode == TM_PTR && e1->type->u.ptr_type->mode == TM_FUNC) {
      *e->type = *e1->type;
      break;
    } else if (!e1->lvalue_node) {
      e->type->mode = TM_BASIC;
      e->type->u.basic_type = TP_INT;
      error (c2m_ctx, r->pos, "lvalue required as unary & operand");
      break;
    }
    if (op1->code == N_IND) {
      t2 = create_type (c2m_ctx, t1);
    } else if (op1->code == N_ID) {
      node_t decl_node = e1->lvalue_node;
      decl_t decl = decl_node->attr;

      decl->addr_p = TRUE;
      if (decl->decl_spec.register_p)
        error (c2m_ctx, r->pos, "address of register variable %s requested", op1->u.s.s);
      t2 = create_type (c2m_ctx, decl->decl_spec.type);
    } else if (e1->lvalue_node->code == N_MEMBER) {
      node_t declarator = NL_EL (e1->lvalue_node->ops, 1);
      node_t width = NL_NEXT (declarator);
      decl_t decl = e1->lvalue_node->attr;

      assert (declarator->code == N_DECL);
      if (width->code != N_IGNORE) {
        error (c2m_ctx, r->pos, "cannot take address of bit-field %s",
               NL_HEAD (declarator->ops)->u.s.s);
      }
      t2 = create_type (c2m_ctx, decl->decl_spec.type);
      if (op1->code == N_DEREF_FIELD && (e2 = NL_HEAD (op1->ops)->attr)->const_p) {
        e->const_p = TRUE;
        e->u.u_val = e2->u.u_val + decl->offset;
      }
    } else if (e1->lvalue_node->code == N_COMPOUND_LITERAL) {
      t2 = t1;
    } else {
      assert (e1->lvalue_node->code == N_STR);
      t2 = t1;
    }
    e->type->mode = TM_PTR;
    e->type->u.ptr_type = t2;
    break;
  case N_DEREF:
    process_unop (c2m_ctx, r, &op1, &e1, &t1, r);
    e = create_expr (c2m_ctx, r);
    e->type->mode = TM_BASIC;
    e->type->u.basic_type = TP_INT;
    if (t1->mode != TM_PTR) {
      error (c2m_ctx, r->pos, "invalid type argument of unary *");
    } else {
      *e->type = *t1->u.ptr_type;
      e->lvalue_node = r;
    }
    break;
  case N_FIELD:
  case N_DEREF_FIELD: {
    symbol_t sym;
    decl_t decl;
    node_t width;
    struct expr *width_expr;

    process_unop (c2m_ctx, r, &op1, &e1, &t1, r);
    e = create_expr (c2m_ctx, r);
    e->type->mode = TM_BASIC;
    e->type->u.basic_type = TP_INT;
    op2 = NL_NEXT (op1);
    assert (op2->code == N_ID);
    if (r->code == N_DEREF_FIELD && t1->mode == TM_PTR) {
      t1 = t1->u.ptr_type;
    }
    if (t1->mode != TM_STRUCT && t1->mode != TM_UNION) {
      error (c2m_ctx, r->pos, "request for member %s in something not a structure or union",
             op2->u.s.s);
    } else if (!symbol_find (c2m_ctx, S_REGULAR, op2, t1->u.tag_type, &sym)) {
      error (c2m_ctx, r->pos, "%s has no member %s", t1->mode == TM_STRUCT ? "struct" : "union",
             op2->u.s.s);
    } else {
      assert (sym.def_node->code == N_MEMBER);
      decl = sym.def_node->attr;
      *e->type = *decl->decl_spec.type;
      e->lvalue_node = sym.def_node;
      if ((width = NL_EL (sym.def_node->ops, 2))->code != N_IGNORE && e->type->mode == TM_BASIC
          && (width_expr = width->attr)->const_p
          && width_expr->u.i_val < sizeof (mir_int) * MIR_CHAR_BIT)
        e->type->u.basic_type = TP_INT;
    }
    break;
  }
  case N_COND: {
    node_t op3;
    struct expr *e3;
    struct type *t3;
    int v = 0;

    process_bin_ops (c2m_ctx, r, &op1, &op2, &e1, &e2, &t1, &t2, r);
    op3 = NL_NEXT (op2);
    check (c2m_ctx, op3, r);
    e3 = op3->attr;
    e3->type = adjust_type (c2m_ctx, e3->type);
    t3 = e3->type;
    e = create_expr (c2m_ctx, r);
    e->type->mode = TM_BASIC;
    e->type->u.basic_type = TP_INT;
    if (!scalar_type_p (t1)) {
      error (c2m_ctx, r->pos, "condition should be of a scalar type");
      break;
    }
    if (e1->const_p) {
      if (floating_type_p (t1))
        v = e1->u.d_val != 0.0;
      else if (signed_integer_type_p (t1))
        v = e1->u.i_val != 0;
      else
        v = e1->u.u_val != 0;
    }
    if (arithmetic_type_p (t2) && arithmetic_type_p (t3)) {
      t = arithmetic_conversion (t2, t3);
      *e->type = t;
      if (e1->const_p) {
        if (v && e2->const_p) {
          e->const_p = TRUE;
          convert_value (e2, &t);
          e->u = e2->u;
        } else if (!v && e3->const_p) {
          e->const_p = TRUE;
          convert_value (e3, &t);
          e->u = e3->u;
        }
      }
      break;
    }
    if (void_type_p (t2) && void_type_p (t3)) {
      e->type->u.basic_type = TP_VOID;
    } else if ((t2->mode == TM_STRUCT || t2->mode == TM_UNION)
               && (t3->mode == TM_STRUCT || t3->mode == TM_UNION)
               && t2->u.tag_type == t3->u.tag_type) {
      *e->type = *t2;
    } else if ((t2->mode == TM_PTR && null_const_p (e3, t3))
               || (t3->mode == TM_PTR && null_const_p (e2, t2))) {
      e->type = null_const_p (e3, t2) ? t3 : t2;
    } else if (t2->mode != TM_PTR && t3->mode != TM_PTR) {
      error (c2m_ctx, r->pos, "incompatible types in true and false parts of cond-expression");
      break;
    } else if (compatible_types_p (t2, t3, TRUE)) {
      t = composite_type (c2m_ctx, t2->u.ptr_type, t3->u.ptr_type);
      e->type->mode = TM_PTR;
      e->type->pos_node = r;
      e->type->u.ptr_type = create_type (c2m_ctx, &t);
      e->type->u.ptr_type->type_qual
        = type_qual_union (&t2->u.ptr_type->type_qual, &t3->u.ptr_type->type_qual);
      if ((t2->u.ptr_type->type_qual.atomic_p || t3->u.ptr_type->type_qual.atomic_p)
          && !null_const_p (e2, t2) && !null_const_p (e3, t3)) {
        error (c2m_ctx, r->pos, "pointer to atomic type in true or false parts of cond-expression");
      }
    } else if (void_ptr_p (t2) || void_ptr_p (t3)) {
      e->type->mode = TM_PTR;
      e->type->pos_node = r;
      e->type->u.ptr_type = create_type (c2m_ctx, NULL);
      e->type->u.ptr_type->pos_node = r;
      if (null_const_p (e2, t2)) {
        e->type->u.ptr_type = e2->type->u.ptr_type;
      } else if (null_const_p (e3, t3)) {
        e->type->u.ptr_type = e3->type->u.ptr_type;
      } else {
        if (t2->u.ptr_type->type_qual.atomic_p || t3->u.ptr_type->type_qual.atomic_p) {
          error (c2m_ctx, r->pos,
                 "pointer to atomic type in true or false parts of cond-expression");
        }
        e->type->u.ptr_type->mode = TM_BASIC;
        e->type->u.ptr_type->u.basic_type = TP_VOID;
      }
      e->type->u.ptr_type->type_qual
        = type_qual_union (&t2->u.ptr_type->type_qual, &t3->u.ptr_type->type_qual);
    } else {
      error (c2m_ctx, r->pos,
             "incompatible pointer types in true and false parts of cond-expression");
      break;
    }
    if (e1->const_p) {
      if (v && e2->const_p) {
        e->const_p = TRUE;
        e->u = e2->u;
      } else if (!v && e3->const_p) {
        e->const_p = TRUE;
        e->u = e3->u;
      }
    }
    break;
  }
  case N_ALIGNOF:
  case N_SIZEOF: {
    struct decl_spec *decl_spec;

    op1 = NL_HEAD (r->ops);
    check (c2m_ctx, op1, r);
    e = create_expr (c2m_ctx, r);
    *e->type = get_ptr_int_type (FALSE);
    if (r->code == N_ALIGNOF && op1->code == N_IGNORE) {
      error (c2m_ctx, r->pos, "_Alignof of non-type");
      break;
    }
    assert (op1->code == N_TYPE);
    decl_spec = op1->attr;
    if (incomplete_type_p (c2m_ctx, decl_spec->type)) {
      error (c2m_ctx, r->pos, "%s of incomplete type requested",
             r->code == N_ALIGNOF ? "_Alignof" : "sizeof");
    } else if (decl_spec->type->mode == TM_FUNC) {
      error (c2m_ctx, r->pos, "%s of function type requested",
             r->code == N_ALIGNOF ? "_Alignof" : "sizeof");
    } else {
      e->const_p = TRUE;
      e->u.i_val = (r->code == N_SIZEOF ? type_size (c2m_ctx, decl_spec->type)
                                        : type_align (decl_spec->type));
    }
    break;
  }
  case N_EXPR_SIZEOF:
    process_unop (c2m_ctx, r, &op1, &e1, &t1, r);
    e = create_expr (c2m_ctx, r);
    e->type->mode = TM_BASIC;
    e->type->u.basic_type = TP_INT;  // ???
    if (incomplete_type_p (c2m_ctx, t1)) {
      error (c2m_ctx, r->pos, "sizeof of incomplete type requested");
    } else if (t1->mode == TM_FUNC) {
      error (c2m_ctx, r->pos, "sizeof of function type requested");
    } else if (e1->lvalue_node && e1->lvalue_node->code == N_MEMBER) {
      node_t declarator = NL_EL (e1->lvalue_node->ops, 1);
      node_t width = NL_NEXT (declarator);

      assert (declarator->code == N_DECL);
      if (width->code != N_IGNORE) {
        error (c2m_ctx, r->pos, "sizeof applied to a bit-field %s",
               NL_HEAD (declarator->ops)->u.s.s);
      }
    }
    e->const_p = TRUE;
    e->u.i_val = type_size (c2m_ctx, t1);
    break;
  case N_CAST: {
    struct decl_spec *decl_spec;
    int void_p;

    process_type_bin_ops (c2m_ctx, r, &op1, &op2, &e2, &t2, r);
    e = create_expr (c2m_ctx, r);
    assert (op1->code == N_TYPE);
    decl_spec = op1->attr;
    *e->type = *decl_spec->type;
    void_p = void_type_p (decl_spec->type);
    if (!void_p && !scalar_type_p (decl_spec->type)) {
      error (c2m_ctx, r->pos, "conversion to non-scalar type requested");
    } else if (!scalar_type_p (t2) && !void_type_p (t2)) {
      error (c2m_ctx, r->pos, "conversion of non-scalar value requested");
    } else if (t2->mode == TM_PTR && floating_type_p (decl_spec->type)) {
      error (c2m_ctx, r->pos, "conversion of a pointer to floating value requested");
    } else if (decl_spec->type->mode == TM_PTR && floating_type_p (t2)) {
      error (c2m_ctx, r->pos, "conversion of floating point value to a pointer requested");
    } else if (e2->const_p && !void_p) {
      e->const_p = TRUE;
      cast_value (e, e2, decl_spec->type);
    }
    break;
  }
  case N_COMPOUND_LITERAL: {
    node_t list, n;
    decl_t decl;
    int n_spec_index, addr_p;

    op1 = NL_HEAD (r->ops);
    list = NL_NEXT (op1);
    assert (op1->code == N_TYPE && list->code == N_LIST);
    check (c2m_ctx, op1, r);
    decl = op1->attr;
    t1 = decl->decl_spec.type;
    check (c2m_ctx, list, r);
    decl->addr_p = TRUE;
    if (incomplete_type_p (c2m_ctx, t1)
        && (t1->mode != TM_ARR || t1->u.arr_type->size->code != N_IGNORE
            || incomplete_type_p (c2m_ctx, t1->u.arr_type->el_type))) {
      error (c2m_ctx, r->pos, "compound literal of incomplete type");
      break;
    }
    for (n_spec_index = VARR_LENGTH (node_t, context_stack) - 1;
         n_spec_index >= 0 && (n = VARR_GET (node_t, context_stack, n_spec_index)) != NULL
         && n->code != N_SPEC_DECL;
         n_spec_index--)
      ;
    if (n_spec_index < VARR_LENGTH (node_t, context_stack) - 1
        && (n_spec_index < 0
            || !get_compound_literal (VARR_GET (node_t, context_stack, n_spec_index + 1), &addr_p)
            || addr_p))
      check_initializer (c2m_ctx, NULL, &t1, list,
                         curr_scope == top_scope || decl->decl_spec.static_p
                           || decl->decl_spec.thread_local_p,
                         FALSE);
    decl->decl_spec.type = t1;
    e = create_expr (c2m_ctx, r);
    e->lvalue_node = r;
    *e->type = *t1;
    if (curr_scope != top_scope) VARR_PUSH (decl_t, func_decls_for_allocation, decl);
    break;
  }
  case N_CALL: {
    struct func_type *func_type = NULL; /* to remove an uninitialized warning */
    struct type *ret_type;
    node_t list, spec_list, decl, param_list, start_param, param, arg_list, arg;
    node_t saved_scope = curr_scope;
    struct decl_spec *decl_spec;
    mir_size_t saved_call_arg_area_offset_before_args;
    struct type res_type;
    int builtin_call_p, alloca_p, va_arg_p = FALSE, va_start_p = FALSE;

    op1 = NL_HEAD (r->ops);
    alloca_p = op1->code == N_ID && strcmp (op1->u.s.s, ALLOCA) == 0;
    if (op1->code == N_ID && find_def (c2m_ctx, S_REGULAR, op1, curr_scope, NULL) == NULL) {
      va_arg_p = strcmp (op1->u.s.s, BUILTIN_VA_ARG) == 0;
      va_start_p = strcmp (op1->u.s.s, BUILTIN_VA_START) == 0;
      if (!va_arg_p && !va_start_p && !alloca_p) {
        /* N_SPEC_DECL (N_SHARE (N_LIST (N_INT)), N_DECL (N_ID, N_FUNC (N_LIST)), N_IGNORE) */
        spec_list = new_node (c2m_ctx, N_LIST);
        op_append (spec_list, new_node (c2m_ctx, N_INT));
        list = new_node (c2m_ctx, N_LIST);
        op_append (list, new_node1 (c2m_ctx, N_FUNC, new_node (c2m_ctx, N_LIST)));
        decl
          = new_pos_node3 (c2m_ctx, N_SPEC_DECL, op1->pos, new_node1 (c2m_ctx, N_SHARE, spec_list),
                           new_node2 (c2m_ctx, N_DECL, copy_node (c2m_ctx, op1), list),
                           new_node (c2m_ctx, N_IGNORE));
        curr_scope = top_scope;
        check (c2m_ctx, decl, NULL);
        curr_scope = saved_scope;
        assert (top_scope->code == N_MODULE);
        list = NL_HEAD (top_scope->ops);
        assert (list->code == N_LIST);
        op_prepend (list, decl);
      }
    }
    builtin_call_p = alloca_p || va_arg_p || va_start_p;
    if (!builtin_call_p) VARR_PUSH (node_t, call_nodes, r);
    arg_list = NL_NEXT (op1);
    if (builtin_call_p) {
      for (arg = NL_HEAD (arg_list->ops); arg != NULL; arg = NL_NEXT (arg)) check (c2m_ctx, arg, r);
      init_type (&res_type);
      if (alloca_p) {
        res_type.mode = TM_PTR;
        res_type.u.ptr_type = &VOID_TYPE;
      } else {
        res_type.mode = TM_BASIC;
        res_type.u.basic_type = va_arg_p ? TP_INT : TP_VOID;
      }
      ret_type = &res_type;
      if (va_start_p && NL_LENGTH (arg_list->ops) != 1) {
        error (c2m_ctx, op1->pos, "wrong number of arguments in %s call", BUILTIN_VA_START);
      } else if (alloca_p && NL_LENGTH (arg_list->ops) != 1) {
        error (c2m_ctx, op1->pos, "wrong number of arguments in %s call", ALLOCA);
      } else if (va_arg_p && NL_LENGTH (arg_list->ops) != 2) {
        error (c2m_ctx, op1->pos, "wrong number of arguments in %s call", BUILTIN_VA_ARG);
      } else {
        /* first argument type ??? */
        if (va_arg_p) {
          arg = NL_EL (arg_list->ops, 1);
          e2 = arg->attr;
          t2 = e2->type;
          if (t2->mode != TM_PTR)
            error (c2m_ctx, arg->pos, "wrong type of 2nd argument of %s call", BUILTIN_VA_ARG);
          else
            ret_type = t2->u.ptr_type;
        }
      }
    } else {
      check (c2m_ctx, op1, r);
      e1 = op1->attr;
      t1 = e1->type;
      if (t1->mode != TM_PTR || (t1 = t1->u.ptr_type)->mode != TM_FUNC) {
        error (c2m_ctx, r->pos, "called object is not a function or function pointer");
        break;
      }
      func_type = t1->u.func_type;
      ret_type = func_type->ret_type;
    }
    e = create_expr (c2m_ctx, r);
    *e->type = *ret_type;
    e->builtin_call_p = builtin_call_p;
    if ((ret_type->mode != TM_BASIC || ret_type->u.basic_type != TP_VOID)
        && incomplete_type_p (c2m_ctx, ret_type)) {
      error (c2m_ctx, r->pos, "function return type is incomplete");
    }
    if (ret_type->mode == TM_STRUCT || ret_type->mode == TM_UNION) {
      set_type_layout (c2m_ctx, ret_type);
      if (!builtin_call_p) update_call_arg_area_offset (c2m_ctx, ret_type, TRUE);
    }
    if (builtin_call_p) break;
    param_list = func_type->param_list;
    param = start_param = NL_HEAD (param_list->ops);
    if (void_param_p (start_param)) { /* f(void) */
      if ((arg = NL_HEAD (arg_list->ops)) != NULL) error (c2m_ctx, arg->pos, "too many arguments");
      break;
    }
    saved_call_arg_area_offset_before_args = curr_call_arg_area_offset;
    for (arg = NL_HEAD (arg_list->ops); arg != NULL; arg = NL_NEXT (arg)) {
      check (c2m_ctx, arg, r);
      e2 = arg->attr;
      if (start_param == NULL || start_param->code == N_ID) continue; /* no params or ident list */
      if (param == NULL) {
        if (!func_type->dots_p) error (c2m_ctx, arg->pos, "too many arguments");
        start_param = NULL; /* ignore the rest args */
        continue;
      }
      assert (param->code == N_SPEC_DECL || param->code == N_TYPE);
      decl_spec = get_param_decl_spec (param);
      check_assignment_types (c2m_ctx, decl_spec->type, NULL, e2, r);
      param = NL_NEXT (param);
    }
    curr_call_arg_area_offset = saved_call_arg_area_offset_before_args;
    if (param != NULL) error (c2m_ctx, r->pos, "too few arguments");
    break;
  }
  case N_GENERIC: {
    node_t list, ga, ga2, type_name, type_name2, expr;
    node_t default_case = NULL, ga_case = NULL;
    struct decl_spec *decl_spec;

    op1 = NL_HEAD (r->ops);
    check (c2m_ctx, op1, r);
    e1 = op1->attr;
    t = *e1->type;
    if (integer_type_p (&t)) t = integer_promotion (&t);
    list = NL_NEXT (op1);
    for (ga = NL_HEAD (list->ops); ga != NULL; ga = NL_NEXT (ga)) {
      assert (ga->code == N_GENERIC_ASSOC);
      type_name = NL_HEAD (ga->ops);
      expr = NL_NEXT (type_name);
      check (c2m_ctx, type_name, r);
      check (c2m_ctx, expr, r);
      if (type_name->code == N_IGNORE) {
        if (default_case) error (c2m_ctx, ga->pos, "duplicate default case in _Generic");
        default_case = ga;
        continue;
      }
      assert (type_name->code == N_TYPE);
      decl_spec = type_name->attr;
      if (incomplete_type_p (c2m_ctx, decl_spec->type)) {
        error (c2m_ctx, ga->pos, "_Generic case has incomplete type");
      } else if (compatible_types_p (&t, decl_spec->type, TRUE)) {
        if (ga_case)
          error (c2m_ctx, ga_case->pos,
                 "_Generic expr type is compatible with more than one generic association type");
        ga_case = ga;
      } else {
        for (ga2 = NL_HEAD (list->ops); ga2 != ga; ga2 = NL_NEXT (ga2)) {
          type_name2 = NL_HEAD (ga2->ops);
          if (type_name2->code != N_IGNORE
              && !(incomplete_type_p (c2m_ctx, t2 = ((struct decl_spec *) type_name2->attr)->type))
              && compatible_types_p (t2, decl_spec->type, TRUE)) {
            error (c2m_ctx, ga->pos, "two or more compatible generic association types");
            break;
          }
        }
      }
    }
    e = create_expr (c2m_ctx, r);
    if (default_case == NULL && ga_case == NULL) {
      error (c2m_ctx, r->pos, "expression type is not compatible with generic association");
    } else { /* make compatible association a list head  */
      if (ga_case == NULL) ga_case = default_case;
      NL_REMOVE (list->ops, ga_case);
      NL_PREPEND (list->ops, ga_case);
      t2 = e->type;
      *e = *(struct expr *) NL_EL (ga_case->ops, 1)->attr;
      *t2 = *e->type;
      e->type = t2;
    }
    break;
  }
  case N_SPEC_DECL: {
    node_t specs = NL_HEAD (r->ops);
    node_t declarator = NL_NEXT (specs);
    node_t initializer = NL_NEXT (declarator);
    node_t unshared_specs = specs->code != N_SHARE ? specs : NL_HEAD (specs->ops);
    struct decl_spec decl_spec = check_decl_spec (c2m_ctx, unshared_specs, r);

    if (declarator->code != N_IGNORE) {
      create_decl (c2m_ctx, curr_scope, r, decl_spec, NULL, initializer,
                   context != NULL && context->code == N_FUNC);
    } else if (decl_spec.type->mode == TM_STRUCT || decl_spec.type->mode == TM_UNION) {
      if (NL_HEAD (decl_spec.type->u.tag_type->ops)->code != N_ID)
        error (c2m_ctx, r->pos, "unnamed struct/union with no instances");
    } else if (decl_spec.type->mode != TM_ENUM) {
      error (c2m_ctx, r->pos, "useless declaration");
    }
    /* We have at least one enum constant according to the syntax. */
    break;
  }
  case N_ST_ASSERT: {
    int ok_p;

    op1 = NL_HEAD (r->ops);
    check (c2m_ctx, op1, r);
    e1 = op1->attr;
    t1 = e1->type;
    if (!e1->const_p) {
      error (c2m_ctx, r->pos, "expression in static assertion is not constant");
    } else if (!integer_type_p (t1)) {
      error (c2m_ctx, r->pos, "expression in static assertion is not an integer");
    } else {
      if (signed_integer_type_p (t1))
        ok_p = e1->u.i_val != 0;
      else
        ok_p = e1->u.u_val != 0;
      if (!ok_p) {
        assert (NL_NEXT (op1) != NULL && NL_NEXT (op1)->code == N_STR);
        error (c2m_ctx, r->pos, "static assertion failed: \"%s\"", NL_NEXT (op1)->u.s.s);  // ???
      }
    }
    break;
  }
  case N_MEMBER: {
    struct type *type;
    node_t specs = NL_HEAD (r->ops);
    node_t declarator = NL_NEXT (specs);
    node_t const_expr = NL_NEXT (declarator);
    node_t unshared_specs = specs->code != N_SHARE ? specs : NL_HEAD (specs->ops);
    struct decl_spec decl_spec = check_decl_spec (c2m_ctx, unshared_specs, r);

    create_decl (c2m_ctx, curr_scope, r, decl_spec, const_expr, NULL, FALSE);
    type = ((decl_t) r->attr)->decl_spec.type;
    if (const_expr->code != N_IGNORE) {
      struct expr *cexpr;

      check (c2m_ctx, const_expr, r);
      cexpr = const_expr->attr;
      if (cexpr != NULL) {
        if (type->type_qual.atomic_p) error (c2m_ctx, const_expr->pos, "bit field with _Atomic");
        if (!cexpr->const_p) {
          error (c2m_ctx, const_expr->pos, "bit field is not a constant expr");
        } else if (!integer_type_p (type)
                   && (type->mode != TM_BASIC || type->u.basic_type != TP_BOOL)) {
          error (c2m_ctx, const_expr->pos,
                 "bit field type should be _Bool, a signed integer, or an unsigned integer type");
        } else if (!integer_type_p (cexpr->type)
                   && (cexpr->type->mode != TM_BASIC || cexpr->type->u.basic_type != TP_BOOL)) {
          error (c2m_ctx, const_expr->pos, "bit field width is not of an integer type");
        } else if (signed_integer_type_p (cexpr->type) && cexpr->u.i_val < 0) {
          error (c2m_ctx, const_expr->pos, "bit field width is negative");
        } else if (cexpr->u.i_val == 0 && declarator->code == N_DECL) {
          error (c2m_ctx, const_expr->pos, "zero bit field width for %s",
                 NL_HEAD (declarator->ops)->u.s.s);
        } else if ((!signed_integer_type_p (cexpr->type) && cexpr->u.u_val > int_bit_size (type))
                   || (signed_integer_type_p (cexpr->type)
                       && cexpr->u.i_val > int_bit_size (type))) {
          error (c2m_ctx, const_expr->pos, "bit field width exceeds its type");
        }
      }
    }
    if (declarator->code == N_IGNORE) {
      if (((decl_spec.type->mode != TM_STRUCT && decl_spec.type->mode != TM_UNION)
           || NL_HEAD (decl_spec.type->u.tag_type->ops)->code != N_IGNORE)
          && const_expr->code == N_IGNORE)
        error (c2m_ctx, r->pos, "no declarator in struct or union declaration");
    } else {
      node_t id = NL_HEAD (declarator->ops);

      if (type->mode == TM_FUNC) {
        error (c2m_ctx, id->pos, "field %s is declared as a function", id->u.s.s);
      } else if (incomplete_type_p (c2m_ctx, type)) {
        /* el_type is checked on completness in N_ARR */
        if (type->mode != TM_ARR || type->u.arr_type->size->code != N_IGNORE)
          error (c2m_ctx, id->pos, "field %s has incomplete type", id->u.s.s);
      }
    }
    break;
  }
  case N_INIT: {
    node_t des_list = NL_HEAD (r->ops), initializer = NL_NEXT (des_list);

    check (c2m_ctx, des_list, r);
    check (c2m_ctx, initializer, r);
    break;
  }
  case N_FUNC_DEF: {
    node_t specs = NL_HEAD (r->ops);
    node_t declarator = NL_NEXT (specs);
    node_t declarations = NL_NEXT (declarator);
    node_t block = NL_NEXT (declarations);
    node_t id = NL_HEAD (declarator->ops);
    struct decl_spec decl_spec = check_decl_spec (c2m_ctx, specs, r);
    node_t decl_node, p, next_p, param_list, param_id, param_declarator, func;
    symbol_t sym;
    struct node_scope *ns;

    if (strcmp (id->u.s.s, ALLOCA) == 0 || strcmp (id->u.s.s, BUILTIN_VA_START) == 0
        || strcmp (id->u.s.s, BUILTIN_VA_ARG) == 0) {
      error (c2m_ctx, id->pos, "%s is a builtin function", id->u.s.s);
      break;
    }
    curr_func_scope_num = 0;
    create_node_scope (c2m_ctx, block);
    func_block_scope = curr_scope;
    curr_func_def = r;
    curr_switch = curr_loop = curr_loop_switch = NULL;
    curr_call_arg_area_offset = 0;
    VARR_TRUNC (decl_t, func_decls_for_allocation, 0);
    create_decl (c2m_ctx, top_scope, r, decl_spec, NULL, NULL, FALSE);
    curr_scope = func_block_scope;
    check (c2m_ctx, declarations, r);
    /* Process parameter identifier list:  */
    assert (declarator->code == N_DECL);
    func = NL_HEAD (NL_EL (declarator->ops, 1)->ops);
    assert (func != NULL && func->code == N_FUNC);
    param_list = NL_HEAD (func->ops);
    for (p = NL_HEAD (param_list->ops); p != NULL; p = next_p) {
      next_p = NL_NEXT (p);
      if (p->code != N_ID) break;
      NL_REMOVE (param_list->ops, p);
      if (!symbol_find (c2m_ctx, S_REGULAR, p, curr_scope, &sym)) {
        if (c2m_options->pedantic_p) {
          error (c2m_ctx, p->pos, "parameter %s has no type", p->u.s.s);
        } else {
          warning (c2m_ctx, p->pos, "type of parameter %s defaults to int", p->u.s.s);
          decl_node = new_pos_node3 (c2m_ctx, N_SPEC_DECL, p->pos,
                                     new_node1 (c2m_ctx, N_SHARE,
                                                new_node1 (c2m_ctx, N_LIST,
                                                           new_pos_node (c2m_ctx, N_INT, p->pos))),
                                     new_pos_node2 (c2m_ctx, N_DECL, p->pos,
                                                    new_str_node (c2m_ctx, N_ID, p->u.s, p->pos),
                                                    new_node (c2m_ctx, N_LIST)),
                                     new_node (c2m_ctx, N_IGNORE));
          NL_APPEND (param_list->ops, decl_node);
          check (c2m_ctx, decl_node, r);
        }
      } else {
        struct decl_spec decl_spec, *decl_spec_ptr;

        decl_node = sym.def_node;
        assert (decl_node->code == N_SPEC_DECL);
        NL_REMOVE (declarations->ops, decl_node);
        NL_APPEND (param_list->ops, decl_node);
        param_declarator = NL_EL (decl_node->ops, 1);
        assert (param_declarator->code == N_DECL);
        param_id = NL_HEAD (param_declarator->ops);
        if (NL_NEXT (param_declarator)->code != N_IGNORE) {
          error (c2m_ctx, p->pos, "initialized parameter %s", param_id->u.s.s);
        }
        decl_spec_ptr = &((decl_t) decl_node->attr)->decl_spec;
        adjust_param_type (c2m_ctx, &decl_spec_ptr->type);
        decl_spec = *decl_spec_ptr;
        if (decl_spec.typedef_p || decl_spec.extern_p || decl_spec.static_p || decl_spec.auto_p
            || decl_spec.thread_local_p) {
          error (c2m_ctx, param_id->pos, "storage specifier in a function parameter %s",
                 param_id->u.s.s);
        }
      }
    }
    /* Process the rest declarations: */
    for (p = NL_HEAD (declarations->ops); p != NULL; p = NL_NEXT (p)) {
      if (p->code == N_ST_ASSERT) continue;
      assert (p->code == N_SPEC_DECL);
      param_declarator = NL_EL (p->ops, 1);
      assert (param_declarator->code == N_DECL);
      param_id = NL_HEAD (param_declarator->ops);
      assert (param_id->code == N_ID);
      error (c2m_ctx, param_id->pos, "declaration for parameter %s but no such parameter",
             param_id->u.s.s);
    }
    add__func__def (c2m_ctx, block, id->u.s);
    check (c2m_ctx, block, r);
    /* Process all gotos: */
    for (size_t i = 0; i < VARR_LENGTH (node_t, gotos); i++) {
      symbol_t sym;
      node_t n = VARR_GET (node_t, gotos, i);
      node_t id = NL_NEXT (NL_HEAD (n->ops));

      if (!symbol_find (c2m_ctx, S_LABEL, id, func_block_scope, &sym)) {
        error (c2m_ctx, id->pos, "undefined label %s", id->u.s.s);
      } else {
        n->attr = sym.def_node;
      }
    }
    VARR_TRUNC (node_t, gotos, 0);
    assert (curr_scope == top_scope); /* set up in the block */
    func_block_scope = top_scope;
    process_func_decls_for_allocation (c2m_ctx);
    /* Add call arg area */
    ns = block->attr;
    ns->size = round_size (ns->size, MAX_ALIGNMENT);
    ns->size += ns->call_arg_area_size;
    break;
  }
  case N_TYPE: {
    struct type *type;
    node_t specs = NL_HEAD (r->ops);
    node_t abstract_declarator = NL_NEXT (specs);
    struct decl_spec decl_spec = check_decl_spec (c2m_ctx, specs, r); /* only spec_qual_list here */

    type = check_declarator (c2m_ctx, abstract_declarator, FALSE);
    assert (NL_HEAD (abstract_declarator->ops)->code == N_IGNORE);
    decl_spec.type = append_type (type, decl_spec.type);
    if (context && context->code == N_COMPOUND_LITERAL) {
      r->attr = reg_malloc (c2m_ctx, sizeof (struct decl));
      init_decl (c2m_ctx, r->attr);
      ((struct decl *) r->attr)->decl_spec = decl_spec;
      check_type (c2m_ctx, decl_spec.type, 0, FALSE);
      set_type_layout (c2m_ctx, decl_spec.type);
      check_decl_align (c2m_ctx, &((struct decl *) r->attr)->decl_spec);
    } else {
      r->attr = reg_malloc (c2m_ctx, sizeof (struct decl_spec));
      *((struct decl_spec *) r->attr) = decl_spec;
      check_type (c2m_ctx, decl_spec.type, 0, FALSE);
      set_type_layout (c2m_ctx, decl_spec.type);
      check_decl_align (c2m_ctx, r->attr);
    }
    break;
  }
  case N_BLOCK:
    check_labels (c2m_ctx, NL_HEAD (r->ops), r);
    if (curr_scope != r)
      create_node_scope (c2m_ctx, r); /* it happens if it is the top func block */
    check (c2m_ctx, NL_EL (r->ops, 1), r);
    finish_scope (c2m_ctx);
    break;
  case N_MODULE:
    create_node_scope (c2m_ctx, r);
    top_scope = curr_scope;
    check (c2m_ctx, NL_HEAD (r->ops), r);
    finish_scope (c2m_ctx);
    break;
  case N_IF: {
    node_t labels = NL_HEAD (r->ops);
    node_t expr = NL_NEXT (labels);
    node_t if_stmt = NL_NEXT (expr);
    node_t else_stmt = NL_NEXT (if_stmt);

    check_labels (c2m_ctx, labels, r);
    check (c2m_ctx, expr, r);
    e1 = expr->attr;
    t1 = e1->type;
    if (!scalar_type_p (t1)) {
      error (c2m_ctx, expr->pos, "if-expr should be of a scalar type");
    }
    check (c2m_ctx, if_stmt, r);
    check (c2m_ctx, else_stmt, r);
    break;
  }
  case N_SWITCH: {
    node_t saved_switch = curr_switch;
    node_t saved_loop_switch = curr_loop_switch;
    node_t labels = NL_HEAD (r->ops);
    node_t expr = NL_NEXT (labels);
    node_t stmt = NL_NEXT (expr);
    struct type t, *type;
    struct switch_attr *switch_attr;
    case_t el;
    node_t case_expr, case_expr2, another_case_expr, another_case_expr2;
    struct expr *e, *e2, *another_e, *another_e2;
    int signed_p, skip_range_p;

    check_labels (c2m_ctx, labels, r);
    check (c2m_ctx, expr, r);
    type = ((struct expr *) expr->attr)->type;
    if (!integer_type_p (type)) {
      init_type (&t);
      t.mode = TM_BASIC;
      t.u.basic_type = TP_INT;
      error (c2m_ctx, expr->pos, "switch-expr is of non-integer type");
    } else {
      t = integer_promotion (type);
    }
    signed_p = signed_integer_type_p (type);
    curr_switch = curr_loop_switch = r;
    switch_attr = curr_switch->attr = reg_malloc (c2m_ctx, sizeof (struct switch_attr));
    switch_attr->type = t;
    switch_attr->ranges_p = FALSE;
    switch_attr->min_val_case = switch_attr->max_val_case = NULL;
    DLIST_INIT (case_t, ((struct switch_attr *) curr_switch->attr)->case_labels);
    check (c2m_ctx, stmt, r);
    for (case_t c = DLIST_HEAD (case_t, switch_attr->case_labels); c != NULL;
         c = DLIST_NEXT (case_t, c)) { /* process simple cases */
      if (c->case_node->code == N_DEFAULT || NL_EL (c->case_node->ops, 1) != NULL) continue;
      if (HTAB_DO (case_t, case_tab, c, HTAB_FIND, el)) {
        error (c2m_ctx, c->case_node->pos, "duplicate case value");
        continue;
      }
      HTAB_DO (case_t, case_tab, c, HTAB_INSERT, el);
      if (switch_attr->min_val_case == NULL) {
        switch_attr->min_val_case = switch_attr->max_val_case = c;
        continue;
      }
      e = NL_HEAD (c->case_node->ops)->attr;
      e2 = NL_HEAD (switch_attr->min_val_case->case_node->ops)->attr;
      if (signed_p ? e->u.i_val < e2->u.i_val : e->u.u_val < e2->u.u_val)
        switch_attr->min_val_case = c;
      e2 = NL_HEAD (switch_attr->max_val_case->case_node->ops)->attr;
      if (signed_p ? e->u.i_val > e2->u.i_val : e->u.u_val > e2->u.u_val)
        switch_attr->max_val_case = c;
    }
    HTAB_CLEAR (case_t, case_tab);
    /* Check range cases against *all* simple cases or range cases *before* it. */
    for (case_t c = DLIST_HEAD (case_t, switch_attr->case_labels); c != NULL;
         c = DLIST_NEXT (case_t, c)) {
      if (c->case_node->code == N_DEFAULT || (case_expr2 = NL_EL (c->case_node->ops, 1)) == NULL)
        continue;
      switch_attr->ranges_p = TRUE;
      case_expr = NL_HEAD (c->case_node->ops);
      e = case_expr->attr;
      e2 = case_expr2->attr;
      skip_range_p = FALSE;
      for (case_t c2 = DLIST_HEAD (case_t, switch_attr->case_labels); c2 != NULL;
           c2 = DLIST_NEXT (case_t, c2)) {
        if (c2->case_node->code == N_DEFAULT) continue;
        if (c2 == c) {
          skip_range_p = TRUE;
          continue;
        }
        another_case_expr = NL_HEAD (c2->case_node->ops);
        another_case_expr2 = NL_EL (c2->case_node->ops, 1);
        if (skip_range_p && another_case_expr2 != NULL) continue;
        another_e = another_case_expr->attr;
        assert (another_e->const_p && integer_type_p (another_e->type));
        if (another_case_expr2 == NULL) {
          if ((signed_p && e->u.i_val <= another_e->u.i_val && another_e->u.i_val <= e2->u.i_val)
              || (!signed_p && e->u.u_val <= another_e->u.u_val
                  && another_e->u.u_val <= e2->u.u_val)) {
            error (c2m_ctx, c->case_node->pos, "duplicate value in a range case");
            break;
          }
        } else {
          another_e2 = another_case_expr2->attr;
          assert (another_e2->const_p && integer_type_p (another_e2->type));
          if ((signed_p
               && ((e->u.i_val <= another_e->u.i_val && another_e->u.i_val <= e2->u.i_val)
                   || (e->u.i_val <= another_e2->u.i_val && another_e2->u.i_val <= e2->u.i_val)))
              || (!signed_p
                  && ((e->u.u_val <= another_e->u.u_val && another_e->u.u_val <= e2->u.u_val)
                      || (e->u.u_val <= another_e2->u.u_val
                          && another_e2->u.u_val <= e2->u.u_val)))) {
            error (c2m_ctx, c->case_node->pos, "duplicate value in a range case");
            break;
          }
        }
      }
    }
    curr_switch = saved_switch;
    curr_loop_switch = saved_loop_switch;
    break;
  }
  case N_DO:
  case N_WHILE: {
    node_t labels = NL_HEAD (r->ops);
    node_t expr = NL_NEXT (labels);
    node_t stmt = NL_NEXT (expr);
    node_t saved_loop = curr_loop;
    node_t saved_loop_switch = curr_loop_switch;

    check_labels (c2m_ctx, labels, r);
    check (c2m_ctx, expr, r);
    e1 = expr->attr;
    t1 = e1->type;
    if (!scalar_type_p (t1)) {
      error (c2m_ctx, expr->pos, "while-expr should be of a scalar type");
    }
    curr_loop = curr_loop_switch = r;
    check (c2m_ctx, stmt, r);
    curr_loop_switch = saved_loop_switch;
    curr_loop = saved_loop;
    break;
  }
  case N_FOR: {
    node_t labels = NL_HEAD (r->ops);
    node_t init = NL_NEXT (labels);
    node_t cond = NL_NEXT (init);
    node_t iter = NL_NEXT (cond);
    node_t stmt = NL_NEXT (iter);
    decl_t decl;
    node_t saved_loop = curr_loop;
    node_t saved_loop_switch = curr_loop_switch;

    check_labels (c2m_ctx, labels, r);
    create_node_scope (c2m_ctx, r);
    curr_loop = curr_loop_switch = r;
    check (c2m_ctx, init, r);
    if (init->code == N_LIST) {
      for (node_t spec_decl = NL_HEAD (init->ops); spec_decl != NULL;
           spec_decl = NL_NEXT (spec_decl)) {
        assert (spec_decl->code == N_SPEC_DECL);
        decl = spec_decl->attr;
        if (decl->decl_spec.typedef_p || decl->decl_spec.extern_p || decl->decl_spec.static_p
            || decl->decl_spec.thread_local_p) {
          error (c2m_ctx, spec_decl->pos,
                 "wrong storage specifier of for-loop initial declaration");
          break;
        }
      }
    }
    if (cond->code != N_IGNORE) { /* non-empty condition: */
      check (c2m_ctx, cond, r);
      e1 = cond->attr;
      t1 = e1->type;
      if (!scalar_type_p (t1)) {
        error (c2m_ctx, cond->pos, "for-condition should be of a scalar type");
      }
    }
    check (c2m_ctx, iter, r);
    check (c2m_ctx, stmt, r);
    finish_scope (c2m_ctx);
    curr_loop_switch = saved_loop_switch;
    curr_loop = saved_loop;
    break;
  }
  case N_GOTO: {
    node_t labels = NL_HEAD (r->ops);

    check_labels (c2m_ctx, labels, r);
    VARR_PUSH (node_t, gotos, r);
    break;
  }
  case N_CONTINUE:
  case N_BREAK: {
    node_t labels = NL_HEAD (r->ops);

    if (r->code == N_BREAK && curr_loop_switch == NULL) {
      error (c2m_ctx, r->pos, "break statement not within loop or switch");
    } else if (r->code == N_CONTINUE && curr_loop == NULL) {
      error (c2m_ctx, r->pos, "continue statement not within a loop");
    }
    check_labels (c2m_ctx, labels, r);
    break;
  }
  case N_RETURN: {
    node_t labels = NL_HEAD (r->ops);
    node_t expr = NL_NEXT (labels);
    decl_t decl = curr_func_def->attr;
    struct type *ret_type, *type = decl->decl_spec.type;

    assert (type->mode == TM_FUNC);
    check_labels (c2m_ctx, labels, r);
    check (c2m_ctx, expr, r);
    ret_type = type->u.func_type->ret_type;
    if (expr->code != N_IGNORE && void_type_p (ret_type)) {
      error (c2m_ctx, r->pos, "return with a value in function returning void");
    } else if (expr->code == N_IGNORE
               && (ret_type->mode != TM_BASIC || ret_type->u.basic_type != TP_VOID)) {
      error (c2m_ctx, r->pos, "return with no value in function returning non-void");
    } else if (expr->code != N_IGNORE) {
      check_assignment_types (c2m_ctx, ret_type, NULL, expr->attr, r);
    }
    break;
  }
  case N_EXPR: {
    node_t labels = NL_HEAD (r->ops);
    node_t expr = NL_NEXT (labels);

    check_labels (c2m_ctx, labels, r);
    check (c2m_ctx, expr, r);
    break;
  }
  default: abort ();
  }
  if (e != NULL) {
    node_t base;
    mir_llong offset;
    int deref;

    assert (!stmt_p);
    if (context && context->code != N_ALIGNOF && context->code != N_SIZEOF
        && context->code != N_EXPR_SIZEOF)
      e->type = adjust_type (c2m_ctx, e->type);
    set_type_layout (c2m_ctx, e->type);
    if (!e->const_p && check_const_addr_p (c2m_ctx, r, &base, &offset, &deref) && deref == 0
        && base == NULL) {
      e->const_p = TRUE;
      e->u.i_val = offset;
    }
    if (e->const_p) convert_value (e, e->type);
  } else if (stmt_p) {
    curr_call_arg_area_offset = 0;
  } else if (expr_attr_p) { /* it is an error -- define any expr and type: */
    assert (!stmt_p);
    e = create_expr (c2m_ctx, r);
    e->type->mode = TM_BASIC;
    e->type->u.basic_type = TP_INT;
  }
  VARR_POP (node_t, context_stack);
}

static void do_context (c2m_ctx_t c2m_ctx, node_t r) {
  VARR_TRUNC (node_t, call_nodes, 0);
  check (c2m_ctx, r, NULL);
}

static void context_init (MIR_context_t ctx) {
  c2m_ctx_t c2m_ctx = *c2m_ctx_loc (ctx);

  c2m_ctx->check_ctx = c2mir_calloc (ctx, sizeof (struct check_ctx));
  n_i1_node = new_i_node (c2m_ctx, 1, no_pos);
  VARR_CREATE (node_t, context_stack, 64);
  check (c2m_ctx, n_i1_node, NULL);
  func_block_scope = curr_scope = NULL;
  VARR_CREATE (node_t, gotos, 0);
  symbol_init (c2m_ctx);
  in_params_p = FALSE;
  curr_unnamed_anon_struct_union_member = NULL;
  HTAB_CREATE (case_t, case_tab, 100, case_hash, case_eq, NULL);
  VARR_CREATE (decl_t, func_decls_for_allocation, 1024);
}

static void context_finish (MIR_context_t ctx) {
  c2m_ctx_t c2m_ctx = *c2m_ctx_loc (ctx);

  if (c2m_ctx == NULL || c2m_ctx->check_ctx == NULL) return;
  if (context_stack != NULL) VARR_DESTROY (node_t, context_stack);
  if (gotos != NULL) VARR_DESTROY (node_t, gotos);
  symbol_finish (c2m_ctx);
  if (case_tab != NULL) HTAB_DESTROY (case_t, case_tab);
  if (func_decls_for_allocation != NULL) VARR_DESTROY (decl_t, func_decls_for_allocation);
  free (c2m_ctx->check_ctx);
}

/* ------------------------ Context Checker Finish ---------------------------- */

/* New Page */

/* -------------------------- MIR generator start ----------------------------- */

static const char *FP_NAME = "fp";
static const char *RET_ADDR_NAME = "Ret_Addr";

/* New attribute for non-empty label LIST is a MIR label.  */

/* MIR var naming:
   {I|U|i|u|f|d}_<integer> -- temporary of I64, U64, I32, U32, F, D type
   {I|U|i|u|f|d}<scope_number>_<name> -- variable with of original <name> of the corresponding
                                         type in scope with <scope_number>
*/

#if MIR_PTR64
static const MIR_type_t MIR_POINTER_TYPE = MIR_T_I64;
#else
static const MIR_type_t MIR_POINTER_TYPE = MIR_T_I32;
#endif

struct op {
  decl_t decl;
  MIR_op_t mir_op;
};

typedef struct op op_t;

struct reg_var {
  const char *name;
  MIR_reg_t reg;
};

typedef struct reg_var reg_var_t;

DEF_HTAB (reg_var_t);
DEF_VARR (int);
DEF_VARR (MIR_type_t);

struct init_el {
  mir_size_t num, offset;
  decl_t member_decl; /* NULL for non-member initialization  */
  struct type *el_type;
  node_t init;
};

typedef struct init_el init_el_t;
DEF_VARR (init_el_t);

DEF_VARR (MIR_op_t);
DEF_VARR (case_t);

struct gen_ctx {
  op_t zero_op, one_op, minus_one_op;
  MIR_item_t curr_func;
  HTAB (reg_var_t) * reg_var_tab;
  int reg_free_mark;
  MIR_label_t continue_label, break_label;
  struct {
    int res_ref_p; /* flag of returning an aggregate by reference */
    VARR (MIR_type_t) * ret_types;
    VARR (MIR_var_t) * arg_vars;
  } proto_info;
  VARR (init_el_t) * init_els;
  MIR_item_t memset_proto, memset_item;
  MIR_item_t memcpy_proto, memcpy_item;
  VARR (MIR_op_t) * call_ops, *ret_ops, *switch_ops;
  VARR (case_t) * switch_cases;
  int curr_mir_proto_num;
};

#define zero_op c2m_ctx->gen_ctx->zero_op
#define one_op c2m_ctx->gen_ctx->one_op
#define minus_one_op c2m_ctx->gen_ctx->minus_one_op
#define curr_func c2m_ctx->gen_ctx->curr_func
#define reg_var_tab c2m_ctx->gen_ctx->reg_var_tab
#define reg_free_mark c2m_ctx->gen_ctx->reg_free_mark
#define continue_label c2m_ctx->gen_ctx->continue_label
#define break_label c2m_ctx->gen_ctx->break_label
#define proto_info c2m_ctx->gen_ctx->proto_info
#define init_els c2m_ctx->gen_ctx->init_els
#define memset_proto c2m_ctx->gen_ctx->memset_proto
#define memset_item c2m_ctx->gen_ctx->memset_item
#define memcpy_proto c2m_ctx->gen_ctx->memcpy_proto
#define memcpy_item c2m_ctx->gen_ctx->memcpy_item
#define call_ops c2m_ctx->gen_ctx->call_ops
#define ret_ops c2m_ctx->gen_ctx->ret_ops
#define switch_ops c2m_ctx->gen_ctx->switch_ops
#define switch_cases c2m_ctx->gen_ctx->switch_cases
#define curr_mir_proto_num c2m_ctx->gen_ctx->curr_mir_proto_num

static op_t new_op (decl_t decl, MIR_op_t mir_op) {
  op_t res;

  res.decl = decl;
  res.mir_op = mir_op;
  return res;
}

static htab_hash_t reg_var_hash (reg_var_t r, void *arg) {
  return mir_hash (r.name, strlen (r.name), 0x42);
}
static int reg_var_eq (reg_var_t r1, reg_var_t r2, void *arg) {
  return strcmp (r1.name, r2.name) == 0;
}

static void init_reg_vars (MIR_context_t ctx) {
  c2m_ctx_t c2m_ctx = *c2m_ctx_loc (ctx);

  reg_free_mark = 0;
  HTAB_CREATE (reg_var_t, reg_var_tab, 128, reg_var_hash, reg_var_eq, NULL);
}

static void finish_curr_func_reg_vars (MIR_context_t ctx) {
  c2m_ctx_t c2m_ctx = *c2m_ctx_loc (ctx);

  reg_free_mark = 0;
  HTAB_CLEAR (reg_var_t, reg_var_tab);
}

static void finish_reg_vars (MIR_context_t ctx) {
  c2m_ctx_t c2m_ctx = *c2m_ctx_loc (ctx);

  if (reg_var_tab != NULL) HTAB_DESTROY (reg_var_t, reg_var_tab);
}

static reg_var_t get_reg_var (MIR_context_t ctx, MIR_type_t t, const char *reg_name) {
  c2m_ctx_t c2m_ctx = *c2m_ctx_loc (ctx);
  reg_var_t reg_var, el;
  char *str;
  MIR_reg_t reg;

  reg_var.name = reg_name;
  if (HTAB_DO (reg_var_t, reg_var_tab, reg_var, HTAB_FIND, el)) return el;
  t = t == MIR_T_I32 || t == MIR_T_U32 || t == MIR_T_U64 ? MIR_T_I64 : t;
  reg = (t != MIR_T_UNDEF ? MIR_new_func_reg (ctx, curr_func->u.func, t, reg_name)
                          : MIR_reg (ctx, reg_name, curr_func->u.func));
  str = reg_malloc (c2m_ctx, (strlen (reg_name) + 1) * sizeof (char));
  strcpy (str, reg_name);
  reg_var.name = str;
  reg_var.reg = reg;
  HTAB_DO (reg_var_t, reg_var_tab, reg_var, HTAB_INSERT, el);
  return reg_var;
}

static int temp_reg_p (MIR_context_t ctx, MIR_op_t op) {
  c2m_ctx_t c2m_ctx = *c2m_ctx_loc (ctx);

  return op.mode == MIR_OP_REG && MIR_reg_name (ctx, op.u.reg, curr_func->u.func)[1] == '_';
}

static MIR_type_t reg_type (MIR_context_t ctx, MIR_reg_t reg) {
  c2m_ctx_t c2m_ctx = *c2m_ctx_loc (ctx);
  const char *n = MIR_reg_name (ctx, reg, curr_func->u.func);
  MIR_type_t res;

  if (strcmp (n, FP_NAME) == 0 || strcmp (n, RET_ADDR_NAME) == 0) return MIR_POINTER_TYPE;
  res = (n[0] == 'I'
           ? MIR_T_I64
           : n[0] == 'U'
               ? MIR_T_U64
               : n[0] == 'i' ? MIR_T_I32
                             : n[0] == 'u' ? MIR_T_U32
                                           : n[0] == 'f' ? MIR_T_F
                                                         : n[0] == 'd' ? MIR_T_D
                                                                       : n[0] == 'D' ? MIR_T_LD
                                                                                     : MIR_T_BOUND);
  assert (res != MIR_T_BOUND);
  return res;
}

static op_t get_new_temp (MIR_context_t ctx, MIR_type_t t) {
  c2m_ctx_t c2m_ctx = *c2m_ctx_loc (ctx);
  static char reg_name[50];
  MIR_reg_t reg;

  assert (t == MIR_T_I64 || t == MIR_T_U64 || t == MIR_T_I32 || t == MIR_T_U32 || t == MIR_T_F
          || t == MIR_T_D || t == MIR_T_LD);
  sprintf (reg_name,
           t == MIR_T_I64
             ? "I_%u"
             : t == MIR_T_U64
                 ? "U_%u"
                 : t == MIR_T_I32
                     ? "i_%u"
                     : t == MIR_T_U32 ? "u_%u"
                                      : t == MIR_T_F ? "f_%u" : t == MIR_T_D ? "d_%u" : "D_%u",
           reg_free_mark++);
  reg = get_reg_var (ctx, t, reg_name).reg;
  return new_op (NULL, MIR_new_reg_op (ctx, reg));
}

static MIR_type_t get_int_mir_type (size_t size) {
  return size == 1 ? MIR_T_I8 : size == 2 ? MIR_T_I16 : size == 4 ? MIR_T_I32 : MIR_T_I64;
}

static int MIR_UNUSED get_int_mir_type_size (MIR_type_t t) {
  return (t == MIR_T_I8 || t == MIR_T_U8
            ? 1
            : t == MIR_T_I16 || t == MIR_T_U16 ? 2 : t == MIR_T_I32 || t == MIR_T_U32 ? 4 : 8);
}

static MIR_type_t get_mir_type (MIR_context_t ctx, struct type *type) {
  c2m_ctx_t c2m_ctx = *c2m_ctx_loc (ctx);
  size_t size = raw_type_size (c2m_ctx, type);
  int int_p = !floating_type_p (type), signed_p = signed_integer_type_p (type);

  if (!scalar_type_p (type)) return MIR_T_UNDEF;
  assert (type->mode == TM_BASIC || type->mode == TM_PTR || type->mode == TM_ENUM);
  if (!int_p) {
    assert (size == 4 || size == 8 || size == sizeof (mir_ldouble));
    return size == 4 ? MIR_T_F : size == 8 ? MIR_T_D : MIR_T_LD;
  }
  assert (size <= 2 || size == 4 || size == 8);
  if (signed_p) return get_int_mir_type (size);
  return size == 1 ? MIR_T_U8 : size == 2 ? MIR_T_U16 : size == 4 ? MIR_T_U32 : MIR_T_U64;
}

static MIR_type_t promote_mir_int_type (MIR_type_t t) {
  return (t == MIR_T_I8 || t == MIR_T_I16 ? MIR_T_I32
                                          : t == MIR_T_U8 || t == MIR_T_U16 ? MIR_T_U32 : t);
}

static MIR_type_t get_op_type (MIR_context_t ctx, op_t op) {
  switch (op.mir_op.mode) {
  case MIR_OP_MEM: return op.mir_op.u.mem.type;
  case MIR_OP_REG: return reg_type (ctx, op.mir_op.u.reg);
  case MIR_OP_INT: return MIR_T_I64;
  case MIR_OP_UINT: return MIR_T_U64;
  case MIR_OP_FLOAT: return MIR_T_F;
  case MIR_OP_DOUBLE: return MIR_T_D;
  case MIR_OP_LDOUBLE: return MIR_T_LD;
  default: assert (FALSE); return MIR_T_I64;
  }
}

static op_t gen (MIR_context_t ctx, node_t r, MIR_label_t true_label, MIR_label_t false_label,
                 int val_p, op_t *desirable_dest);

static int push_const_val (MIR_context_t ctx, node_t r, op_t *res) {
  struct expr *e = (struct expr *) r->attr;
  MIR_type_t mir_type;

  if (!e->const_p) return FALSE;
  if (floating_type_p (e->type)) {
    /* MIR support only IEEE float and double */
    mir_type = get_mir_type (ctx, e->type);
    *res = new_op (NULL, (mir_type == MIR_T_F
                            ? MIR_new_float_op (ctx, e->u.d_val)
                            : mir_type == MIR_T_D ? MIR_new_double_op (ctx, e->u.d_val)
                                                  : MIR_new_ldouble_op (ctx, e->u.d_val)));
  } else {
    assert (integer_type_p (e->type) || e->type->mode == TM_PTR);
    *res = new_op (NULL, (signed_integer_type_p (e->type) ? MIR_new_int_op (ctx, e->u.i_val)
                                                          : MIR_new_uint_op (ctx, e->u.u_val)));
  }
  return TRUE;
}

static MIR_insn_code_t tp_mov (MIR_type_t t) {
  return t == MIR_T_F ? MIR_FMOV : t == MIR_T_D ? MIR_DMOV : t == MIR_T_LD ? MIR_LDMOV : MIR_MOV;
}

static void emit_insn (MIR_context_t ctx, MIR_insn_t insn) {
  c2m_ctx_t c2m_ctx = *c2m_ctx_loc (ctx);

  MIR_append_insn (ctx, curr_func, insn);
}

/* BCOND T, L1; JMP L2; L1: => BNCOND T, L2; L1:
   JMP L; L: => L: */
static void emit_label_insn_opt (MIR_context_t ctx, MIR_insn_t insn) {
  c2m_ctx_t c2m_ctx = *c2m_ctx_loc (ctx);
  MIR_insn_code_t rev_code;
  MIR_insn_t last, prev;

  assert (insn->code == MIR_LABEL);
  if ((last = DLIST_TAIL (MIR_insn_t, curr_func->u.func->insns)) != NULL
      && (prev = DLIST_PREV (MIR_insn_t, last)) != NULL && last->code == MIR_JMP
      && (rev_code = MIR_reverse_branch_code (prev->code)) != MIR_INSN_BOUND
      && prev->ops[0].mode == MIR_OP_LABEL && prev->ops[0].u.label == insn) {
    prev->ops[0] = last->ops[0];
    prev->code = rev_code;
    MIR_remove_insn (ctx, curr_func, last);
  }
  if ((last = DLIST_TAIL (MIR_insn_t, curr_func->u.func->insns)) != NULL && last->code == MIR_JMP
      && last->ops[0].mode == MIR_OP_LABEL && last->ops[0].u.label == insn) {
    MIR_remove_insn (ctx, curr_func, last);
  }
  MIR_append_insn (ctx, curr_func, insn);
}

/* Change t1 = expr; v = t1 to v = expr */
static void emit_insn_opt (MIR_context_t ctx, MIR_insn_t insn) {
  c2m_ctx_t c2m_ctx = *c2m_ctx_loc (ctx);
  MIR_insn_t tail;
  int out_p;

  if ((insn->code == MIR_MOV || insn->code == MIR_FMOV || insn->code == MIR_DMOV
       || insn->code == MIR_LDMOV)
      && (tail = DLIST_TAIL (MIR_insn_t, curr_func->u.func->insns)) != NULL
      && MIR_insn_nops (ctx, tail) > 0 && temp_reg_p (ctx, insn->ops[1])
      && !temp_reg_p (ctx, insn->ops[0]) && temp_reg_p (ctx, tail->ops[0])
      && insn->ops[1].u.reg == tail->ops[0].u.reg) {
    MIR_insn_op_mode (ctx, tail, 0, &out_p);
    if (out_p) {
      tail->ops[0] = insn->ops[0];
      MIR_append_insn (ctx, curr_func, insn);
      MIR_remove_insn (ctx, curr_func, insn);
      return;
    }
  }
  MIR_append_insn (ctx, curr_func, insn);
}

static void emit1 (MIR_context_t ctx, MIR_insn_code_t code, MIR_op_t op1) {
  emit_insn_opt (ctx, MIR_new_insn (ctx, code, op1));
}
static void emit2 (MIR_context_t ctx, MIR_insn_code_t code, MIR_op_t op1, MIR_op_t op2) {
  emit_insn_opt (ctx, MIR_new_insn (ctx, code, op1, op2));
}
static void emit3 (MIR_context_t ctx, MIR_insn_code_t code, MIR_op_t op1, MIR_op_t op2,
                   MIR_op_t op3) {
  emit_insn_opt (ctx, MIR_new_insn (ctx, code, op1, op2, op3));
}

static void emit2_noopt (MIR_context_t ctx, MIR_insn_code_t code, MIR_op_t op1, MIR_op_t op2) {
  emit_insn (ctx, MIR_new_insn (ctx, code, op1, op2));
}

static op_t cast (MIR_context_t ctx, op_t op, MIR_type_t t, int new_op_p) {
  op_t res, interm;
  MIR_type_t op_type;
  MIR_insn_code_t insn_code = MIR_INSN_BOUND, insn_code2 = MIR_INSN_BOUND;

  assert (t == MIR_T_I8 || t == MIR_T_U8 || t == MIR_T_I16 || t == MIR_T_U16 || t == MIR_T_I32
          || t == MIR_T_U32 || t == MIR_T_I64 || t == MIR_T_U64 || t == MIR_T_F || t == MIR_T_D
          || t == MIR_T_LD);
  switch (op.mir_op.mode) {
  case MIR_OP_MEM:
    op_type = op.mir_op.u.mem.type;
    if (op_type == MIR_T_UNDEF) { /* ??? it is an array */

    } else if (op_type == MIR_T_I8 || op_type == MIR_T_U8 || op_type == MIR_T_I16
               || op_type == MIR_T_U16 || op_type == MIR_T_I32 || op_type == MIR_T_U32)
      op_type = MIR_T_I64;
    goto all_types;
  case MIR_OP_REG:
    op_type = reg_type (ctx, op.mir_op.u.reg);
  all_types:
    if (op_type == MIR_T_F) goto float_val;
    if (op_type == MIR_T_D) goto double_val;
    if (op_type == MIR_T_LD) goto ldouble_val;
    if (t == MIR_T_I64) {
      insn_code
        = (op_type == MIR_T_I32
             ? MIR_EXT32
             : op_type == MIR_T_U32
                 ? MIR_UEXT32
                 : op_type == MIR_T_F
                     ? MIR_F2I
                     : op_type == MIR_T_D ? MIR_D2I
                                          : op_type == MIR_T_LD ? MIR_LD2I : MIR_INSN_BOUND);
    } else if (t == MIR_T_U64) {
      insn_code
        = (op_type == MIR_T_I32
             ? MIR_EXT32
             : op_type == MIR_T_U32
                 ? MIR_UEXT32
                 : op_type == MIR_T_F
                     ? MIR_F2I
                     : op_type == MIR_T_D ? MIR_D2I
                                          : op_type == MIR_T_LD ? MIR_LD2I : MIR_INSN_BOUND);
    } else if (t == MIR_T_I32) {
      insn_code
        = (op_type == MIR_T_F
             ? MIR_F2I
             : op_type == MIR_T_D ? MIR_D2I : op_type == MIR_T_LD ? MIR_LD2I : MIR_INSN_BOUND);
    } else if (t == MIR_T_U32) {
      insn_code
        = (op_type == MIR_T_F
             ? MIR_F2I
             : op_type == MIR_T_D ? MIR_D2I : op_type == MIR_T_LD ? MIR_LD2I : MIR_INSN_BOUND);
    } else if (t == MIR_T_I16) {
      insn_code
        = (op_type == MIR_T_F
             ? MIR_F2I
             : op_type == MIR_T_D ? MIR_D2I : op_type == MIR_T_LD ? MIR_LD2I : MIR_INSN_BOUND);
      insn_code2 = MIR_EXT16;
    } else if (t == MIR_T_U16) {
      insn_code
        = (op_type == MIR_T_F
             ? MIR_F2I
             : op_type == MIR_T_D ? MIR_D2I : op_type == MIR_T_LD ? MIR_LD2I : MIR_INSN_BOUND);
      insn_code2 = MIR_UEXT16;
    } else if (t == MIR_T_I8) {
      insn_code
        = (op_type == MIR_T_F
             ? MIR_F2I
             : op_type == MIR_T_D ? MIR_D2I : op_type == MIR_T_LD ? MIR_LD2I : MIR_INSN_BOUND);
      insn_code2 = MIR_EXT8;
    } else if (t == MIR_T_U8) {
      insn_code
        = (op_type == MIR_T_F
             ? MIR_F2I
             : op_type == MIR_T_D ? MIR_D2I : op_type == MIR_T_LD ? MIR_LD2I : MIR_INSN_BOUND);
      insn_code2 = MIR_UEXT8;
    } else if (t == MIR_T_F) {
      insn_code
        = (op_type == MIR_T_I32 ? MIR_EXT32 : op_type == MIR_T_U32 ? MIR_UEXT32 : MIR_INSN_BOUND);
      insn_code2 = (op_type == MIR_T_I64 || op_type == MIR_T_I32
                      ? MIR_I2F
                      : op_type == MIR_T_U64 || op_type == MIR_T_U32 ? MIR_UI2F : MIR_INSN_BOUND);
    } else if (t == MIR_T_D) {
      insn_code
        = (op_type == MIR_T_I32 ? MIR_EXT32 : op_type == MIR_T_U32 ? MIR_UEXT32 : MIR_INSN_BOUND);
      insn_code2 = (op_type == MIR_T_I64 || op_type == MIR_T_I32
                      ? MIR_I2D
                      : op_type == MIR_T_U64 || op_type == MIR_T_U32 ? MIR_UI2D : MIR_INSN_BOUND);
    } else if (t == MIR_T_LD) {
      insn_code
        = (op_type == MIR_T_I32 ? MIR_EXT32 : op_type == MIR_T_U32 ? MIR_UEXT32 : MIR_INSN_BOUND);
      insn_code2 = (op_type == MIR_T_I64 || op_type == MIR_T_I32
                      ? MIR_I2LD
                      : op_type == MIR_T_U64 || op_type == MIR_T_U32 ? MIR_UI2LD : MIR_INSN_BOUND);
    }
    break;
  case MIR_OP_INT:
    insn_code
      = (t == MIR_T_I8
           ? MIR_EXT8
           : t == MIR_T_U8
               ? MIR_UEXT8
               : t == MIR_T_I16
                   ? MIR_EXT16
                   : t == MIR_T_U16
                       ? MIR_UEXT16
                       : t == MIR_T_F
                           ? MIR_I2F
                           : t == MIR_T_D ? MIR_I2D : t == MIR_T_LD ? MIR_I2LD : MIR_INSN_BOUND);
    break;
  case MIR_OP_UINT:
    insn_code
      = (t == MIR_T_I8
           ? MIR_EXT8
           : t == MIR_T_U8
               ? MIR_UEXT8
               : t == MIR_T_I16
                   ? MIR_EXT16
                   : t == MIR_T_U16
                       ? MIR_UEXT16
                       : t == MIR_T_F
                           ? MIR_UI2F
                           : t == MIR_T_D ? MIR_UI2D : t == MIR_T_LD ? MIR_UI2LD : MIR_INSN_BOUND);
    break;
  case MIR_OP_FLOAT:
  float_val:
    insn_code = (t == MIR_T_I8 || t == MIR_T_U8 || t == MIR_T_I16 || t == MIR_T_U16
                     || t == MIR_T_I32 || t == MIR_T_U32 || t == MIR_T_I64 || t == MIR_T_U64
                   ? MIR_F2I
                   : t == MIR_T_D ? MIR_F2D : t == MIR_T_LD ? MIR_F2LD : MIR_INSN_BOUND);
    insn_code2 = (t == MIR_T_I8 ? MIR_EXT8
                                : t == MIR_T_U8 ? MIR_UEXT8
                                                : t == MIR_T_I16
                                                    ? MIR_EXT16
                                                    : t == MIR_T_U16 ? MIR_UEXT16 : MIR_INSN_BOUND);
    break;
  case MIR_OP_DOUBLE:
  double_val:
    insn_code = (t == MIR_T_I8 || t == MIR_T_U8 || t == MIR_T_I16 || t == MIR_T_U16
                     || t == MIR_T_I32 || t == MIR_T_U32 || t == MIR_T_I64 || t == MIR_T_U64
                   ? MIR_D2I
                   : t == MIR_T_F ? MIR_D2F : t == MIR_T_LD ? MIR_D2LD : MIR_INSN_BOUND);
    insn_code2 = (t == MIR_T_I8 ? MIR_EXT8
                                : t == MIR_T_U8 ? MIR_UEXT8
                                                : t == MIR_T_I16
                                                    ? MIR_EXT16
                                                    : t == MIR_T_U16 ? MIR_UEXT16 : MIR_INSN_BOUND);
    break;
  case MIR_OP_LDOUBLE:
  ldouble_val:
    insn_code = (t == MIR_T_I8 || t == MIR_T_U8 || t == MIR_T_I16 || t == MIR_T_U16
                     || t == MIR_T_I32 || t == MIR_T_U32 || t == MIR_T_I64 || t == MIR_T_U64
                   ? MIR_LD2I
                   : t == MIR_T_F ? MIR_LD2F : t == MIR_T_D ? MIR_LD2D : MIR_INSN_BOUND);
    insn_code2 = (t == MIR_T_I8 ? MIR_EXT8
                                : t == MIR_T_U8 ? MIR_UEXT8
                                                : t == MIR_T_I16
                                                    ? MIR_EXT16
                                                    : t == MIR_T_U16 ? MIR_UEXT16 : MIR_INSN_BOUND);
    break;
  default: break;
  }
  if (!new_op_p && insn_code == MIR_INSN_BOUND && insn_code2 == MIR_INSN_BOUND) return op;
  res = get_new_temp (ctx, t == MIR_T_I8 || t == MIR_T_U8 || t == MIR_T_I16 || t == MIR_T_U16
                             ? MIR_T_I64
                             : t);
  if (insn_code == MIR_INSN_BOUND && insn_code2 == MIR_INSN_BOUND) {
    emit2 (ctx, tp_mov (t), res.mir_op, op.mir_op);
  } else if (insn_code == MIR_INSN_BOUND) {
    emit2 (ctx, insn_code2, res.mir_op, op.mir_op);
  } else if (insn_code2 == MIR_INSN_BOUND) {
    emit2 (ctx, insn_code, res.mir_op, op.mir_op);
  } else {
    interm = get_new_temp (ctx, MIR_T_I64);
    emit2 (ctx, insn_code, interm.mir_op, op.mir_op);
    emit2 (ctx, insn_code2, res.mir_op, interm.mir_op);
  }
  return res;
}

static op_t promote (MIR_context_t ctx, op_t op, MIR_type_t t, int new_op_p) {
  assert (t == MIR_T_I64 || t == MIR_T_U64 || t == MIR_T_I32 || t == MIR_T_U32 || t == MIR_T_F
          || t == MIR_T_D || t == MIR_T_LD);
  return cast (ctx, op, t, new_op_p);
}

static op_t mem_to_address (MIR_context_t ctx, op_t mem, int reg_p) {
  op_t temp;

  if (mem.mir_op.mode == MIR_OP_STR) {
    if (!reg_p) return mem;
    temp = get_new_temp (ctx, MIR_T_I64);
    emit2 (ctx, MIR_MOV, temp.mir_op, mem.mir_op);
    temp.mir_op.value_mode = MIR_OP_INT;
    return temp;
  }
  assert (mem.mir_op.mode == MIR_OP_MEM);
  if (mem.mir_op.u.mem.base == 0 && mem.mir_op.u.mem.index == 0) {
    if (!reg_p) {
      mem.mir_op.mode = MIR_OP_INT;
      mem.mir_op.u.i = mem.mir_op.u.mem.disp;
    } else {
      temp = get_new_temp (ctx, MIR_T_I64);
      emit2 (ctx, MIR_MOV, temp.mir_op, MIR_new_int_op (ctx, mem.mir_op.u.mem.disp));
      mem = temp;
    }
  } else if (mem.mir_op.u.mem.index == 0 && mem.mir_op.u.mem.disp == 0) {
    mem.mir_op.mode = MIR_OP_REG;
    mem.mir_op.u.reg = mem.mir_op.u.mem.base;
  } else if (mem.mir_op.u.mem.index == 0) {
    temp = get_new_temp (ctx, MIR_T_I64);
    emit3 (ctx, MIR_ADD, temp.mir_op, MIR_new_reg_op (ctx, mem.mir_op.u.mem.base),
           MIR_new_int_op (ctx, mem.mir_op.u.mem.disp));
    mem = temp;
  } else {
    temp = get_new_temp (ctx, MIR_T_I64);
    if (mem.mir_op.u.mem.scale != 1)
      emit3 (ctx, MIR_MUL, temp.mir_op, MIR_new_reg_op (ctx, mem.mir_op.u.mem.index),
             MIR_new_int_op (ctx, mem.mir_op.u.mem.scale));
    else
      emit2 (ctx, MIR_MOV, temp.mir_op, MIR_new_reg_op (ctx, mem.mir_op.u.mem.index));
    if (mem.mir_op.u.mem.base != 0)
      emit3 (ctx, MIR_ADD, temp.mir_op, temp.mir_op, MIR_new_reg_op (ctx, mem.mir_op.u.mem.base));
    if (mem.mir_op.u.mem.disp != 0)
      emit3 (ctx, MIR_ADD, temp.mir_op, temp.mir_op, MIR_new_int_op (ctx, mem.mir_op.u.mem.disp));
    mem = temp;
  }
  mem.mir_op.value_mode = MIR_OP_INT;
  return mem;
}

static op_t force_val (MIR_context_t ctx, op_t op, int arr_p) {
  op_t temp_op;
  int sh;
  c2m_ctx_t MIR_UNUSED c2m_ctx = *c2m_ctx_loc (ctx);

  if (arr_p && op.mir_op.mode == MIR_OP_MEM) {
    /* an array -- use a pointer: */
    return mem_to_address (ctx, op, FALSE);
  }
  if (op.decl == NULL || op.decl->bit_offset < 0) return op;
  assert (op.mir_op.mode == MIR_OP_MEM);
  temp_op = get_new_temp (ctx, MIR_T_I64);
  emit2 (ctx, MIR_MOV, temp_op.mir_op, op.mir_op);
#if __BYTE_ORDER__ == __ORDER_LITTLE_ENDIAN__
  sh = 64 - op.decl->bit_offset - op.decl->width;
#else
  sh = op.decl->bit_offset + (64 - type_size (c2m_ctx, op.decl->decl_spec.type) * MIR_CHAR_BIT);
#endif
  if (sh != 0) emit3 (ctx, MIR_LSH, temp_op.mir_op, temp_op.mir_op, MIR_new_int_op (ctx, sh));
  emit3 (ctx,
         signed_integer_type_p (op.decl->decl_spec.type)
             && (op.decl->decl_spec.type->mode != TM_ENUM
                 || op.decl->width >= sizeof (mir_int) * MIR_CHAR_BIT)
           ? MIR_RSH
           : MIR_URSH,
         temp_op.mir_op, temp_op.mir_op, MIR_new_int_op (ctx, 64 - op.decl->width));
  return temp_op;
}

static void gen_unary_op (MIR_context_t ctx, node_t r, op_t *op, op_t *res) {
  MIR_type_t t;

  assert (!((struct expr *) r->attr)->const_p);
  *op = gen (ctx, NL_HEAD (r->ops), NULL, NULL, TRUE, NULL);
  t = get_mir_type (ctx, ((struct expr *) r->attr)->type);
  *op = promote (ctx, *op, t, FALSE);
  *res = get_new_temp (ctx, t);
}

static void gen_assign_bin_op (MIR_context_t ctx, node_t r, struct type *assign_expr_type,
                               op_t *op1, op_t *op2, op_t *var) {
  MIR_type_t t;
  node_t e = NL_HEAD (r->ops);

  assert (!((struct expr *) r->attr)->const_p);
  t = get_mir_type (ctx, assign_expr_type);
  *op1 = gen (ctx, e, NULL, NULL, FALSE, NULL);
  *op2 = gen (ctx, NL_NEXT (e), NULL, NULL, TRUE, NULL);
  *op2 = promote (ctx, *op2, t, FALSE);
  *var = *op1;
  *op1 = force_val (ctx, *op1, ((struct expr *) e->attr)->type->arr_type != NULL);
  *op1 = promote (ctx, *op1, t, TRUE);
}

static void gen_bin_op (MIR_context_t ctx, node_t r, op_t *op1, op_t *op2, op_t *res) {
  struct expr *e = (struct expr *) r->attr;
  MIR_type_t t = get_mir_type (ctx, e->type);

  assert (!e->const_p);
  *op1 = gen (ctx, NL_HEAD (r->ops), NULL, NULL, TRUE, NULL);
  *op2 = gen (ctx, NL_EL (r->ops, 1), NULL, NULL, TRUE, NULL);
  *op1 = promote (ctx, *op1, t, FALSE);
  *op2 = promote (ctx, *op2, t, FALSE);
  *res = get_new_temp (ctx, t);
}

static void gen_cmp_op (MIR_context_t ctx, node_t r, struct type *type, op_t *op1, op_t *op2,
                        op_t *res) {
  MIR_type_t t = get_mir_type (ctx, type), res_t = get_int_mir_type (sizeof (mir_int));

  assert (!((struct expr *) r->attr)->const_p);
  *op1 = gen (ctx, NL_HEAD (r->ops), NULL, NULL, TRUE, NULL);
  *op2 = gen (ctx, NL_EL (r->ops, 1), NULL, NULL, TRUE, NULL);
  *op1 = promote (ctx, *op1, t, FALSE);
  *op2 = promote (ctx, *op2, t, FALSE);
  *res = get_new_temp (ctx, res_t);
}

static MIR_insn_code_t get_mir_type_insn_code (MIR_context_t ctx, struct type *type, node_t r) {
  MIR_type_t t = get_mir_type (ctx, type);

  switch (r->code) {
  case N_INC:
  case N_POST_INC:
  case N_ADD:
  case N_ADD_ASSIGN:
    return (t == MIR_T_F
              ? MIR_FADD
              : t == MIR_T_D
                  ? MIR_DADD
                  : t == MIR_T_LD ? MIR_LDADD
                                  : t == MIR_T_I64 || t == MIR_T_U64 ? MIR_ADD : MIR_ADDS);
  case N_DEC:
  case N_POST_DEC:
  case N_SUB:
  case N_SUB_ASSIGN:
    return (t == MIR_T_F
              ? MIR_FSUB
              : t == MIR_T_D
                  ? MIR_DSUB
                  : t == MIR_T_LD ? MIR_LDSUB
                                  : t == MIR_T_I64 || t == MIR_T_U64 ? MIR_SUB : MIR_SUBS);
  case N_MUL:
  case N_MUL_ASSIGN:
    return (t == MIR_T_F
              ? MIR_FMUL
              : t == MIR_T_D
                  ? MIR_DMUL
                  : t == MIR_T_LD ? MIR_LDMUL
                                  : t == MIR_T_I64 || t == MIR_T_U64 ? MIR_MUL : MIR_MULS);
  case N_DIV:
  case N_DIV_ASSIGN:
    return (t == MIR_T_F
              ? MIR_FDIV
              : t == MIR_T_D
                  ? MIR_DDIV
                  : t == MIR_T_LD
                      ? MIR_LDDIV
                      : t == MIR_T_I64
                          ? MIR_DIV
                          : t == MIR_T_U64 ? MIR_UDIV : t == MIR_T_I32 ? MIR_DIVS : MIR_UDIVS);
  case N_MOD:
  case N_MOD_ASSIGN:
    return (t == MIR_T_I64 ? MIR_MOD
                           : t == MIR_T_U64 ? MIR_UMOD : t == MIR_T_I32 ? MIR_MODS : MIR_UMODS);
  case N_AND:
  case N_AND_ASSIGN: return (t == MIR_T_I64 || t == MIR_T_U64 ? MIR_AND : MIR_ANDS);
  case N_OR:
  case N_OR_ASSIGN: return (t == MIR_T_I64 || t == MIR_T_U64 ? MIR_OR : MIR_ORS);
  case N_XOR:
  case N_XOR_ASSIGN: return (t == MIR_T_I64 || t == MIR_T_U64 ? MIR_XOR : MIR_XORS);
  case N_LSH:
  case N_LSH_ASSIGN: return (t == MIR_T_I64 || t == MIR_T_U64 ? MIR_LSH : MIR_LSHS);
  case N_RSH:
  case N_RSH_ASSIGN:
    return (t == MIR_T_I64 ? MIR_RSH
                           : t == MIR_T_U64 ? MIR_URSH : t == MIR_T_I32 ? MIR_RSHS : MIR_URSHS);
  case N_EQ:
    return (t == MIR_T_F
              ? MIR_FEQ
              : t == MIR_T_D
                  ? MIR_DEQ
                  : t == MIR_T_LD ? MIR_LDEQ : t == MIR_T_I64 || t == MIR_T_U64 ? MIR_EQ : MIR_EQS);
  case N_NE:
    return (t == MIR_T_F
              ? MIR_FNE
              : t == MIR_T_D
                  ? MIR_DNE
                  : t == MIR_T_LD ? MIR_LDNE : t == MIR_T_I64 || t == MIR_T_U64 ? MIR_NE : MIR_NES);
  case N_LT:
    return (t == MIR_T_F
              ? MIR_FLT
              : t == MIR_T_D
                  ? MIR_DLT
                  : t == MIR_T_LD
                      ? MIR_LDLT
                      : t == MIR_T_I64
                          ? MIR_LT
                          : t == MIR_T_U64 ? MIR_ULT : t == MIR_T_I32 ? MIR_LTS : MIR_ULTS);
  case N_LE:
    return (t == MIR_T_F
              ? MIR_FLE
              : t == MIR_T_D
                  ? MIR_DLE
                  : t == MIR_T_LD
                      ? MIR_LDLE
                      : t == MIR_T_I64
                          ? MIR_LE
                          : t == MIR_T_U64 ? MIR_ULE : t == MIR_T_I32 ? MIR_LES : MIR_ULES);
  case N_GT:
    return (t == MIR_T_F
              ? MIR_FGT
              : t == MIR_T_D
                  ? MIR_DGT
                  : t == MIR_T_LD
                      ? MIR_LDGT
                      : t == MIR_T_I64
                          ? MIR_GT
                          : t == MIR_T_U64 ? MIR_UGT : t == MIR_T_I32 ? MIR_GTS : MIR_UGTS);
  case N_GE:
    return (t == MIR_T_F
              ? MIR_FGE
              : t == MIR_T_D
                  ? MIR_DGE
                  : t == MIR_T_LD
                      ? MIR_LDGE
                      : t == MIR_T_I64
                          ? MIR_GE
                          : t == MIR_T_U64 ? MIR_UGE : t == MIR_T_I32 ? MIR_GES : MIR_UGES);
  default: assert (FALSE); return MIR_INSN_BOUND;
  }
}

static MIR_insn_code_t get_mir_insn_code (MIR_context_t ctx,
                                          node_t r) { /* result type is the same as op types */
  return get_mir_type_insn_code (ctx, ((struct expr *) r->attr)->type, r);
}

static MIR_insn_code_t get_compare_branch_code (MIR_insn_code_t code) {
#define B(n)                           \
  case MIR_##n: return MIR_B##n;       \
  case MIR_##n##S: return MIR_B##n##S; \
  case MIR_F##n: return MIR_FB##n;     \
  case MIR_D##n: return MIR_DB##n;     \
  case MIR_LD##n:                      \
    return MIR_LDB##n;
#define BCMP(n)                    \
  B (n)                            \
  case MIR_U##n: return MIR_UB##n; \
  case MIR_U##n##S: return MIR_UB##n##S;
  switch (code) {
    B (EQ) B (NE) BCMP (LT) BCMP (LE) BCMP (GT) BCMP (GE) default : assert (FALSE);
    return MIR_INSN_BOUND;
  }
#undef B
#undef BCMP
}

static op_t force_reg (MIR_context_t ctx, op_t op, MIR_type_t t) {
  op_t res;

  if (op.mir_op.mode == MIR_OP_REG) return op;
  res = get_new_temp (ctx, promote_mir_int_type (t));
  emit2 (ctx, MIR_MOV, res.mir_op, op.mir_op);
  return res;
}

static op_t force_reg_or_mem (MIR_context_t ctx, op_t op, MIR_type_t t) {
  if (op.mir_op.mode == MIR_OP_REG || op.mir_op.mode == MIR_OP_MEM) return op;
  assert (op.mir_op.mode == MIR_OP_REF || op.mir_op.mode == MIR_OP_STR);
  return force_reg (ctx, op, t);
}

static void emit_label (MIR_context_t ctx, node_t r) {
  node_t labels = NL_HEAD (r->ops);

  assert (labels->code == N_LIST);
  if (NL_HEAD (labels->ops) == NULL) return;
  if (labels->attr == NULL) labels->attr = MIR_new_label (ctx);
  emit_label_insn_opt (ctx, labels->attr);
}

static MIR_label_t get_label (MIR_context_t ctx, node_t target) {
  node_t labels = NL_HEAD (target->ops);

  assert (labels->code == N_LIST && NL_HEAD (labels->ops) != NULL);
  if (labels->attr != NULL) return labels->attr;
  return labels->attr = MIR_new_label (ctx);
}

static void top_gen (MIR_context_t ctx, node_t r, MIR_label_t true_label, MIR_label_t false_label) {
  gen (ctx, r, true_label, false_label, FALSE, NULL);
}

static op_t modify_for_block_move (MIR_context_t ctx, op_t mem, op_t index) {
  op_t base;

  assert (mem.mir_op.u.mem.base != 0 && mem.mir_op.mode == MIR_OP_MEM
          && index.mir_op.mode == MIR_OP_REG);
  if (mem.mir_op.u.mem.index == 0) {
    mem.mir_op.u.mem.index = index.mir_op.u.reg;
    mem.mir_op.u.mem.scale = 1;
  } else {
    base = get_new_temp (ctx, MIR_T_I64);
    if (mem.mir_op.u.mem.scale != 1)
      emit3 (ctx, MIR_MUL, base.mir_op, MIR_new_reg_op (ctx, mem.mir_op.u.mem.index),
             MIR_new_int_op (ctx, mem.mir_op.u.mem.scale));
    else
      emit2 (ctx, MIR_MOV, base.mir_op, MIR_new_reg_op (ctx, mem.mir_op.u.mem.index));
    emit3 (ctx, MIR_ADD, base.mir_op, base.mir_op, MIR_new_reg_op (ctx, mem.mir_op.u.mem.base));
    mem.mir_op.u.mem.base = base.mir_op.u.reg;
    mem.mir_op.u.mem.index = index.mir_op.u.reg;
    mem.mir_op.u.mem.scale = 1;
  }
  return mem;
}

static void gen_memcpy (MIR_context_t ctx, MIR_disp_t disp, MIR_reg_t base, op_t val,
                        mir_size_t len);

static void block_move (MIR_context_t ctx, op_t var, op_t val, mir_size_t size) {
  c2m_ctx_t c2m_ctx = *c2m_ctx_loc (ctx);
  MIR_label_t repeat_label;
  op_t index;

  if (MIR_op_eq_p (ctx, var.mir_op, val.mir_op) || size == 0) return;
  if (size > 5) {
    var = mem_to_address (ctx, var, TRUE);
    assert (var.mir_op.mode == MIR_OP_REG);
    gen_memcpy (ctx, 0, var.mir_op.u.reg, val, size);
  } else {
    repeat_label = MIR_new_label (ctx);
    index = get_new_temp (ctx, MIR_T_I64);
    emit2 (ctx, MIR_MOV, index.mir_op, MIR_new_int_op (ctx, size));
    val = modify_for_block_move (ctx, val, index);
    var = modify_for_block_move (ctx, var, index);
    emit_label_insn_opt (ctx, repeat_label);
    emit3 (ctx, MIR_SUB, index.mir_op, index.mir_op, one_op.mir_op);
    assert (var.mir_op.mode == MIR_OP_MEM && val.mir_op.mode == MIR_OP_MEM);
    val.mir_op.u.mem.type = var.mir_op.u.mem.type = MIR_T_I8;
    emit2 (ctx, MIR_MOV, var.mir_op, val.mir_op);
    emit3 (ctx, MIR_BGT, MIR_new_label_op (ctx, repeat_label), index.mir_op, zero_op.mir_op);
  }
}

static const char *get_reg_var_name (MIR_context_t ctx, MIR_type_t promoted_type,
                                     const char *suffix, unsigned func_scope_num) {
  c2m_ctx_t c2m_ctx = *c2m_ctx_loc (ctx);
  char prefix[50];

  sprintf (prefix,
           promoted_type == MIR_T_I64
             ? "I%u_"
             : promoted_type == MIR_T_U64
                 ? "U%u_"
                 : promoted_type == MIR_T_I32
                     ? "i%u_"
                     : promoted_type == MIR_T_U32
                         ? "u%u_"
                         : promoted_type == MIR_T_F ? "f%u_"
                                                    : promoted_type == MIR_T_D ? "d%u_" : "D%u_",
           func_scope_num);
  VARR_TRUNC (char, temp_string, 0);
  add_to_temp_string (c2m_ctx, prefix);
  add_to_temp_string (c2m_ctx, suffix);
  return uniq_cstr (c2m_ctx, VARR_ADDR (char, temp_string)).s;
}

static const char *get_func_var_name (MIR_context_t ctx, const char *prefix, const char *suffix) {
  c2m_ctx_t c2m_ctx = *c2m_ctx_loc (ctx);

  assert (curr_func != NULL);
  VARR_TRUNC (char, temp_string, 0);
  add_to_temp_string (c2m_ctx, prefix);
  add_to_temp_string (c2m_ctx, curr_func->u.func->name);
  add_to_temp_string (c2m_ctx, "_");
  add_to_temp_string (c2m_ctx, suffix);
  return uniq_cstr (c2m_ctx, VARR_ADDR (char, temp_string)).s;
}

static const char *get_func_static_var_name (MIR_context_t ctx, const char *suffix, decl_t decl) {
  char prefix[50];
  unsigned func_scope_num = ((struct node_scope *) decl->scope->attr)->func_scope_num;

  sprintf (prefix, "S%u_", func_scope_num);
  return get_func_var_name (ctx, prefix, suffix);
}

static const char *get_param_name (MIR_context_t ctx, struct type *param_type, const char *name) {
  MIR_type_t type = (param_type->mode == TM_STRUCT || param_type->mode == TM_UNION
                       ? MIR_POINTER_TYPE
                       : get_mir_type (ctx, param_type));
  return get_reg_var_name (ctx, promote_mir_int_type (type), name, 0);
}

static void MIR_UNUSED simple_init_arg_vars (MIR_context_t ctx, void *arg_info) {}

static int simple_return_by_addr_p (MIR_context_t ctx, struct type *ret_type) {
  return ret_type->mode == TM_STRUCT || ret_type->mode == TM_UNION;
}

static void MIR_UNUSED simple_add_res_proto (MIR_context_t ctx, struct type *ret_type,
                                             void *arg_info, VARR (MIR_type_t) * res_types,
                                             VARR (MIR_var_t) * arg_vars) {
  c2m_ctx_t c2m_ctx = *c2m_ctx_loc (ctx);
  MIR_var_t var;

  if (void_type_p (ret_type)) return;
  if (!simple_return_by_addr_p (ctx, ret_type)) {
    VARR_PUSH (MIR_type_t, res_types, get_mir_type (ctx, ret_type));
  } else {
    var.name = RET_ADDR_NAME;
    var.type = MIR_T_RBLK;
    var.size = type_size (c2m_ctx, ret_type);
    VARR_PUSH (MIR_var_t, arg_vars, var);
  }
}

static int MIR_UNUSED simple_add_call_res_op (MIR_context_t ctx, struct type *ret_type,
                                              void *arg_info, size_t call_arg_area_offset) {
  c2m_ctx_t c2m_ctx = *c2m_ctx_loc (ctx);
  MIR_type_t type;
  op_t temp;

  if (void_type_p (ret_type)) return -1;
  if (!simple_return_by_addr_p (ctx, ret_type)) {
    type = promote_mir_int_type (get_mir_type (ctx, ret_type));
    temp = get_new_temp (ctx, type);
    VARR_PUSH (MIR_op_t, call_ops, temp.mir_op);
    return 1;
  }
  temp = get_new_temp (ctx, MIR_T_I64);
  emit3 (ctx, MIR_ADD, temp.mir_op, MIR_new_reg_op (ctx, MIR_reg (ctx, FP_NAME, curr_func->u.func)),
         MIR_new_int_op (ctx, call_arg_area_offset));
  temp.mir_op
    = MIR_new_mem_op (ctx, MIR_T_RBLK, type_size (c2m_ctx, ret_type), temp.mir_op.u.reg, 0, 1);
  VARR_PUSH (MIR_op_t, call_ops, temp.mir_op);
  return 0;
}

static op_t MIR_UNUSED simple_gen_post_call_res_code (MIR_context_t ctx, struct type *ret_type,
                                                      op_t res, MIR_insn_t call,
                                                      size_t call_ops_start) {
  return res;
}

static void MIR_UNUSED simple_add_ret_ops (MIR_context_t ctx, struct type *ret_type, op_t val) {
  c2m_ctx_t c2m_ctx = *c2m_ctx_loc (ctx);
  MIR_reg_t ret_addr_reg;
  op_t var;

  if (void_type_p (ret_type)) return;
  if (!simple_return_by_addr_p (ctx, ret_type)) {
    VARR_PUSH (MIR_op_t, ret_ops, val.mir_op);
  } else {
    ret_addr_reg = MIR_reg (ctx, RET_ADDR_NAME, curr_func->u.func);
    var = new_op (NULL, MIR_new_mem_op (ctx, MIR_T_I8, 0, ret_addr_reg, 0, 1));
    block_move (ctx, var, val, type_size (c2m_ctx, ret_type));
  }
}

static void MIR_UNUSED simple_add_arg_proto (MIR_context_t ctx, const char *name,
                                             struct type *arg_type, void *arg_info,
                                             VARR (MIR_var_t) * arg_vars) {
  MIR_var_t var;
  MIR_type_t type;
  c2m_ctx_t c2m_ctx = *c2m_ctx_loc (ctx);

  type = (arg_type->mode == TM_STRUCT || arg_type->mode == TM_UNION ? MIR_T_BLK
                                                                    : get_mir_type (ctx, arg_type));
  var.name = name;
  var.type = type;
  if (type == MIR_T_BLK) var.size = type_size (c2m_ctx, arg_type);
  VARR_PUSH (MIR_var_t, arg_vars, var);
}

static void MIR_UNUSED simple_add_call_arg_op (MIR_context_t ctx, struct type *arg_type,
                                               void *arg_info, op_t arg) {
  MIR_type_t type;
  c2m_ctx_t c2m_ctx = *c2m_ctx_loc (ctx);

  type = (arg_type->mode == TM_STRUCT || arg_type->mode == TM_UNION ? MIR_T_BLK
                                                                    : get_mir_type (ctx, arg_type));
  if (type != MIR_T_BLK) {
    VARR_PUSH (MIR_op_t, call_ops, arg.mir_op);
  } else {
    assert (arg.mir_op.mode == MIR_OP_MEM);
    arg = mem_to_address (ctx, arg, TRUE);
    VARR_PUSH (MIR_op_t, call_ops,
               MIR_new_mem_op (ctx, MIR_T_BLK, type_size (c2m_ctx, arg_type), arg.mir_op.u.reg, 0,
                               1));
  }
}

static int MIR_UNUSED simple_gen_gather_arg (MIR_context_t ctx, const char *name,
                                             struct type *arg_type, decl_t param_decl,
                                             void *arg_info) {
  return FALSE;
}

/* Can be used by target functions */
static MIR_UNUSED const char *gen_get_indexed_name (MIR_context_t ctx, const char *name,
                                                    int index) {
  c2m_ctx_t c2m_ctx = *c2m_ctx_loc (ctx);

  assert (index >= 0 && index <= 9);
  VARR_TRUNC (char, temp_string, 0);
  VARR_PUSH_ARR (char, temp_string, name, strlen (name));
  VARR_PUSH (char, temp_string, '#');
  VARR_PUSH (char, temp_string, '0' + index);
  VARR_PUSH (char, temp_string, '\0');
  return _MIR_uniq_string (ctx, VARR_ADDR (char, temp_string));
}

/* Can be used by target functions */
static inline void gen_multiple_load_store (MIR_context_t ctx, struct type *type, MIR_op_t *var_ops,
                                            MIR_op_t mem_op, int load_p) {
  c2m_ctx_t c2m_ctx = *c2m_ctx_loc (ctx);
  MIR_op_t op, var_op;
  MIR_insn_t insn;
  int i, sh, size = type_size (c2m_ctx, type);

  if (size == 0) return;
  if (type_align (type) == 8) {
    assert (size % 8 == 0);
    for (i = 0; size > 0; size -= 8, i++) {
      if (load_p) {
        insn = MIR_new_insn (ctx, MIR_MOV, var_ops[i],
                             MIR_new_mem_op (ctx, MIR_T_I64, mem_op.u.mem.disp + i * 8,
                                             mem_op.u.mem.base, mem_op.u.mem.index,
                                             mem_op.u.mem.scale));
      } else {
        insn = MIR_new_insn (ctx, MIR_MOV,
                             MIR_new_mem_op (ctx, MIR_T_I64, mem_op.u.mem.disp + i * 8,
                                             mem_op.u.mem.base, mem_op.u.mem.index,
                                             mem_op.u.mem.scale),
                             var_ops[i]);
      }
      MIR_append_insn (ctx, curr_func, insn);
    }
  } else {
    op = get_new_temp (ctx, MIR_T_I64).mir_op;
    if (load_p) {
      for (i = 0; i < size; i += 8) {
        var_op = var_ops[i / 8];
        insn = MIR_new_insn (ctx, MIR_MOV, var_op, MIR_new_int_op (ctx, 0));
        MIR_append_insn (ctx, curr_func, insn);
      }
    }
    for (i = 0; size > 0; size--, i++) {
      var_op = var_ops[i / 8];
      if (load_p) {
        insn
          = MIR_new_insn (ctx, MIR_MOV, op,
                          MIR_new_mem_op (ctx, MIR_T_U8, mem_op.u.mem.disp + i, mem_op.u.mem.base,
                                          mem_op.u.mem.index, mem_op.u.mem.scale));
        MIR_append_insn (ctx, curr_func, insn);
        if ((sh = i * 8 % 64) != 0) {
          insn = MIR_new_insn (ctx, MIR_LSH, op, op, MIR_new_int_op (ctx, sh));
          MIR_append_insn (ctx, curr_func, insn);
        }
        insn = MIR_new_insn (ctx, MIR_OR, var_op, var_op, op);
        MIR_append_insn (ctx, curr_func, insn);
      } else {
        if ((sh = i * 8 % 64) == 0)
          insn = MIR_new_insn (ctx, MIR_MOV, op, var_op);
        else
          insn = MIR_new_insn (ctx, MIR_URSH, op, var_op, MIR_new_int_op (ctx, sh));
        MIR_append_insn (ctx, curr_func, insn);
        insn
          = MIR_new_insn (ctx, MIR_MOV,
                          MIR_new_mem_op (ctx, MIR_T_U8, mem_op.u.mem.disp + i, mem_op.u.mem.base,
                                          mem_op.u.mem.index, mem_op.u.mem.scale),
                          op);
        MIR_append_insn (ctx, curr_func, insn);
      }
    }
  }
}

#if defined(__x86_64__) || defined(_M_AMD64)
#include "x86_64/cx86_64-ABI-code.c"
#elif defined(__aarch64__)
#include "aarch64/caarch64-ABI-code.c"
#elif defined(__PPC64__)
#include "ppc64/cppc64-ABI-code.c"
#elif defined(__s390x__)
#include "s390x/cs390x-ABI-code.c"
#else
typedef int target_arg_info_t; /* whatever */
/* Initiate ARG_INFO for generating call, prototype, or prologue. */
static void target_init_arg_vars (MIR_context_t ctx, target_arg_info_t *arg_info) {
  simple_init_arg_vars (ctx, arg_info);
}
/* Return true if result of RET_TYPE should be return by addr. */
static int target_return_by_addr_p (MIR_context_t ctx, struct type *ret_type) {
  return simple_return_by_addr_p (ctx, ret_type);
}
/* Add prototype result types to RES_TYPES or arg vars to ARG_VARS
   used to return value of RET_TYPES. */
static void target_add_res_proto (MIR_context_t ctx, struct type *ret_type,
                                  target_arg_info_t *arg_info, VARR (MIR_type_t) * res_types,
                                  VARR (MIR_var_t) * arg_vars) {
  simple_add_res_proto (ctx, ret_type, arg_info, res_types, arg_vars);
}
/* Generate code and result operands or an input operand to call_ops
   for returning call result of RET_TYPE.  Return -1 if no any call op
   was added, 0 if only input operand (result address) was added or
   number of added results. Use CALL_ARG_AREA_OFFSET for result
   address offset on the stack.  */
static int target_add_call_res_op (MIR_context_t ctx, struct type *ret_type,
                                   target_arg_info_t *arg_info, size_t call_arg_area_offset) {
  return simple_add_call_res_op (ctx, ret_type, arg_info, call_arg_area_offset);
}
/* Generate code to gather returned values of CALL into RES.  Return
   value of RET_TYPE.  CALL_OPS_START is start index of all call
   operands in call_ops for given call. */
static op_t target_gen_post_call_res_code (MIR_context_t ctx, struct type *ret_type, op_t res,
                                           MIR_insn_t call, size_t call_ops_start) {
  return simple_gen_post_call_res_code (ctx, ret_type, res, call, call_ops_start);
}
/* Generate code and add operands to ret_ops which return VAL of RET_TYPE. */
static void target_add_ret_ops (MIR_context_t ctx, struct type *ret_type, op_t val) {
  simple_add_ret_ops (ctx, ret_type, val);
}
/* Add one or more vars to arg_vars which pass arg NAME of ARG_TYPE. */
static void target_add_arg_proto (MIR_context_t ctx, const char *name, struct type *arg_type,
                                  target_arg_info_t *arg_info, VARR (MIR_var_t) * arg_vars) {
  simple_add_arg_proto (ctx, name, arg_type, arg_info, arg_vars);
}
/* Add operands to call_ops which pass ARG of ARG_TYPE. */
static void target_add_call_arg_op (MIR_context_t ctx, struct type *arg_type,
                                    target_arg_info_t *arg_info, op_t arg) {
  simple_add_call_arg_op (ctx, arg_type, arg_info, arg);
}
/* Add code to gather aggregate arg with NAME, ARG_TYPE and PARAM_DECL passed by non-block args.
   Return true if it was the case.  */
static int target_gen_gather_arg (MIR_context_t ctx, const char *name, struct type *arg_type,
                                  decl_t param_decl, target_arg_info_t *arg_info) {
  return simple_gen_gather_arg (ctx, name, arg_type, param_decl, arg_info);
}
#endif

static void collect_args_and_func_types (MIR_context_t ctx, struct func_type *func_type) {
  c2m_ctx_t c2m_ctx = *c2m_ctx_loc (ctx);
  node_t declarator, id, first_param, p;
  struct type *param_type;
  decl_t param_decl;
  const char *name;
  target_arg_info_t arg_info;

  first_param = NL_HEAD (func_type->param_list->ops);
  VARR_TRUNC (MIR_var_t, proto_info.arg_vars, 0);
  VARR_TRUNC (MIR_type_t, proto_info.ret_types, 0);
  proto_info.res_ref_p = FALSE;
  target_init_arg_vars (ctx, &arg_info);
  set_type_layout (c2m_ctx, func_type->ret_type);
  target_add_res_proto (ctx, func_type->ret_type, &arg_info, proto_info.ret_types,
                        proto_info.arg_vars);
  if (first_param != NULL && !void_param_p (first_param)) {
    for (p = first_param; p != NULL; p = NL_NEXT (p)) {
      if (p->code == N_TYPE) {
        name = "p";
        param_type = ((struct decl_spec *) p->attr)->type;
        param_decl = NULL;
      } else {
        declarator = NL_EL (p->ops, 1);
        assert (p->code == N_SPEC_DECL && declarator != NULL && declarator->code == N_DECL);
        id = NL_HEAD (declarator->ops);
        param_decl = p->attr;
        param_type = param_decl->decl_spec.type;
        name = get_param_name (ctx, param_type, id->u.s.s);
      }
      target_add_arg_proto (ctx, name, param_type, &arg_info, proto_info.arg_vars);
    }
  }
}

static mir_size_t get_object_path_offset (c2m_ctx_t c2m_ctx) {
  init_object_t init_object;
  size_t offset = 0;

  for (size_t i = 0; i < VARR_LENGTH (init_object_t, init_object_path); i++) {
    init_object = VARR_GET (init_object_t, init_object_path, i);
    if (init_object.container_type->mode == TM_ARR) {  // ??? index < 0
      offset += (init_object.u.curr_index
                 * type_size (c2m_ctx, init_object.container_type->u.arr_type->el_type));
    } else {
      assert (init_object.container_type->mode == TM_STRUCT
              || init_object.container_type->mode == TM_UNION);
      assert (init_object.u.curr_member->code == N_MEMBER);
      if (!anon_struct_union_type_member_p (init_object.u.curr_member))
        /* Members inside anon struct/union already have adjusted offset */
        offset += ((decl_t) init_object.u.curr_member->attr)->offset;
    }
  }
  return offset;
}

/* The function has the same structure as check_initializer.  Keep it this way. */
static void collect_init_els (c2m_ctx_t c2m_ctx, decl_t member_decl, struct type **type_ptr,
                              node_t initializer, int const_only_p, int top_p) {
  struct type *type = *type_ptr;
  struct expr *cexpr;
  node_t literal, des_list, curr_des, str, init, value, size_node;
  mir_llong MIR_UNUSED size_val = 0; /* to remove an uninitialized warning */
  size_t mark;
  symbol_t sym;
  struct expr *sexpr;
  init_el_t init_el;
  int addr_p = FALSE; /* to remove an uninitialized warning */
  int MIR_UNUSED found_p, MIR_UNUSED ok_p;
  init_object_t init_object;

  literal = get_compound_literal (initializer, &addr_p);
  if (literal != NULL && !addr_p && initializer->code != N_STR)
    initializer = NL_EL (literal->ops, 1);
check_one_value:
  if (initializer->code != N_LIST
      && !(initializer->code == N_STR && type->mode == TM_ARR
           && char_type_p (type->u.arr_type->el_type))) {
    cexpr = initializer->attr;
    /* static or thread local object initialization should be const expr or addr: */
    assert (initializer->code == N_STR || !const_only_p || cexpr->const_p || cexpr->const_addr_p
            || (literal != NULL && addr_p));
    init_el.num = VARR_LENGTH (init_el_t, init_els);
    init_el.offset = get_object_path_offset (c2m_ctx);
    init_el.member_decl = member_decl;
    init_el.el_type = type;
    init_el.init = initializer;
    VARR_PUSH (init_el_t, init_els, init_el);
    return;
  }
  init = NL_HEAD (initializer->ops);
  if (((str = initializer)->code == N_STR /* string or string in parentheses  */
       || (init != NULL && init->code == N_INIT && NL_EL (initializer->ops, 1) == NULL
           && (des_list = NL_HEAD (init->ops))->code == N_LIST && NL_HEAD (des_list->ops) == NULL
           && NL_EL (init->ops, 1) != NULL && (str = NL_EL (init->ops, 1))->code == N_STR))
      && type->mode == TM_ARR && char_type_p (type->u.arr_type->el_type)) {
    init_el.num = VARR_LENGTH (init_el_t, init_els);
    init_el.offset = get_object_path_offset (c2m_ctx);
    init_el.member_decl = NULL;
    init_el.el_type = type;
    init_el.init = str;
    VARR_PUSH (init_el_t, init_els, init_el);
    return;
  }
  if (init == NULL) return;
  assert (init->code == N_INIT);
  des_list = NL_HEAD (init->ops);
  assert (des_list->code == N_LIST);
  if (type->mode != TM_ARR && type->mode != TM_STRUCT && type->mode != TM_UNION) {
    assert (NL_NEXT (init) == NULL && NL_HEAD (des_list->ops) == NULL);
    initializer = NL_NEXT (des_list);
    assert (top_p);
    top_p = FALSE;
    goto check_one_value;
  }
  mark = VARR_LENGTH (init_object_t, init_object_path);
  init_object.container_type = type;
  init_object.designator_p = FALSE;
  if (type->mode == TM_ARR) {
    size_node = type->u.arr_type->size;
    sexpr = size_node->attr;
    /* we already figured out the array size during check: */
    assert (size_node->code != N_IGNORE && sexpr->const_p && integer_type_p (sexpr->type));
    size_val = sexpr->u.i_val;
    init_object.u.curr_index = -1;
  } else {
    init_object.u.curr_member = NULL;
  }
  VARR_PUSH (init_object_t, init_object_path, init_object);
  for (; init != NULL; init = NL_NEXT (init)) {
    assert (init->code == N_INIT);
    des_list = NL_HEAD (init->ops);
    value = NL_NEXT (des_list);
    assert ((value->code != N_LIST && value->code != N_COMPOUND_LITERAL) || type->mode == TM_ARR
            || type->mode == TM_STRUCT || type->mode == TM_UNION);
    if ((curr_des = NL_HEAD (des_list->ops)) == NULL) {
      ok_p = update_path_and_do (c2m_ctx, collect_init_els, mark, value, const_only_p, NULL,
                                 init->pos, "");
      assert (ok_p);
    } else {
      for (; curr_des != NULL; curr_des = NL_NEXT (curr_des)) {
        VARR_TRUNC (init_object_t, init_object_path, mark + 1);
        init_object = VARR_POP (init_object_t, init_object_path);
        if (curr_des->code == N_FIELD_ID) {
          node_t id = NL_HEAD (curr_des->ops);

          /* field should be only in struct/union initializer */
          assert (type->mode == TM_STRUCT || type->mode == TM_UNION);
          found_p = symbol_find (c2m_ctx, S_REGULAR, id, type->u.tag_type, &sym);
          assert (found_p); /* field should present */
          process_init_field_designator (c2m_ctx, sym.def_node, init_object.container_type);
          ok_p = update_path_and_do (c2m_ctx, collect_init_els, mark, value, const_only_p, NULL,
                                     init->pos, "");
          assert (ok_p);
        } else {
          cexpr = curr_des->attr;
          /* index should be in array initializer and const expr of right type and value: */
          assert (type->mode == TM_ARR && cexpr->const_p && integer_type_p (cexpr->type)
                  && !incomplete_type_p (c2m_ctx, type) && size_val >= 0
                  && size_val > cexpr->u.u_val);
          init_object.u.curr_index = cexpr->u.i_val - 1;
          init_object.designator_p = FALSE;
          VARR_PUSH (init_object_t, init_object_path, init_object);
          ok_p = update_path_and_do (c2m_ctx, collect_init_els, mark, value, const_only_p, NULL,
                                     init->pos, "");
          assert (ok_p);
        }
      }
    }
  }
  VARR_TRUNC (init_object_t, init_object_path, mark);
}

static int cmp_init_el (const void *p1, const void *p2) {
  const init_el_t *el1 = p1, *el2 = p2;

  if (el1->offset < el2->offset)
    return -1;
  else if (el1->offset > el2->offset)
    return 1;
  else if (el1->member_decl != NULL && el2->member_decl != NULL
           && el1->member_decl->bit_offset < el2->member_decl->bit_offset)
    return -1;
  else if (el1->member_decl != NULL && el2->member_decl != NULL
           && el1->member_decl->bit_offset > el2->member_decl->bit_offset)
    return 1;
  else if (el1->num < el2->num)
    return 1;
  else if (el1->num > el2->num)
    return -1;
  else
    return 0;
}

static void move_item_to_module_start (MIR_module_t module, MIR_item_t item) {
  DLIST_REMOVE (MIR_item_t, module->items, item);
  DLIST_PREPEND (MIR_item_t, module->items, item);
}

static void move_item_forward (MIR_context_t ctx, MIR_item_t item) {
  c2m_ctx_t c2m_ctx = *c2m_ctx_loc (ctx);

  assert (curr_func != NULL);
  if (DLIST_TAIL (MIR_item_t, curr_func->module->items) != item) return;
  DLIST_REMOVE (MIR_item_t, curr_func->module->items, item);
  DLIST_INSERT_BEFORE (MIR_item_t, curr_func->module->items, curr_func, item);
}

static void gen_memset (MIR_context_t ctx, MIR_disp_t disp, MIR_reg_t base, mir_size_t len) {
  c2m_ctx_t c2m_ctx = *c2m_ctx_loc (ctx);
  MIR_type_t ret_type;
  MIR_var_t vars[3];
  MIR_op_t treg_op, args[6];
  MIR_module_t module;

  if (memset_item == NULL) {
    ret_type = get_int_mir_type (sizeof (mir_size_t));
    vars[0].name = "s";
    vars[0].type = get_int_mir_type (sizeof (mir_size_t));
    vars[1].name = "c";
    vars[1].type = get_int_mir_type (sizeof (mir_int));
    vars[2].name = "n";
    vars[2].type = get_int_mir_type (sizeof (mir_size_t));
    module = curr_func->module;
    memset_proto = MIR_new_proto_arr (ctx, "memset_p", 1, &ret_type, 3, vars);
    memset_item = MIR_new_import (ctx, "memset");
    move_item_to_module_start (module, memset_proto);
    move_item_to_module_start (module, memset_item);
  }
  args[0] = MIR_new_ref_op (ctx, memset_proto);
  args[1] = MIR_new_ref_op (ctx, memset_item);
  args[2] = get_new_temp (ctx, get_int_mir_type (sizeof (mir_size_t))).mir_op;
  if (disp == 0) {
    treg_op = MIR_new_reg_op (ctx, base);
  } else {
    treg_op = get_new_temp (ctx, get_int_mir_type (sizeof (mir_size_t))).mir_op;
    emit3 (ctx, MIR_ADD, treg_op, MIR_new_reg_op (ctx, base), MIR_new_int_op (ctx, disp));
  }
  args[3] = treg_op;
  args[4] = MIR_new_int_op (ctx, 0);
  args[5] = MIR_new_uint_op (ctx, len);
  emit_insn (ctx, MIR_new_insn_arr (ctx, MIR_CALL, 6 /* args + proto + func + res */, args));
}

static void gen_memcpy (MIR_context_t ctx, MIR_disp_t disp, MIR_reg_t base, op_t val,
                        mir_size_t len) {
  c2m_ctx_t c2m_ctx = *c2m_ctx_loc (ctx);
  MIR_type_t ret_type;
  MIR_var_t vars[3];
  MIR_op_t treg_op, args[6];
  MIR_module_t module;

  if (val.mir_op.mode == MIR_OP_MEM && val.mir_op.u.mem.index == 0 && val.mir_op.u.mem.disp == disp
      && val.mir_op.u.mem.base == base)
    return;
  if (memcpy_item == NULL) {
    ret_type = get_int_mir_type (sizeof (mir_size_t));
    vars[0].name = "dest";
    vars[0].type = get_int_mir_type (sizeof (mir_size_t));
    vars[1].name = "src";
    vars[1].type = get_int_mir_type (sizeof (mir_size_t));
    vars[2].name = "n";
    vars[2].type = get_int_mir_type (sizeof (mir_size_t));
    module = curr_func->module;
    memcpy_proto = MIR_new_proto_arr (ctx, "memcpy_p", 1, &ret_type, 3, vars);
    memcpy_item = MIR_new_import (ctx, "memcpy");
    move_item_to_module_start (module, memcpy_proto);
    move_item_to_module_start (module, memcpy_item);
  }
  args[0] = MIR_new_ref_op (ctx, memcpy_proto);
  args[1] = MIR_new_ref_op (ctx, memcpy_item);
  args[2] = get_new_temp (ctx, get_int_mir_type (sizeof (mir_size_t))).mir_op;
  if (disp == 0) {
    treg_op = MIR_new_reg_op (ctx, base);
  } else {
    treg_op = get_new_temp (ctx, get_int_mir_type (sizeof (mir_size_t))).mir_op;
    emit3 (ctx, MIR_ADD, treg_op, MIR_new_reg_op (ctx, base), MIR_new_int_op (ctx, disp));
  }
  args[3] = treg_op;
  args[4] = mem_to_address (ctx, val, FALSE).mir_op;
  args[5] = MIR_new_uint_op (ctx, len);
  emit_insn (ctx, MIR_new_insn_arr (ctx, MIR_CALL, 6 /* args + proto + func + res */, args));
}

static void emit_scalar_assign (MIR_context_t ctx, op_t var, op_t *val, MIR_type_t t,
                                int ignore_others_p) {
  if (var.decl == NULL || var.decl->bit_offset < 0) {
    emit2_noopt (ctx, tp_mov (t), var.mir_op, val->mir_op);
  } else {
    int width = var.decl->width;
    uint64_t mask, mask2;
    op_t temp_op1, temp_op2, temp_op3, temp_op4;
    c2m_ctx_t c2m_ctx = *c2m_ctx_loc (ctx);
    size_t MIR_UNUSED size = type_size (c2m_ctx, var.decl->decl_spec.type) * MIR_CHAR_BIT;

    assert (var.mir_op.mode == MIR_OP_MEM);
    mask = 0xffffffffffffffff >> (64 - width);
#if __BYTE_ORDER__ == __ORDER_LITTLE_ENDIAN__
    mask2 = ~(mask << var.decl->bit_offset);
#else
    mask2 = ~(mask << (size - var.decl->bit_offset - width));
#endif
    temp_op1 = get_new_temp (ctx, MIR_T_I64);
    temp_op2 = get_new_temp (ctx, MIR_T_I64);
    temp_op3 = get_new_temp (ctx, MIR_T_I64);
    if (!ignore_others_p) {
      emit2_noopt (ctx, MIR_MOV, temp_op2.mir_op, var.mir_op);
      emit3 (ctx, MIR_AND, temp_op2.mir_op, temp_op2.mir_op, MIR_new_uint_op (ctx, mask2));
    }
    if (!signed_integer_type_p (var.decl->decl_spec.type)) {
      emit2 (ctx, MIR_MOV, temp_op1.mir_op, val->mir_op);
      *val = temp_op3;
    } else {
      emit3 (ctx, MIR_LSH, temp_op1.mir_op, val->mir_op, MIR_new_int_op (ctx, 64 - width));
      emit3 (ctx, MIR_RSH, temp_op1.mir_op, temp_op1.mir_op, MIR_new_int_op (ctx, 64 - width));
      *val = temp_op1;
    }
    emit3 (ctx, MIR_AND, temp_op3.mir_op, temp_op1.mir_op, MIR_new_uint_op (ctx, mask));
    temp_op4 = get_new_temp (ctx, MIR_T_I64);
#if __BYTE_ORDER__ == __ORDER_LITTLE_ENDIAN__
    if (var.decl->bit_offset == 0) {
      temp_op4 = temp_op3;
    } else {
      emit3 (ctx, MIR_LSH, temp_op4.mir_op, temp_op3.mir_op,
             MIR_new_int_op (ctx, var.decl->bit_offset));
    }
#else
    if (size - var.decl->bit_offset - width == 0) {
      temp_op4 = temp_op3;
    } else {
      emit3 (ctx, MIR_LSH, temp_op4.mir_op, temp_op3.mir_op,
             MIR_new_int_op (ctx, size - var.decl->bit_offset - width));
    }
#endif
    if (!ignore_others_p) {
      emit3 (ctx, MIR_OR, temp_op4.mir_op, temp_op4.mir_op, temp_op2.mir_op);
    }
    emit2 (ctx, MIR_MOV, var.mir_op, temp_op4.mir_op);
  }
}

static void add_bit_field (MIR_context_t ctx, uint64_t *u, uint64_t v, decl_t member_decl) {
  uint64_t mask, mask2;
  int bit_offset = member_decl->bit_offset, width = member_decl->width;
  c2m_ctx_t c2m_ctx = *c2m_ctx_loc (ctx);
  size_t MIR_UNUSED size = type_size (c2m_ctx, member_decl->decl_spec.type) * MIR_CHAR_BIT;

  mask = 0xffffffffffffffff >> (64 - width);
#if __BYTE_ORDER__ == __ORDER_LITTLE_ENDIAN__
  mask2 = ~(mask << bit_offset);
#else
  mask2 = ~(mask << (size - bit_offset - width));
#endif
  *u &= mask2;
  if (signed_integer_type_p (member_decl->decl_spec.type)) {
    v <<= (64 - width);
    v = (int64_t) v >> (64 - width);
  }
  v &= mask;
#if __BYTE_ORDER__ == __ORDER_LITTLE_ENDIAN__
  v <<= bit_offset;
#else
  v <<= size - bit_offset - width;
#endif
  *u |= v;
}

static void gen_initializer (MIR_context_t ctx, size_t init_start, op_t var,
                             const char *global_name, mir_size_t size, int local_p) {
  c2m_ctx_t c2m_ctx = *c2m_ctx_loc (ctx);
  op_t val;
  size_t str_len;
  mir_size_t data_size, offset = 0, rel_offset = 0;
  init_el_t init_el, next_init_el;
  MIR_reg_t base;
  MIR_type_t t;
  MIR_item_t data;
  MIR_module_t module;
  struct expr *e;
  char buff[50];

  if (var.mir_op.mode == MIR_OP_REG) { /* scalar initialization: */
    assert (local_p && offset == 0 && VARR_LENGTH (init_el_t, init_els) - init_start == 1);
    init_el = VARR_GET (init_el_t, init_els, init_start);
    val = gen (ctx, init_el.init, NULL, NULL, TRUE, NULL);
    t = get_op_type (ctx, var);
    val = cast (ctx, val, get_mir_type (ctx, init_el.el_type), FALSE);
    emit_scalar_assign (ctx, var, &val, t, FALSE);
  } else if (local_p) { /* local variable initialization: */
    assert (var.mir_op.mode == MIR_OP_MEM && var.mir_op.u.mem.index == 0);
    offset = var.mir_op.u.mem.disp;
    base = var.mir_op.u.mem.base;
    for (size_t i = init_start; i < VARR_LENGTH (init_el_t, init_els); i++) {
      init_el = VARR_GET (init_el_t, init_els, i);
      t = get_mir_type (ctx, init_el.el_type);
      if (rel_offset < init_el.offset) { /* fill the gap: */
        gen_memset (ctx, offset + rel_offset, base, init_el.offset - rel_offset);
        rel_offset = init_el.offset;
      }
      if (t == MIR_T_UNDEF)
        val = new_op (NULL, MIR_new_mem_op (ctx, t, offset + rel_offset, base, 0, 1));
      val = gen (ctx, init_el.init, NULL, NULL, t != MIR_T_UNDEF, t != MIR_T_UNDEF ? NULL : &val);
      if (!scalar_type_p (init_el.el_type)) {
        mir_size_t s = init_el.init->code == N_STR ? init_el.init->u.s.len
                                                   : raw_type_size (c2m_ctx, init_el.el_type);

        gen_memcpy (ctx, offset + rel_offset, base, val, s);
        rel_offset = init_el.offset + s;
      } else {
        val = cast (ctx, val, get_mir_type (ctx, init_el.el_type), FALSE);
        emit_scalar_assign (ctx,
                            new_op (init_el.member_decl,
                                    MIR_new_mem_op (ctx, t, offset + init_el.offset, base, 0, 1)),
                            &val, t, i == init_start || rel_offset == init_el.offset);
        rel_offset = init_el.offset + _MIR_type_size (ctx, t);
      }
    }
    if (rel_offset < size) /* fill the tail: */
      gen_memset (ctx, offset + rel_offset, base, size - rel_offset);
  } else {
    assert (var.mir_op.mode == MIR_OP_REF);
    for (size_t i = init_start; i < VARR_LENGTH (init_el_t, init_els); i++) {
      init_el = VARR_GET (init_el_t, init_els, i);
      if (i != init_start && init_el.offset == VARR_GET (init_el_t, init_els, i - 1).offset)
        continue;
      e = init_el.init->attr;
      if (!e->const_addr_p) {
        if (e->const_p) {
          convert_value (e, init_el.el_type);
          e->type = init_el.el_type; /* to get the right value in the subsequent gen call */
        }
        val = gen (ctx, init_el.init, NULL, NULL, TRUE, NULL);
        assert (val.mir_op.mode == MIR_OP_INT || val.mir_op.mode == MIR_OP_UINT
                || val.mir_op.mode == MIR_OP_FLOAT || val.mir_op.mode == MIR_OP_DOUBLE
                || val.mir_op.mode == MIR_OP_LDOUBLE || val.mir_op.mode == MIR_OP_STR
                || val.mir_op.mode == MIR_OP_REF);
      }
      if (rel_offset < init_el.offset) { /* fill the gap: */
        data = MIR_new_bss (ctx, global_name, init_el.offset - rel_offset);
        if (global_name != NULL) var.decl->item = data;
        global_name = NULL;
      }
      t = get_mir_type (ctx, init_el.el_type);
      if (e->const_addr_p) {
        node_t def;

        if ((def = e->def_node) == NULL) { /* constant address */
          mir_size_t s = e->u.i_val;

          data = MIR_new_data (ctx, global_name, MIR_T_P, 1, &s);
          data_size = _MIR_type_size (ctx, MIR_T_P);
        } else {
          if (def->code != N_STR) {
            data = ((decl_t) def->attr)->item;
          } else {
            module = DLIST_TAIL (MIR_module_t, *MIR_get_module_list (ctx));
            _MIR_get_temp_item_name (ctx, module, buff, sizeof (buff));
            data = MIR_new_string_data (ctx, buff, (MIR_str_t){def->u.s.len, def->u.s.s});
            move_item_to_module_start (module, data);
          }
          data = MIR_new_ref_data (ctx, global_name, data, e->u.i_val);
          data_size = _MIR_type_size (ctx, t);
        }
      } else if (val.mir_op.mode == MIR_OP_REF) {
        data = MIR_new_ref_data (ctx, global_name, val.mir_op.u.ref, 0);
        data_size = _MIR_type_size (ctx, t);
      } else if (val.mir_op.mode != MIR_OP_STR) {
        union {
          int8_t i8;
          uint8_t u8;
          int16_t i16;
          uint16_t u16;
          int32_t i32;
          uint32_t u32;
          int64_t i64;
          uint64_t u64;
          float f;
          double d;
          long double ld;
        } u;
        if (init_el.member_decl != NULL && init_el.member_decl->bit_offset >= 0) {
          uint64_t u = 0;

          assert (val.mir_op.mode == MIR_OP_INT || val.mir_op.mode == MIR_OP_UINT);
          add_bit_field (ctx, &u, val.mir_op.u.u, init_el.member_decl);
          for (; i + 1 < VARR_LENGTH (init_el_t, init_els); i++, init_el = next_init_el) {
            next_init_el = VARR_GET (init_el_t, init_els, i + 1);
            if (next_init_el.offset != init_el.offset) break;
            if (next_init_el.member_decl->bit_offset == init_el.member_decl->bit_offset) continue;
            val = gen (ctx, next_init_el.init, NULL, NULL, TRUE, NULL);
            assert (val.mir_op.mode == MIR_OP_INT || val.mir_op.mode == MIR_OP_UINT);
            add_bit_field (ctx, &u, val.mir_op.u.u, next_init_el.member_decl);
          }
          val.mir_op.u.u = u;
        }
        switch (t) {
        case MIR_T_I8: u.i8 = val.mir_op.u.i; break;
        case MIR_T_U8: u.u8 = val.mir_op.u.u; break;
        case MIR_T_I16: u.i16 = val.mir_op.u.i; break;
        case MIR_T_U16: u.u16 = val.mir_op.u.u; break;
        case MIR_T_I32: u.i32 = val.mir_op.u.i; break;
        case MIR_T_U32: u.u32 = val.mir_op.u.u; break;
        case MIR_T_I64: u.i64 = val.mir_op.u.i; break;
        case MIR_T_U64: u.u64 = val.mir_op.u.u; break;
        case MIR_T_F: u.f = val.mir_op.u.f; break;
        case MIR_T_D: u.d = val.mir_op.u.d; break;
        case MIR_T_LD: u.ld = val.mir_op.u.ld; break;
        default: assert (FALSE);
        }
        data = MIR_new_data (ctx, global_name, t, 1, &u);
        data_size = _MIR_type_size (ctx, t);
      } else if (init_el.el_type->mode == TM_ARR) {
        data_size = raw_type_size (c2m_ctx, init_el.el_type);
        str_len = val.mir_op.u.str.len;
        if (data_size < str_len) {
          data = MIR_new_data (ctx, global_name, MIR_T_U8, data_size, val.mir_op.u.str.s);
        } else {
          data = MIR_new_string_data (ctx, global_name, val.mir_op.u.str);
          if (data_size > str_len) MIR_new_bss (ctx, NULL, data_size - str_len);
        }
      } else {
        module = DLIST_TAIL (MIR_module_t, *MIR_get_module_list (ctx));
        _MIR_get_temp_item_name (ctx, module, buff, sizeof (buff));
        data = MIR_new_string_data (ctx, buff, val.mir_op.u.str);
        move_item_to_module_start (module, data);
        data = MIR_new_ref_data (ctx, global_name, data, 0);
        data_size = _MIR_type_size (ctx, t);
      }
      if (global_name != NULL) var.decl->item = data;
      global_name = NULL;
      rel_offset = init_el.offset + data_size;
    }
    if (rel_offset < size) { /* fill the tail: */
      data = MIR_new_bss (ctx, global_name, size - rel_offset);
      if (global_name != NULL) var.decl->item = data;
    }
  }
}

static MIR_item_t get_ref_item (MIR_context_t ctx, node_t def, const char *name) {
  c2m_ctx_t c2m_ctx = *c2m_ctx_loc (ctx);
  struct decl *decl = def->attr;

  if (def->code == N_FUNC_DEF
      || (def->code == N_SPEC_DECL && NL_EL (def->ops, 1)->code == N_DECL
          && decl->scope == top_scope && decl->decl_spec.type->mode != TM_FUNC
          && !decl->decl_spec.typedef_p && !decl->decl_spec.extern_p))
    return (decl->decl_spec.linkage == N_EXTERN ? MIR_new_export (ctx, name)
                                                : MIR_new_forward (ctx, name));
  return NULL;
}

static void emit_bin_op (MIR_context_t ctx, node_t r, struct type *type, op_t res, op_t op1,
                         op_t op2) {
  c2m_ctx_t c2m_ctx = *c2m_ctx_loc (ctx);
  op_t temp;

  if (type->mode == TM_PTR) { /* ptr +/- int */
    assert (r->code == N_ADD || r->code == N_SUB || r->code == N_ADD_ASSIGN
            || r->code == N_SUB_ASSIGN);
    if (((struct expr *) NL_HEAD (r->ops)->attr)->type->mode != TM_PTR) /* int + ptr */
      SWAP (op1, op2, temp);
    if (op2.mir_op.mode == MIR_OP_INT || op2.mir_op.mode == MIR_OP_UINT) {
      op2 = new_op (NULL,
                    MIR_new_int_op (ctx, op2.mir_op.u.i * type_size (c2m_ctx, type->u.ptr_type)));
    } else {
      temp = get_new_temp (ctx, get_mir_type (ctx, type));
      emit3 (ctx, sizeof (mir_size_t) == 8 ? MIR_MUL : MIR_MULS, temp.mir_op, op2.mir_op,
             MIR_new_int_op (ctx, type_size (c2m_ctx, type->u.ptr_type)));
      op2 = temp;
    }
  }
  emit3 (ctx, get_mir_type_insn_code (ctx, type, r), res.mir_op, op1.mir_op, op2.mir_op);
  if (type->mode != TM_PTR
      && (type = ((struct expr *) NL_HEAD (r->ops)->attr)->type)->mode == TM_PTR) { /* ptr - ptr */
    assert (r->code == N_SUB || r->code == N_SUB_ASSIGN);
    emit3 (ctx, sizeof (mir_size_t) == 8 ? MIR_DIV : MIR_DIVS, res.mir_op, res.mir_op,
           MIR_new_int_op (ctx, type_size (c2m_ctx, type->u.ptr_type)));
  }
}

static int signed_case_compare (const void *v1, const void *v2) {
  case_t c1 = *(const case_t *) v1, c2 = *(const case_t *) v2;
  struct expr *e1 = NL_HEAD (c1->case_node->ops)->attr;
  struct expr *e2 = NL_HEAD (c2->case_node->ops)->attr;

  assert (e1->u.i_val != e2->u.i_val);
  return e1->u.i_val < e2->u.i_val ? -1 : 1;
}

static int unsigned_case_compare (const void *v1, const void *v2) {
  case_t c1 = *(const case_t *) v1, c2 = *(const case_t *) v2;
  struct expr *e1 = NL_HEAD (c1->case_node->ops)->attr;
  struct expr *e2 = NL_HEAD (c2->case_node->ops)->attr;

  assert (e1->u.u_val != e2->u.u_val);
  return e1->u.u_val < e2->u.u_val ? -1 : 1;
}

static op_t gen (MIR_context_t ctx, node_t r, MIR_label_t true_label, MIR_label_t false_label,
                 int val_p, op_t *desirable_dest) {
  c2m_ctx_t c2m_ctx = *c2m_ctx_loc (ctx);
  op_t res, op1, op2, var, val;
  MIR_type_t t = MIR_T_UNDEF; /* to remove an uninitialized warning */
  MIR_insn_code_t insn_code;
  MIR_type_t mir_type;
  struct expr *e = NULL; /* to remove an uninitialized warning */
  struct type *type;
  decl_t decl;
  long double ld;
  long long ll;
  unsigned long long ull;
  int expr_attr_p, stmt_p;

  classify_node (r, &expr_attr_p, &stmt_p);
  assert ((true_label == NULL && false_label == NULL)
          || (true_label != NULL && false_label != NULL));
  assert (!val_p || desirable_dest == NULL);
  if (r->code != N_ANDAND && r->code != N_OROR && expr_attr_p && push_const_val (ctx, r, &res))
    goto finish;
  switch (r->code) {
  case N_LIST:
    for (node_t n = NL_HEAD (r->ops); n != NULL; n = NL_NEXT (n))
      gen (ctx, n, true_label, false_label, val_p, NULL);
    break;
  case N_IGNORE: break; /* do nothing */
  case N_I:
  case N_L: ll = r->u.l; goto int_val;
  case N_LL:
    ll = r->u.ll;
  int_val:
    res = new_op (NULL, MIR_new_int_op (ctx, ll));
    break;
  case N_U:
  case N_UL: ull = r->u.ul; goto uint_val;
  case N_ULL:
    ull = r->u.ull;
  uint_val:
    res = new_op (NULL, MIR_new_uint_op (ctx, ull));
    break;
  case N_F: ld = r->u.f; goto float_val;
  case N_D: ld = r->u.d; goto float_val;
  case N_LD:
    ld = r->u.ld;
  float_val:
    mir_type = get_mir_type (ctx, ((struct expr *) r->attr)->type);
    res = new_op (NULL, (mir_type == MIR_T_F ? MIR_new_float_op (ctx, ld)
                                             : mir_type == MIR_T_D ? MIR_new_double_op (ctx, ld)
                                                                   : MIR_new_ldouble_op (ctx, ld)));
    break;
  case N_CH: ll = r->u.ch; goto int_val;
  case N_STR:
    res
      = new_op (NULL,
                MIR_new_str_op (ctx, (MIR_str_t){r->u.s.len, r->u.s.s}));  //???what to do with decl
                                                                           // and str in initializer
    break;
  case N_COMMA:
    gen (ctx, NL_HEAD (r->ops), NULL, NULL, FALSE, NULL);
    res = gen (ctx, NL_EL (r->ops, 1), true_label, false_label, TRUE, NULL);
    break;
  case N_ANDAND:
  case N_OROR:
    if (!push_const_val (ctx, r, &res)) {
      MIR_label_t temp_label = MIR_new_label (ctx), t_label = true_label, f_label = false_label;
      int make_val_p = t_label == NULL;

      if (make_val_p) {
        t_label = MIR_new_label (ctx);
        f_label = MIR_new_label (ctx);
      }
      assert (t_label != NULL && f_label != NULL);
      gen (ctx, NL_HEAD (r->ops), r->code == N_ANDAND ? temp_label : t_label,
           r->code == N_ANDAND ? f_label : temp_label, FALSE, NULL);
      emit_label_insn_opt (ctx, temp_label);
      gen (ctx, NL_EL (r->ops, 1), t_label, f_label, FALSE, NULL);
      if (make_val_p) {
        MIR_label_t end_label = MIR_new_label (ctx);

        type = ((struct expr *) r->attr)->type;
        res = get_new_temp (ctx, get_mir_type (ctx, type));
        emit_label_insn_opt (ctx, t_label);
        emit2 (ctx, MIR_MOV, res.mir_op, one_op.mir_op);
        emit1 (ctx, MIR_JMP, MIR_new_label_op (ctx, end_label));
        emit_label_insn_opt (ctx, f_label);
        emit2 (ctx, MIR_MOV, res.mir_op, zero_op.mir_op);
        emit_label_insn_opt (ctx, end_label);
      }
      true_label = false_label = NULL;
    } else if (true_label != NULL) {
      int true_p;

      assert (res.mir_op.mode == MIR_OP_INT || res.mir_op.mode == MIR_OP_UINT
              || res.mir_op.mode == MIR_OP_FLOAT || res.mir_op.mode == MIR_OP_DOUBLE);
      true_p = ((res.mir_op.mode == MIR_OP_INT && res.mir_op.u.i != 0)
                || (res.mir_op.mode == MIR_OP_UINT && res.mir_op.u.u != 0)
                || (res.mir_op.mode == MIR_OP_FLOAT && res.mir_op.u.f != 0.0f)
                || (res.mir_op.mode == MIR_OP_DOUBLE && res.mir_op.u.d != 0.0));
      emit1 (ctx, MIR_JMP, MIR_new_label_op (ctx, true_p ? true_label : false_label));
      true_label = false_label = NULL;
    }
    break;
  case N_BITWISE_NOT:
    gen_unary_op (ctx, r, &op1, &res);
    t = get_mir_type (ctx, ((struct expr *) r->attr)->type);
    emit3 (ctx, t == MIR_T_I64 || t == MIR_T_U64 ? MIR_XOR : MIR_XORS, res.mir_op, op1.mir_op,
           minus_one_op.mir_op);
    break;
  case N_NOT:
    if (true_label != NULL) {
      gen (ctx, NL_HEAD (r->ops), false_label, true_label, FALSE, NULL);
      true_label = false_label = NULL;
    } else {
      MIR_label_t end_label = MIR_new_label (ctx);
      MIR_label_t t_label = MIR_new_label (ctx), f_label = MIR_new_label (ctx);

      res = get_new_temp (ctx, MIR_T_I64);
      gen (ctx, NL_HEAD (r->ops), t_label, f_label, FALSE, NULL);
      emit_label_insn_opt (ctx, t_label);
      emit2 (ctx, MIR_MOV, res.mir_op, zero_op.mir_op);
      emit1 (ctx, MIR_JMP, MIR_new_label_op (ctx, end_label));
      emit_label_insn_opt (ctx, f_label);
      emit2 (ctx, MIR_MOV, res.mir_op, one_op.mir_op);
      emit_label_insn_opt (ctx, end_label);
    }
    break;
  case N_ADD:
  case N_SUB:
    if (NL_NEXT (NL_HEAD (r->ops)) == NULL) { /* unary */
      MIR_insn_code_t ic = get_mir_insn_code (ctx, r);

      gen_unary_op (ctx, r, &op1, &res);
      if (r->code == N_ADD) {
        ic = (ic == MIR_FADD ? MIR_FMOV
                             : ic == MIR_DADD ? MIR_DMOV : ic == MIR_LDADD ? MIR_LDMOV : MIR_MOV);
        emit2 (ctx, ic, res.mir_op, op1.mir_op);
      } else {
        ic
          = (ic == MIR_FSUB
               ? MIR_FNEG
               : ic == MIR_DSUB ? MIR_DNEG
                                : ic == MIR_LDSUB ? MIR_LDNEG : ic == MIR_SUB ? MIR_NEG : MIR_NEGS);
        emit2 (ctx, ic, res.mir_op, op1.mir_op);
      }
      break;
    }
  /* Fall through: */
  case N_AND:
  case N_OR:
  case N_XOR:
  case N_LSH:
  case N_RSH:
  case N_MUL:
  case N_DIV:
  case N_MOD:
    gen_bin_op (ctx, r, &op1, &op2, &res);
    emit_bin_op (ctx, r, ((struct expr *) r->attr)->type, res, op1, op2);
    break;
  case N_EQ:
  case N_NE:
  case N_LT:
  case N_LE:
  case N_GT:
  case N_GE: {
    struct type *type1 = ((struct expr *) NL_HEAD (r->ops)->attr)->type;
    struct type *type2 = ((struct expr *) NL_EL (r->ops, 1)->attr)->type;
    struct type type, ptr_type = get_ptr_int_type (FALSE);

    type = arithmetic_conversion (type1->mode == TM_PTR ? &ptr_type : type1,
                                  type2->mode == TM_PTR ? &ptr_type : type2);
    set_type_layout (c2m_ctx, &type);
    gen_cmp_op (ctx, r, &type, &op1, &op2, &res);
    insn_code = get_mir_type_insn_code (ctx, &type, r);
    if (true_label == NULL) {
      emit3 (ctx, insn_code, res.mir_op, op1.mir_op, op2.mir_op);
    } else {
      insn_code = get_compare_branch_code (insn_code);
      emit3 (ctx, insn_code, MIR_new_label_op (ctx, true_label), op1.mir_op, op2.mir_op);
      emit1 (ctx, MIR_JMP, MIR_new_label_op (ctx, false_label));
      true_label = false_label = NULL;
    }
    break;
  }
  case N_POST_INC:
  case N_POST_DEC: {
    struct type *type = ((struct expr *) r->attr)->type2;

    t = get_mir_type (ctx, type);
    var = gen (ctx, NL_HEAD (r->ops), NULL, NULL, FALSE, NULL);
    op1 = force_val (ctx, var, FALSE);
    if (val_p || true_label != NULL) {
      res = get_new_temp (ctx, t);
      emit2 (ctx, tp_mov (t), res.mir_op, op1.mir_op);
    }
    val = promote (ctx, op1, t, TRUE);
    op2 = promote (ctx,
                   type->mode != TM_PTR
                     ? one_op
                     : new_op (NULL, MIR_new_int_op (ctx, type_size (c2m_ctx, type->u.ptr_type))),
                   t, FALSE);
    emit3 (ctx, get_mir_insn_code (ctx, r), val.mir_op, val.mir_op, op2.mir_op);
    t = promote_mir_int_type (t);
    goto assign;
  }
  case N_INC:
  case N_DEC: {
    struct type *type = ((struct expr *) r->attr)->type2;

    t = get_mir_type (ctx, type);
    var = gen (ctx, NL_HEAD (r->ops), NULL, NULL, FALSE, NULL);
    val = promote (ctx, force_val (ctx, var, FALSE), t, TRUE);
    op2 = promote (ctx,
                   type->mode != TM_PTR
                     ? one_op
                     : new_op (NULL, MIR_new_int_op (ctx, type_size (c2m_ctx, type->u.ptr_type))),
                   t, FALSE);
    t = promote_mir_int_type (t);
    res = get_new_temp (ctx, t);
    emit3 (ctx, get_mir_insn_code (ctx, r), val.mir_op, val.mir_op, op2.mir_op);
    goto assign;
  }
  case N_AND_ASSIGN:
  case N_OR_ASSIGN:
  case N_XOR_ASSIGN:
  case N_LSH_ASSIGN:
  case N_RSH_ASSIGN:
  case N_ADD_ASSIGN:
  case N_SUB_ASSIGN:
  case N_MUL_ASSIGN:
  case N_DIV_ASSIGN:
  case N_MOD_ASSIGN:
    gen_assign_bin_op (ctx, r, ((struct expr *) r->attr)->type2, &val, &op2, &var);
    emit_bin_op (ctx, r, ((struct expr *) r->attr)->type2, val, val, op2);
    t = get_op_type (ctx, var);
    t = promote_mir_int_type (t);
    res = get_new_temp (ctx, t);
    goto assign;
    break;
  case N_ASSIGN:
    var = gen (ctx, NL_HEAD (r->ops), NULL, NULL, FALSE, NULL);
    t = get_op_type (ctx, var);
    op2
      = gen (ctx, NL_EL (r->ops, 1), NULL, NULL, t != MIR_T_UNDEF, t != MIR_T_UNDEF ? NULL : &var);
    if ((!val_p && true_label == NULL) || t == MIR_T_UNDEF) {
      res = var;
      val = op2;
    } else {
      t = promote_mir_int_type (t);
      val = promote (ctx, op2, t, TRUE);
      res = get_new_temp (ctx, t);
    }
  assign: /* t/val is promoted type/new value of assign expression */
    if (scalar_type_p (((struct expr *) r->attr)->type)) {
      assert (t != MIR_T_UNDEF);
      val = cast (ctx, val, get_mir_type (ctx, ((struct expr *) r->attr)->type), FALSE);
      emit_scalar_assign (ctx, var, &val, t, FALSE);
      if ((val_p || true_label != NULL) && r->code != N_POST_INC && r->code != N_POST_DEC)
        emit2_noopt (ctx, tp_mov (t), res.mir_op, val.mir_op);
    } else { /* block move */
      mir_size_t size = type_size (c2m_ctx, ((struct expr *) r->attr)->type);

      assert (r->code == N_ASSIGN);
      block_move (ctx, var, val, size);
    }
    break;
  case N_ID: {
    e = r->attr;
    assert (!e->const_p);
    if (e->lvalue_node == NULL) {
      res = new_op (NULL, MIR_new_ref_op (ctx, ((decl_t) e->def_node->attr)->item));
    } else if ((decl = e->lvalue_node->attr)->scope == top_scope || decl->decl_spec.static_p
               || decl->decl_spec.linkage != N_IGNORE) {
      t = get_mir_type (ctx, e->type);
      res = get_new_temp (ctx, MIR_T_I64);
      emit2 (ctx, MIR_MOV, res.mir_op, MIR_new_ref_op (ctx, decl->item));
      res = new_op (decl, MIR_new_mem_op (ctx, t, 0, res.mir_op.u.reg, 0, 1));
    } else if (!decl->reg_p) {
      t = get_mir_type (ctx, e->type);
      res = new_op (decl, MIR_new_mem_op (ctx, t, decl->offset,
                                          MIR_reg (ctx, FP_NAME, curr_func->u.func), 0, 1));
    } else {
      const char *name;
      reg_var_t reg_var;

      t = get_mir_type (ctx, e->type);
      assert (t != MIR_T_UNDEF);
      t = promote_mir_int_type (t);
      name = get_reg_var_name (ctx, t, r->u.s.s,
                               ((struct node_scope *) decl->scope->attr)->func_scope_num);
      reg_var = get_reg_var (ctx, t, name);
      res = new_op (decl, MIR_new_reg_op (ctx, reg_var.reg));
    }
    break;
  }
  case N_IND: {
    MIR_type_t ind_t;
    node_t arr = NL_HEAD (r->ops);
    mir_size_t size = type_size (c2m_ctx, ((struct expr *) r->attr)->type);

    t = get_mir_type (ctx, ((struct expr *) r->attr)->type);
    op1 = gen (ctx, arr, NULL, NULL, TRUE, NULL);
    op2 = gen (ctx, NL_EL (r->ops, 1), NULL, NULL, TRUE, NULL);
    ind_t = get_mir_type (ctx, ((struct expr *) NL_EL (r->ops, 1)->attr)->type);
    op2 = force_reg (ctx, op2, ind_t);
    if (((struct expr *) arr->attr)->type->arr_type != NULL) { /* it was an array */
      size = type_size (c2m_ctx, ((struct expr *) arr->attr)->type->arr_type->u.arr_type->el_type);
      op1 = force_reg_or_mem (ctx, op1, MIR_T_I64);
      assert (op1.mir_op.mode == MIR_OP_REG || op1.mir_op.mode == MIR_OP_MEM);
    } else {
      op1 = force_reg (ctx, op1, MIR_T_I64);
      assert (op1.mir_op.mode == MIR_OP_REG);
    }
    res = op1;
    res.decl = NULL;
    if (res.mir_op.mode == MIR_OP_REG)
      res.mir_op = MIR_new_mem_op (ctx, t, 0, res.mir_op.u.reg, 0, 1);
    if (res.mir_op.u.mem.base == 0 && size == 1) {
      res.mir_op.u.mem.base = op2.mir_op.u.reg;
    } else if (res.mir_op.u.mem.index == 0 && size <= MIR_MAX_SCALE) {
      res.mir_op.u.mem.index = op2.mir_op.u.reg;
      res.mir_op.u.mem.scale = size;
    } else {
      op_t temp_op;

      temp_op = get_new_temp (ctx, MIR_T_I64);
      emit3 (ctx, MIR_MUL, temp_op.mir_op, op2.mir_op, MIR_new_int_op (ctx, size));
      if (res.mir_op.u.mem.base != 0)
        emit3 (ctx, MIR_ADD, temp_op.mir_op, temp_op.mir_op,
               MIR_new_reg_op (ctx, res.mir_op.u.mem.base));
      res.mir_op.u.mem.base = temp_op.mir_op.u.reg;
    }
    res.mir_op.u.mem.type = t;
    break;
  }
  case N_ADDR: {
    int add_p = FALSE;

    op1 = gen (ctx, NL_HEAD (r->ops), NULL, NULL, FALSE, NULL);
    if (op1.mir_op.mode == MIR_OP_REG || op1.mir_op.mode == MIR_OP_REF
        || op1.mir_op.mode == MIR_OP_STR) { /* array or func */
      res = op1;
      res.decl = NULL;
      break;
    }
    assert (op1.mir_op.mode == MIR_OP_MEM);
    t = get_mir_type (ctx, ((struct expr *) r->attr)->type);
    res = get_new_temp (ctx, t);
    if (op1.mir_op.u.mem.index != 0) {
      emit3 (ctx, MIR_MUL, res.mir_op, MIR_new_reg_op (ctx, op1.mir_op.u.mem.index),
             MIR_new_int_op (ctx, op1.mir_op.u.mem.scale));
      add_p = TRUE;
    }
    if (op1.mir_op.u.mem.disp != 0) {
      if (add_p)
        emit3 (ctx, MIR_ADD, res.mir_op, res.mir_op, MIR_new_int_op (ctx, op1.mir_op.u.mem.disp));
      else
        emit2 (ctx, MIR_MOV, res.mir_op, MIR_new_int_op (ctx, op1.mir_op.u.mem.disp));
      add_p = TRUE;
    }
    if (op1.mir_op.u.mem.base != 0) {
      if (add_p)
        emit3 (ctx, MIR_ADD, res.mir_op, res.mir_op, MIR_new_reg_op (ctx, op1.mir_op.u.mem.base));
      else
        emit2 (ctx, MIR_MOV, res.mir_op, MIR_new_reg_op (ctx, op1.mir_op.u.mem.base));
    }
    break;
  }
  case N_DEREF:
    op1 = gen (ctx, NL_HEAD (r->ops), NULL, NULL, TRUE, NULL);
    op1 = force_reg (ctx, op1, MIR_T_I64);
    assert (op1.mir_op.mode == MIR_OP_REG);
    if ((type = ((struct expr *) r->attr)->type)->mode == TM_PTR
        && type->u.ptr_type->mode == TM_FUNC) {
      res = op1;
    } else {
      t = get_mir_type (ctx, type);
      op1.mir_op = MIR_new_mem_op (ctx, t, 0, op1.mir_op.u.reg, 0, 1);
      res = new_op (NULL, op1.mir_op);
    }
    break;
  case N_FIELD:
  case N_DEREF_FIELD: {
    node_t def_node;

    e = r->attr;
    def_node = e->lvalue_node;
    assert (def_node != NULL && def_node->code == N_MEMBER);
    decl = def_node->attr;
    op1 = gen (ctx, NL_HEAD (r->ops), NULL, NULL, r->code == N_DEREF_FIELD, NULL);
    t = get_mir_type (ctx, decl->decl_spec.type);
    if (r->code == N_FIELD) {
      assert (op1.mir_op.mode == MIR_OP_MEM);
      op1.mir_op
        = MIR_new_mem_op (ctx, t, op1.mir_op.u.mem.disp + decl->offset, op1.mir_op.u.mem.base,
                          op1.mir_op.u.mem.index, op1.mir_op.u.mem.scale);
    } else {
      op1 = force_reg (ctx, op1, MIR_T_I64);
      assert (op1.mir_op.mode == MIR_OP_REG);
      op1.mir_op = MIR_new_mem_op (ctx, t, decl->offset, op1.mir_op.u.reg, 0, 1);
    }
    res = new_op (decl, op1.mir_op);
    break;
  }
  case N_COND: {
    node_t cond = NL_HEAD (r->ops);
    node_t true_expr = NL_NEXT (cond);
    node_t false_expr = NL_NEXT (true_expr);
    MIR_label_t true_label = MIR_new_label (ctx), false_label = MIR_new_label (ctx);
    MIR_label_t end_label = MIR_new_label (ctx);
    struct type *type = ((struct expr *) r->attr)->type;
    op_t addr;
    int void_p = void_type_p (type);
    mir_size_t size = type_size (c2m_ctx, ((struct expr *) r->attr)->type);

    if (!void_p) t = get_mir_type (ctx, type);
    gen (ctx, cond, true_label, false_label, FALSE, NULL);
    emit_label_insn_opt (ctx, true_label);
    op1 = gen (ctx, true_expr, NULL, NULL, !void_p && t != MIR_T_UNDEF, NULL);
    if (!void_p) {
      if (t != MIR_T_UNDEF) {
        res = get_new_temp (ctx, t);
        op1 = cast (ctx, op1, t, FALSE);
        emit2 (ctx, tp_mov (t), res.mir_op, op1.mir_op);
      } else if (desirable_dest == NULL) {
        res = get_new_temp (ctx, MIR_T_I64);
        addr = mem_to_address (ctx, op1, FALSE);
        emit2 (ctx, MIR_MOV, res.mir_op, addr.mir_op);
      } else {
        block_move (ctx, *desirable_dest, op1, size);
        res = *desirable_dest;
      }
    }
    emit1 (ctx, MIR_JMP, MIR_new_label_op (ctx, end_label));
    emit_label_insn_opt (ctx, false_label);
    op1 = gen (ctx, false_expr, NULL, NULL, !void_p && t != MIR_T_UNDEF, NULL);
    if (!void_p) {
      if (t != MIR_T_UNDEF) {
        op1 = cast (ctx, op1, t, FALSE);
        emit2 (ctx, tp_mov (t), res.mir_op, op1.mir_op);
      } else if (desirable_dest == NULL) {
        addr = mem_to_address (ctx, op1, FALSE);
        emit2 (ctx, MIR_MOV, res.mir_op, addr.mir_op);
        res = new_op (NULL, MIR_new_mem_op (ctx, MIR_T_I8, 0, res.mir_op.u.reg, 0, 1));
      } else {
        block_move (ctx, res, op1, size);
      }
    }
    emit_label_insn_opt (ctx, end_label);
    break;
  }
  case N_ALIGNOF:
  case N_SIZEOF:
  case N_EXPR_SIZEOF: assert (FALSE); break;
  case N_CAST:
    assert (!((struct expr *) r->attr)->const_p);
    type = ((struct expr *) r->attr)->type;
    op1 = gen (ctx, NL_EL (r->ops, 1), NULL, NULL, !void_type_p (type), NULL);
    if (void_type_p (type)) {
      res = op1;
      res.decl = NULL;
      res.mir_op.mode = MIR_OP_UNDEF;
    } else {
      t = get_mir_type (ctx, type);
      res = cast (ctx, op1, t, TRUE);
    }
    break;
  case N_COMPOUND_LITERAL: {
    const char *global_name = NULL;
    char buff[50];
    node_t type_name = NL_HEAD (r->ops);
    decl_t decl = type_name->attr;
    struct expr *expr = r->attr;
    MIR_module_t module = DLIST_TAIL (MIR_module_t, *MIR_get_module_list (ctx));
    size_t init_start;

    if (decl->scope == top_scope) {
      assert (decl->item == NULL);
      _MIR_get_temp_item_name (ctx, module, buff, sizeof (buff));
      global_name = buff;
    }
    init_start = VARR_LENGTH (init_el_t, init_els);
    collect_init_els (c2m_ctx, NULL, &decl->decl_spec.type, NL_EL (r->ops, 1),
                      decl->scope == top_scope || decl->decl_spec.linkage == N_STATIC
                        || decl->decl_spec.linkage == N_EXTERN || decl->decl_spec.static_p
                        || decl->decl_spec.thread_local_p,
                      TRUE);
    if (decl->scope == top_scope)
      qsort (VARR_ADDR (init_el_t, init_els) + init_start,
             VARR_LENGTH (init_el_t, init_els) - init_start, sizeof (init_el_t), cmp_init_el);
    if (decl->scope == top_scope || decl->decl_spec.static_p) {
      var = new_op (decl, MIR_new_ref_op (ctx, NULL));
    } else {
      t = get_mir_type (ctx, expr->type);
      var = new_op (decl, MIR_new_mem_op (ctx, t, decl->offset,
                                          MIR_reg (ctx, FP_NAME, curr_func->u.func), 0, 1));
    }
    gen_initializer (ctx, init_start, var, global_name,
                     raw_type_size (c2m_ctx, decl->decl_spec.type),
                     decl->scope != top_scope && !decl->decl_spec.static_p);
    VARR_TRUNC (init_el_t, init_els, init_start);
    if (var.mir_op.mode == MIR_OP_REF) var.mir_op.u.ref = var.decl->item;
    res = var;
    break;
  }
  case N_CALL: {
    node_t func = NL_HEAD (r->ops), param_list, param, args = NL_EL (r->ops, 1);
    struct decl_spec *decl_spec;
    size_t ops_start;
    struct expr *call_expr = r->attr, *func_expr;
    struct type *func_type = NULL; /* to remove an uninitialized warning */
    struct type *type = call_expr->type;
    MIR_item_t proto_item;
    MIR_insn_t call_insn;
    mir_size_t saved_call_arg_area_offset_before_args, arg_area_offset;
    int va_arg_p = call_expr->builtin_call_p && strcmp (func->u.s.s, BUILTIN_VA_ARG) == 0;
    int va_start_p = call_expr->builtin_call_p && strcmp (func->u.s.s, BUILTIN_VA_START) == 0;
    int alloca_p = call_expr->builtin_call_p && strcmp (func->u.s.s, ALLOCA) == 0;
    int builtin_call_p = alloca_p || va_arg_p || va_start_p, inline_p = FALSE;
    node_t block = NL_EL (curr_func_def->ops, 3);
    struct node_scope *ns = block->attr;
    target_arg_info_t arg_info;
    int n, struct_p;

    ops_start = VARR_LENGTH (MIR_op_t, call_ops);
    if (!builtin_call_p) {
      func_expr = func->attr;
      func_type = func_expr->type;
      assert (func_type->mode == TM_PTR && func_type->u.ptr_type->mode == TM_FUNC);
      func_type = func_type->u.ptr_type;
      proto_item = func_type->u.func_type->proto_item;  // ???
      VARR_PUSH (MIR_op_t, call_ops, MIR_new_ref_op (ctx, proto_item));
      op1 = gen (ctx, func, NULL, NULL, TRUE, NULL);
      if (op1.mir_op.mode == MIR_OP_REF && func->code == N_ID
          && ((decl_t) func_expr->def_node->attr)->decl_spec.inline_p)
        inline_p = TRUE;
      VARR_PUSH (MIR_op_t, call_ops, op1.mir_op);
    }
    target_init_arg_vars (ctx, &arg_info);
    arg_area_offset = curr_call_arg_area_offset + ns->size - ns->call_arg_area_size;
    if ((n = target_add_call_res_op (ctx, type, &arg_info, arg_area_offset)) < 0) {
      /* pass nothing */
    } else if (n == 0) { /* by addr */
      if (!builtin_call_p) update_call_arg_area_offset (c2m_ctx, type, FALSE);
      res = new_op (NULL, VARR_LAST (MIR_op_t, call_ops));
      assert (res.mir_op.mode == MIR_OP_MEM && res.mir_op.u.mem.type == MIR_T_RBLK);
      res.mir_op = MIR_new_mem_op (ctx, MIR_T_UNDEF, 0, res.mir_op.u.mem.base, 0, 1);
      t = MIR_T_I64;
    } else if (type->mode == TM_STRUCT || type->mode == TM_UNION) { /* passed in regs */
      res = get_new_temp (ctx, MIR_T_I64);
      emit3 (ctx, MIR_ADD, res.mir_op,
             MIR_new_reg_op (ctx, MIR_reg (ctx, FP_NAME, curr_func->u.func)),
             MIR_new_int_op (ctx, arg_area_offset));
      if (!builtin_call_p) update_call_arg_area_offset (c2m_ctx, type, FALSE);
      res.mir_op = MIR_new_mem_op (ctx, MIR_T_UNDEF, 0, res.mir_op.u.reg, 0, 1);
      t = MIR_T_I64;
    } else if (n > 0) {
      assert (n == 1);
      t = promote_mir_int_type (get_mir_type (ctx, type));
      res = new_op (NULL, VARR_LAST (MIR_op_t, call_ops));
    }
    saved_call_arg_area_offset_before_args = curr_call_arg_area_offset;
    if (va_arg_p) {
      op1 = get_new_temp (ctx, MIR_T_I64);
      op2 = gen (ctx, NL_HEAD (args->ops), NULL, NULL, TRUE, NULL);
      if (op2.mir_op.mode == MIR_OP_MEM && op2.mir_op.u.mem.type == MIR_T_UNDEF)
        op2 = mem_to_address (ctx, op2, FALSE);
      if (type->mode == TM_STRUCT || type->mode == TM_UNION) {
        MIR_append_insn (ctx, curr_func,
                         MIR_new_insn (ctx, MIR_VA_STACK_ARG, op1.mir_op, op2.mir_op,
                                       MIR_new_int_op (ctx, type_size (c2m_ctx, type))));
        op2 = op1;
      } else {
        MIR_append_insn (ctx, curr_func,
                         MIR_new_insn (ctx, MIR_VA_ARG, op1.mir_op, op2.mir_op,
                                       MIR_new_mem_op (ctx, t, 0, 0, 0, 1)));
        op2 = get_new_temp (ctx, t);
        MIR_append_insn (ctx, curr_func,
                         MIR_new_insn (ctx, tp_mov (t), op2.mir_op,
                                       MIR_new_mem_op (ctx, t, 0, op1.mir_op.u.reg, 0, 1)));
      }
      if (res.mir_op.mode == MIR_OP_REG) {
        res = op2;
      } else {
        assert (res.mir_op.mode == MIR_OP_MEM);
        res.mir_op.u.mem.base = op2.mir_op.u.reg;
      }
    } else if (va_start_p) {
      op1 = gen (ctx, NL_HEAD (args->ops), NULL, NULL, TRUE, NULL);
      if (op1.mir_op.mode == MIR_OP_MEM && op1.mir_op.u.mem.type == MIR_T_UNDEF)
        op1 = mem_to_address (ctx, op1, FALSE);
      MIR_append_insn (ctx, curr_func, MIR_new_insn (ctx, MIR_VA_START, op1.mir_op));
    } else if (alloca_p) {
      res = get_new_temp (ctx, t);
      op1 = gen (ctx, NL_HEAD (args->ops), NULL, NULL, TRUE, NULL);
      MIR_append_insn (ctx, curr_func, MIR_new_insn (ctx, MIR_ALLOCA, res.mir_op, op1.mir_op));
    } else {
      param_list = func_type->u.func_type->param_list;
      param = NL_HEAD (param_list->ops);
      for (node_t arg = NL_HEAD (args->ops); arg != NULL; arg = NL_NEXT (arg)) {
        e = arg->attr;
        struct_p = e->type->mode == TM_STRUCT || e->type->mode == TM_UNION;
        op2 = gen (ctx, arg, NULL, NULL, !struct_p, NULL);
        assert (param != NULL || NL_HEAD (param_list->ops) == NULL
                || func_type->u.func_type->dots_p);
        if (struct_p) {
        } else if (param != NULL) {
          assert (param->code == N_SPEC_DECL || param->code == N_TYPE);
          decl_spec = get_param_decl_spec (param);
          t = get_mir_type (ctx, decl_spec->type);
          t = promote_mir_int_type (t);
          op2 = promote (ctx, op2, t, FALSE);
        } else {
          t = get_mir_type (ctx, e->type);
          t = promote_mir_int_type (t);
          op2 = promote (ctx, op2, t == MIR_T_F ? MIR_T_D : t, FALSE);
        }
        target_add_call_arg_op (ctx, e->type, &arg_info, op2);
        if (param != NULL) param = NL_NEXT (param);
      }
      call_insn = MIR_new_insn_arr (ctx, (inline_p ? MIR_INLINE : MIR_CALL),
                                    VARR_LENGTH (MIR_op_t, call_ops) - ops_start,
                                    VARR_ADDR (MIR_op_t, call_ops) + ops_start);
      MIR_append_insn (ctx, curr_func, call_insn);
      res = target_gen_post_call_res_code (ctx, func_type->u.func_type->ret_type, res, call_insn,
                                           ops_start);
    }
    curr_call_arg_area_offset = saved_call_arg_area_offset_before_args;
    VARR_TRUNC (MIR_op_t, call_ops, ops_start);
    break;
  }
  case N_GENERIC: {
    node_t list = NL_EL (r->ops, 1);
    node_t ga_case = NL_HEAD (list->ops);

    /* first element is now a compatible generic association case */
    op1 = gen (ctx, NL_EL (ga_case->ops, 1), NULL, NULL, TRUE, NULL);
    t = get_mir_type (ctx, ((struct expr *) r->attr)->type);
    res = promote (ctx, op1, t, TRUE);
    break;
  }
  case N_SPEC_DECL: {  // ??? export and defintion with external declaration
    node_t specs = NL_HEAD (r->ops);
    node_t declarator = NL_NEXT (specs);
    node_t initializer = NL_NEXT (declarator);
    node_t id, curr_node;
    symbol_t sym;
    decl_t curr_decl;
    size_t i, init_start;
    const char *name;

    decl = (decl_t) r->attr;
    if (declarator != NULL && declarator->code != N_IGNORE && decl->item == NULL) {
      id = NL_HEAD (declarator->ops);
      name = (decl->scope != top_scope && decl->decl_spec.static_p
                ? get_func_static_var_name (ctx, id->u.s.s, decl)
                : id->u.s.s);
      if (decl->used_p && decl->scope != top_scope && decl->decl_spec.linkage == N_STATIC) {
        decl->item = MIR_new_forward (ctx, name);
        move_item_forward (ctx, decl->item);
      } else if (decl->used_p && decl->decl_spec.linkage != N_IGNORE) {
        if (symbol_find (c2m_ctx, S_REGULAR, id,
                         decl->decl_spec.linkage == N_EXTERN ? top_scope : decl->scope, &sym)
            && (decl->item = get_ref_item (ctx, sym.def_node, name)) == NULL) {
          for (i = 0; i < VARR_LENGTH (node_t, sym.defs); i++)
            if ((decl->item = get_ref_item (ctx, VARR_GET (node_t, sym.defs, i), name)) != NULL)
              break;
        }
        if (decl->item == NULL) decl->item = MIR_new_import (ctx, name);
        if (decl->scope != top_scope) move_item_forward (ctx, decl->item);
      }
      if (declarator->code == N_DECL && decl->decl_spec.type->mode != TM_FUNC
          && !decl->decl_spec.typedef_p && !decl->decl_spec.extern_p) {
        if (initializer->code == N_IGNORE) {
          if (decl->scope != top_scope && decl->decl_spec.static_p) {
            decl->item = MIR_new_bss (ctx, name, raw_type_size (c2m_ctx, decl->decl_spec.type));
          } else if (decl->scope == top_scope
                     && symbol_find (c2m_ctx, S_REGULAR, id, top_scope, &sym)
                     && ((curr_decl = sym.def_node->attr)->item == NULL
                         || curr_decl->item->item_type != MIR_bss_item)) {
            for (i = 0; i < VARR_LENGTH (node_t, sym.defs); i++) {
              curr_node = VARR_GET (node_t, sym.defs, i);
              curr_decl = curr_node->attr;
              if ((curr_decl->item != NULL && curr_decl->item->item_type == MIR_bss_item)
                  || NL_EL (curr_node->ops, 2)->code != N_IGNORE)
                break;
            }
            if (i >= VARR_LENGTH (node_t, sym.defs)) /* No item yet or no decl with intializer: */
              decl->item = MIR_new_bss (ctx, name, raw_type_size (c2m_ctx, decl->decl_spec.type));
          }
        } else if (initializer->code != N_IGNORE) {  // ??? general code
          init_start = VARR_LENGTH (init_el_t, init_els);
          collect_init_els (c2m_ctx, NULL, &decl->decl_spec.type, initializer,
                            decl->decl_spec.linkage == N_STATIC
                              || decl->decl_spec.linkage == N_EXTERN || decl->decl_spec.static_p
                              || decl->decl_spec.thread_local_p,
                            TRUE);
          if (decl->scope == top_scope)
            qsort (VARR_ADDR (init_el_t, init_els) + init_start,
                   VARR_LENGTH (init_el_t, init_els) - init_start, sizeof (init_el_t), cmp_init_el);
          if (id->attr == NULL) {
            node_t saved_scope = curr_scope;

            curr_scope = decl->scope;
            check (c2m_ctx, id, NULL);
            curr_scope = saved_scope;
          }
          if (decl->scope == top_scope || decl->decl_spec.static_p) {
            var = new_op (decl, MIR_new_ref_op (ctx, NULL));
          } else {
            var = gen (ctx, id, NULL, NULL, FALSE, NULL);
            assert (var.decl != NULL
                    && (var.mir_op.mode == MIR_OP_REG
                        || (var.mir_op.mode == MIR_OP_MEM && var.mir_op.u.mem.index == 0)));
          }
          gen_initializer (ctx, init_start, var, name,
                           raw_type_size (c2m_ctx, decl->decl_spec.type),
                           decl->scope != top_scope && !decl->decl_spec.static_p);
          VARR_TRUNC (init_el_t, init_els, init_start);
        }
        if (decl->item != NULL && decl->scope == top_scope && !decl->decl_spec.static_p) {
          MIR_new_export (ctx, name);
        } else if (decl->item != NULL && decl->scope != top_scope && decl->decl_spec.static_p) {
          MIR_item_t item = MIR_new_forward (ctx, name);

          move_item_forward (ctx, item);
        }
      }
    }
    break;
  }
  case N_ST_ASSERT: /* do nothing */ break;
  case N_INIT: break;  // ???
  case N_FUNC_DEF: {
    node_t decl_specs = NL_HEAD (r->ops);
    node_t declarator = NL_NEXT (decl_specs);
    node_t decls = NL_NEXT (declarator);
    node_t stmt = NL_NEXT (decls);
    struct node_scope *ns = stmt->attr;
    decl_t param_decl, decl = r->attr;
    struct type *decl_type = decl->decl_spec.type;
    node_t first_param, param, param_declarator, param_id;
    struct type *param_type;
    MIR_insn_t insn;
    MIR_type_t res_type, param_mir_type;
    MIR_reg_t fp_reg, param_reg;
    target_arg_info_t arg_info;
    const char *name;

    assert (declarator != NULL && declarator->code == N_DECL
            && NL_HEAD (declarator->ops)->code == N_ID);
    assert (decl_type->mode == TM_FUNC);
    reg_free_mark = 0;
    curr_func_def = r;
    curr_call_arg_area_offset = 0;
    collect_args_and_func_types (ctx, decl_type->u.func_type);
    res_type = (VARR_LENGTH (MIR_type_t, proto_info.ret_types) == 0
                  ? MIR_T_UNDEF
                  : VARR_GET (MIR_type_t, proto_info.ret_types, 0));
    curr_func = ((decl_type->u.func_type->dots_p
                    ? MIR_new_vararg_func_arr
                    : MIR_new_func_arr) (ctx, NL_HEAD (declarator->ops)->u.s.s,
                                         VARR_LENGTH (MIR_type_t, proto_info.ret_types),
                                         VARR_ADDR (MIR_type_t, proto_info.ret_types),
                                         VARR_LENGTH (MIR_var_t, proto_info.arg_vars),
                                         VARR_ADDR (MIR_var_t, proto_info.arg_vars)));
    decl->item = curr_func;
    if (ns->stack_var_p /* we can have empty struct only with size 0 and still need a frame: */
        || ns->size > 0) {
      fp_reg = MIR_new_func_reg (ctx, curr_func->u.func, MIR_T_I64, FP_NAME);
      MIR_append_insn (ctx, curr_func,
                       MIR_new_insn (ctx, MIR_ALLOCA, MIR_new_reg_op (ctx, fp_reg),
                                     MIR_new_int_op (ctx, ns->size)));
    }
    for (size_t i = 0; i < VARR_LENGTH (MIR_var_t, proto_info.arg_vars); i++)
      get_reg_var (ctx, MIR_T_UNDEF, VARR_GET (MIR_var_t, proto_info.arg_vars, i).name);
    target_init_arg_vars (ctx, &arg_info);
    if ((first_param = NL_HEAD (decl_type->u.func_type->param_list->ops)) != NULL
        && !void_param_p (first_param)) {
      for (param = first_param; param != NULL; param = NL_NEXT (param)) {
        param_declarator = NL_EL (param->ops, 1);
        assert (param_declarator != NULL && param_declarator->code == N_DECL);
        param_decl = param->attr;
        param_id = NL_HEAD (param_declarator->ops);
        param_type = param_decl->decl_spec.type;
        assert (!param_decl->reg_p
                || (param_type->mode != TM_STRUCT && param_type->mode != TM_UNION));
        name = get_param_name (ctx, param_type, param_id->u.s.s);
        if (target_gen_gather_arg (ctx, name, param_type, param_decl, &arg_info)) continue;
        if (param_decl->reg_p) continue;
        if (param_type->mode == TM_STRUCT
            || param_type->mode == TM_UNION) { /* ??? only block pass */
          param_reg = get_reg_var (ctx, MIR_POINTER_TYPE, name).reg;
          val = new_op (NULL, MIR_new_mem_op (ctx, MIR_T_UNDEF, 0, param_reg, 0, 1));
          var
            = new_op (param_decl, MIR_new_mem_op (ctx, MIR_T_UNDEF, param_decl->offset,
                                                  MIR_reg (ctx, FP_NAME, curr_func->u.func), 0, 1));
          block_move (ctx, var, val, type_size (c2m_ctx, param_type));
        } else {
          param_mir_type = get_mir_type (ctx, param_type);
          emit2 (ctx, tp_mov (param_mir_type),
                 MIR_new_mem_op (ctx, param_mir_type, param_decl->offset,
                                 MIR_reg (ctx, FP_NAME, curr_func->u.func), 0, 1),
                 MIR_new_reg_op (ctx, get_reg_var (ctx, MIR_T_UNDEF, name).reg));
        }
      }
    }
    gen (ctx, stmt, NULL, NULL, FALSE, NULL);
    if ((insn = DLIST_TAIL (MIR_insn_t, curr_func->u.func->insns)) == NULL
        || (insn->code != MIR_RET && insn->code != MIR_JMP)) {
      if (res_type == MIR_T_UNDEF)
        emit_insn (ctx, MIR_new_ret_insn (ctx, 0));
      else if (res_type == MIR_T_D)
        emit_insn (ctx, MIR_new_ret_insn (ctx, 1, MIR_new_double_op (ctx, 0.0)));
      else if (res_type == MIR_T_LD)
        emit_insn (ctx, MIR_new_ret_insn (ctx, 1, MIR_new_ldouble_op (ctx, 0.0)));
      else if (res_type == MIR_T_F)
        emit_insn (ctx, MIR_new_ret_insn (ctx, 1, MIR_new_float_op (ctx, 0.0)));
      else if (scalar_type_p (adjust_type (c2m_ctx, decl->decl_spec.type->u.func_type->ret_type)))
        emit_insn (ctx, MIR_new_ret_insn (ctx, 1, MIR_new_int_op (ctx, 0)));
      else
        assert (FALSE); /* ??? not implemented */
    }
    MIR_finish_func (ctx);
    if (decl->decl_spec.linkage == N_EXTERN) MIR_new_export (ctx, NL_HEAD (declarator->ops)->u.s.s);
    finish_curr_func_reg_vars (ctx);
    break;
  }
  case N_BLOCK:
    emit_label (ctx, r);
    gen (ctx, NL_EL (r->ops, 1), NULL, NULL, FALSE, NULL);
    break;
  case N_MODULE: gen (ctx, NL_HEAD (r->ops), NULL, NULL, FALSE, NULL); break;  // ???
  case N_IF: {
    node_t expr = NL_EL (r->ops, 1);
    node_t if_stmt = NL_NEXT (expr);
    node_t else_stmt = NL_NEXT (if_stmt);
    MIR_label_t if_label = MIR_new_label (ctx), else_label = MIR_new_label (ctx);
    MIR_label_t end_label = MIR_new_label (ctx);

    assert (false_label == NULL && true_label == NULL);
    emit_label (ctx, r);
    top_gen (ctx, expr, if_label, else_label);
    emit_label_insn_opt (ctx, if_label);
    gen (ctx, if_stmt, NULL, NULL, FALSE, NULL);
    emit1 (ctx, MIR_JMP, MIR_new_label_op (ctx, end_label));
    emit_label_insn_opt (ctx, else_label);
    gen (ctx, else_stmt, NULL, NULL, FALSE, NULL);
    emit_label_insn_opt (ctx, end_label);
    break;
  }
  case N_SWITCH: {
    node_t expr = NL_EL (r->ops, 1);
    node_t stmt = NL_NEXT (expr);
    struct switch_attr *switch_attr = r->attr;
    op_t case_reg_op;
    struct expr *e2;
    case_t c;
    MIR_label_t saved_break_label = break_label;
    int signed_p, short_p;
    size_t len;
    mir_ullong range = 0;

    assert (false_label == NULL && true_label == NULL);
    emit_label (ctx, r);
    break_label = MIR_new_label (ctx);
    case_reg_op = gen (ctx, expr, NULL, NULL, TRUE, NULL);
    type = ((struct expr *) expr->attr)->type;
    signed_p = signed_integer_type_p (type);
    mir_type = get_mir_type (ctx, type);
    short_p = mir_type != MIR_T_I64 && mir_type != MIR_T_U64;
    case_reg_op = force_reg (ctx, case_reg_op, mir_type);
    if (switch_attr->min_val_case != NULL) {
      e = NL_HEAD (switch_attr->min_val_case->case_node->ops)->attr;
      e2 = NL_HEAD (switch_attr->max_val_case->case_node->ops)->attr;
      range = signed_p ? e2->u.i_val - e->u.i_val : e2->u.u_val - e->u.u_val;
    }
    len = DLIST_LENGTH (case_t, switch_attr->case_labels);
    if (!switch_attr->ranges_p && len > 4 && range != 0 && range / len < 3) { /* use MIR_SWITCH */
      mir_ullong curr_val, prev_val, n;
      op_t index = get_new_temp (ctx, MIR_T_I64);
      MIR_label_t label = break_label;

      c = DLIST_TAIL (case_t, switch_attr->case_labels);
      if (c->case_node->code == N_DEFAULT) {
        assert (DLIST_NEXT (case_t, c) == NULL);
        label = get_label (ctx, c->case_target_node);
      }
      emit3 (ctx, short_p ? MIR_SUBS : MIR_SUB, index.mir_op, case_reg_op.mir_op,
             signed_p ? MIR_new_int_op (ctx, e->u.i_val) : MIR_new_uint_op (ctx, e->u.u_val));
      emit3 (ctx, short_p ? MIR_UBGTS : MIR_UBGT, MIR_new_label_op (ctx, label), index.mir_op,
             MIR_new_uint_op (ctx, range));
      if (short_p) emit2 (ctx, MIR_UEXT32, index.mir_op, index.mir_op);
      VARR_TRUNC (case_t, switch_cases, 0);
      for (c = DLIST_HEAD (case_t, switch_attr->case_labels);
           c != NULL && c->case_node->code != N_DEFAULT; c = DLIST_NEXT (case_t, c))
        VARR_PUSH (case_t, switch_cases, c);
      qsort (VARR_ADDR (case_t, switch_cases), VARR_LENGTH (case_t, switch_cases), sizeof (case_t),
             signed_p ? signed_case_compare : unsigned_case_compare);
      VARR_TRUNC (MIR_op_t, switch_ops, 0);
      VARR_PUSH (MIR_op_t, switch_ops, index.mir_op);
      for (size_t i = 0; i < VARR_LENGTH (case_t, switch_cases); i++) {
        c = VARR_GET (case_t, switch_cases, i);
        e2 = NL_HEAD (c->case_node->ops)->attr;
        curr_val = signed_p ? e2->u.i_val - e->u.i_val : e2->u.u_val - e->u.u_val;
        if (i != 0) {
          for (n = prev_val + 1; n < curr_val; n++)
            VARR_PUSH (MIR_op_t, switch_ops, MIR_new_label_op (ctx, label));
        }
        VARR_PUSH (MIR_op_t, switch_ops,
                   MIR_new_label_op (ctx, get_label (ctx, c->case_target_node)));
        prev_val = curr_val;
      }
      emit_insn (ctx, MIR_new_insn_arr (ctx, MIR_SWITCH, VARR_LENGTH (MIR_op_t, switch_ops),
                                        VARR_ADDR (MIR_op_t, switch_ops)));
    } else {
      for (c = DLIST_HEAD (case_t, switch_attr->case_labels); c != NULL;
           c = DLIST_NEXT (case_t, c)) {
        MIR_label_t cont_label, label = get_label (ctx, c->case_target_node);
        node_t case_expr, case_expr2;

        if (c->case_node->code == N_DEFAULT) {
          assert (DLIST_NEXT (case_t, c) == NULL);
          emit1 (ctx, MIR_JMP, MIR_new_label_op (ctx, label));
          break;
        }
        case_expr = NL_HEAD (c->case_node->ops);
        case_expr2 = NL_NEXT (case_expr);
        e = case_expr->attr;
        assert (e->const_p && integer_type_p (e->type));
        if (case_expr2 == NULL) {
          emit3 (ctx, short_p ? MIR_BEQS : MIR_BEQ, MIR_new_label_op (ctx, label),
                 case_reg_op.mir_op, MIR_new_int_op (ctx, e->u.i_val));
        } else {
          e2 = case_expr2->attr;
          assert (e2->const_p && integer_type_p (e2->type));
          cont_label = MIR_new_label (ctx);
          if (signed_p) {
            emit3 (ctx, short_p ? MIR_BLTS : MIR_BLT, MIR_new_label_op (ctx, cont_label),
                   case_reg_op.mir_op, MIR_new_int_op (ctx, e->u.i_val));
            emit3 (ctx, short_p ? MIR_BLES : MIR_BLE, MIR_new_label_op (ctx, label),
                   case_reg_op.mir_op, MIR_new_int_op (ctx, e2->u.i_val));
          } else {
            emit3 (ctx, short_p ? MIR_UBLTS : MIR_UBLT, MIR_new_label_op (ctx, cont_label),
                   case_reg_op.mir_op, MIR_new_int_op (ctx, e->u.i_val));
            emit3 (ctx, short_p ? MIR_UBLES : MIR_UBLE, MIR_new_label_op (ctx, label),
                   case_reg_op.mir_op, MIR_new_int_op (ctx, e2->u.i_val));
          }
          emit_label_insn_opt (ctx, cont_label);
        }
      }
      if (c == NULL) /* no default: */
        emit1 (ctx, MIR_JMP, MIR_new_label_op (ctx, break_label));
    }
    top_gen (ctx, stmt, NULL, NULL);
    emit_label_insn_opt (ctx, break_label);
    break_label = saved_break_label;
    break;
  }
  case N_DO: {
    node_t expr = NL_EL (r->ops, 1);
    node_t stmt = NL_NEXT (expr);
    MIR_label_t saved_continue_label = continue_label, saved_break_label = break_label;
    MIR_label_t start_label = MIR_new_label (ctx);

    assert (false_label == NULL && true_label == NULL);
    continue_label = MIR_new_label (ctx);
    break_label = MIR_new_label (ctx);
    emit_label (ctx, r);
    emit_label_insn_opt (ctx, start_label);
    gen (ctx, stmt, NULL, NULL, FALSE, NULL);
    emit_label_insn_opt (ctx, continue_label);
    top_gen (ctx, expr, start_label, break_label);
    emit_label_insn_opt (ctx, break_label);
    continue_label = saved_continue_label;
    break_label = saved_break_label;
    break;
  }
  case N_WHILE: {
    node_t expr = NL_EL (r->ops, 1);
    node_t stmt = NL_NEXT (expr);
    MIR_label_t stmt_label = MIR_new_label (ctx);
    MIR_label_t saved_continue_label = continue_label, saved_break_label = break_label;

    assert (false_label == NULL && true_label == NULL);
    continue_label = MIR_new_label (ctx);
    break_label = MIR_new_label (ctx);
    emit_label (ctx, r);
    emit_label_insn_opt (ctx, continue_label);
    top_gen (ctx, expr, stmt_label, break_label);
    emit_label_insn_opt (ctx, stmt_label);
    gen (ctx, stmt, NULL, NULL, FALSE, NULL);
    top_gen (ctx, expr, stmt_label, break_label);
    emit_label_insn_opt (ctx, break_label);
    continue_label = saved_continue_label;
    break_label = saved_break_label;
    break;
  }
  case N_FOR: {
    node_t init = NL_EL (r->ops, 1);
    node_t cond = NL_NEXT (init);
    node_t iter = NL_NEXT (cond);
    node_t stmt = NL_NEXT (iter);
    MIR_label_t stmt_label = MIR_new_label (ctx);
    MIR_label_t saved_continue_label = continue_label, saved_break_label = break_label;

    assert (false_label == NULL && true_label == NULL);
    continue_label = MIR_new_label (ctx);
    break_label = MIR_new_label (ctx);
    emit_label (ctx, r);
    top_gen (ctx, init, NULL, NULL);
    if (cond->code != N_IGNORE) /* non-empty condition: */
      top_gen (ctx, cond, stmt_label, break_label);
    emit_label_insn_opt (ctx, stmt_label);
    gen (ctx, stmt, NULL, NULL, FALSE, NULL);
    emit_label_insn_opt (ctx, continue_label);
    top_gen (ctx, iter, NULL, NULL);
    if (cond->code == N_IGNORE) { /* empty condition: */
      emit1 (ctx, MIR_JMP, MIR_new_label_op (ctx, stmt_label));
    } else {
      top_gen (ctx, cond, stmt_label, break_label);
    }
    emit_label_insn_opt (ctx, break_label);
    continue_label = saved_continue_label;
    break_label = saved_break_label;
    break;
  }
  case N_GOTO: {
    node_t target = r->attr;

    assert (false_label == NULL && true_label == NULL);
    emit_label (ctx, r);
    emit1 (ctx, MIR_JMP, MIR_new_label_op (ctx, get_label (ctx, target)));
    break;
  }
  case N_CONTINUE:
    assert (false_label == NULL && true_label == NULL);
    emit_label (ctx, r);
    emit1 (ctx, MIR_JMP, MIR_new_label_op (ctx, continue_label));
    break;
  case N_BREAK:
    assert (false_label == NULL && true_label == NULL);
    emit_label (ctx, r);
    emit1 (ctx, MIR_JMP, MIR_new_label_op (ctx, break_label));
    break;
  case N_RETURN: {
    decl_t func_decl = curr_func_def->attr;
    struct type *func_type = func_decl->decl_spec.type;
    struct type *ret_type = func_type->u.func_type->ret_type;
    int scalar_p = ret_type->mode != TM_STRUCT && ret_type->mode != TM_UNION;
    int ret_by_addr_p = target_return_by_addr_p (ctx, ret_type);

    assert (false_label == NULL && true_label == NULL);
    emit_label (ctx, r);
    if (NL_EL (r->ops, 1)->code == N_IGNORE) {
      emit_insn (ctx, MIR_new_ret_insn (ctx, 0));
      break;
    }
    if (ret_by_addr_p) {
      MIR_reg_t ret_addr_reg = MIR_reg (ctx, RET_ADDR_NAME, curr_func->u.func);

      var = new_op (NULL, MIR_new_mem_op (ctx, MIR_T_I8, 0, ret_addr_reg, 0, 1));
    }
    val = gen (ctx, NL_EL (r->ops, 1), NULL, NULL, !ret_by_addr_p && scalar_p,
               !ret_by_addr_p || scalar_p ? NULL : &var);
    if (!ret_by_addr_p && scalar_p) {
      t = get_mir_type (ctx, ret_type);
      t = promote_mir_int_type (t);
      val = promote (ctx, val, t, FALSE);
    }
    VARR_TRUNC (MIR_op_t, ret_ops, 0);
    target_add_ret_ops (ctx, func_type->u.func_type->ret_type, val);
    emit_insn (ctx, MIR_new_insn_arr (ctx, MIR_RET, VARR_LENGTH (MIR_op_t, ret_ops),
                                      VARR_ADDR (MIR_op_t, ret_ops)));
    break;
  }
  case N_EXPR:
    assert (false_label == NULL && true_label == NULL);
    emit_label (ctx, r);
    top_gen (ctx, NL_EL (r->ops, 1), NULL, NULL);
    break;
  default: abort ();
  }
finish:
  if (true_label != NULL) {
    MIR_op_t lab_op = MIR_new_label_op (ctx, true_label);

    type = ((struct expr *) r->attr)->type;
    if (!floating_type_p (type)) {
      res = promote (ctx, force_val (ctx, res, type->arr_type != NULL), MIR_T_I64, FALSE);
      emit2 (ctx, MIR_BT, lab_op, res.mir_op);
    } else if (type->u.basic_type == TP_FLOAT) {
      emit3 (ctx, MIR_FBNE, lab_op, res.mir_op, MIR_new_float_op (ctx, 0.0));
    } else if (type->u.basic_type == TP_DOUBLE) {
      emit3 (ctx, MIR_DBNE, lab_op, res.mir_op, MIR_new_double_op (ctx, 0.0));
    } else {
      assert (type->u.basic_type == TP_LDOUBLE);
      emit3 (ctx, MIR_LDBNE, lab_op, res.mir_op, MIR_new_ldouble_op (ctx, 0.0));
    }
    emit1 (ctx, MIR_JMP, MIR_new_label_op (ctx, false_label));
  } else if (val_p) {
    res = force_val (ctx, res, ((struct expr *) r->attr)->type->arr_type != NULL);
  }
  if (stmt_p) curr_call_arg_area_offset = 0;
  return res;
}

DEF_HTAB (MIR_item_t);
static HTAB (MIR_item_t) * proto_tab;

static htab_hash_t proto_hash (MIR_item_t pi, void *arg) {
  MIR_proto_t p = pi->u.proto;
  MIR_var_t *args = VARR_ADDR (MIR_var_t, p->args);
  uint64_t h = mir_hash_init (42);

  h = mir_hash_step (h, p->nres);
  h = mir_hash_step (h, p->vararg_p);
  for (uint32_t i = 0; i < p->nres; i++) h = mir_hash_step (h, p->res_types[i]);
  for (size_t i = 0; i < VARR_LENGTH (MIR_var_t, p->args); i++) {
    h = mir_hash_step (h, args[i].type);
    h = mir_hash_step (h, mir_hash (args[i].name, strlen (args[i].name), 24));
    if (MIR_blk_type_p (args[i].type)) h = mir_hash_step (h, args[i].size);
  }
  return mir_hash_finish (h);
}

static int proto_eq (MIR_item_t pi1, MIR_item_t pi2, void *arg) {
  MIR_proto_t p1 = pi1->u.proto, p2 = pi2->u.proto;

  if (p1->nres != p2->nres || p1->vararg_p != p2->vararg_p
      || VARR_LENGTH (MIR_var_t, p1->args) != VARR_LENGTH (MIR_var_t, p2->args))
    return FALSE;
  for (uint32_t i = 0; i < p1->nres; i++)
    if (p1->res_types[i] != p2->res_types[i]) return FALSE;

  MIR_var_t *args1 = VARR_ADDR (MIR_var_t, p1->args), *args2 = VARR_ADDR (MIR_var_t, p2->args);

  for (size_t i = 0; i < VARR_LENGTH (MIR_var_t, p1->args); i++)
    if (args1[i].type != args2[i].type || strcmp (args1[i].name, args2[i].name) != 0
        || (MIR_blk_type_p (args1[i].type) && args1[i].size != args2[i].size))
      return FALSE;
  return TRUE;
}

static MIR_item_t get_mir_proto (MIR_context_t ctx, int vararg_p, VARR (MIR_type_t) * ret_types,
                                 VARR (MIR_var_t) * vars) {
  c2m_ctx_t c2m_ctx = *c2m_ctx_loc (ctx);
  struct MIR_item pi, *el;
  struct MIR_proto p;
  char buff[30];

  pi.u.proto = &p;
  p.vararg_p = vararg_p;
  p.nres = VARR_LENGTH (MIR_type_t, proto_info.ret_types);
  p.res_types = VARR_ADDR (MIR_type_t, proto_info.ret_types);
  p.args = vars;
  if (HTAB_DO (MIR_item_t, proto_tab, &pi, HTAB_FIND, el)) return el;
<<<<<<< HEAD
  sprintf (buff, "proto%d", curr_mir_proto_num++);
  el = (vararg_p ? MIR_new_vararg_proto_arr : MIR_new_proto_arr) (ctx, buff, p.nres, &ret_type,
                                                                  VARR_LENGTH (MIR_var_t, vars),
                                                                  VARR_ADDR (MIR_var_t, vars));
=======
  sprintf (buf, "proto%d", curr_mir_proto_num++);
  el = (vararg_p ? MIR_new_vararg_proto_arr
                 : MIR_new_proto_arr) (ctx, buf, p.nres, p.res_types,
                                       VARR_LENGTH (MIR_var_t, proto_info.arg_vars),
                                       VARR_ADDR (MIR_var_t, proto_info.arg_vars));
>>>>>>> 6e627b4d
  HTAB_DO (MIR_item_t, proto_tab, el, HTAB_INSERT, el);
  return el;
}

static void gen_mir_protos (MIR_context_t ctx) {
  c2m_ctx_t c2m_ctx = *c2m_ctx_loc (ctx);
  node_t call, func;
  struct type *type;
  struct func_type *func_type;

  curr_mir_proto_num = 0;
  HTAB_CREATE (MIR_item_t, proto_tab, 512, proto_hash, proto_eq, NULL);
  for (size_t i = 0; i < VARR_LENGTH (node_t, call_nodes); i++) {
    call = VARR_GET (node_t, call_nodes, i);
    assert (call->code == N_CALL);
    func = NL_HEAD (call->ops);
    type = ((struct expr *) func->attr)->type;
    assert (type->mode == TM_PTR && type->u.ptr_type->mode == TM_FUNC);
    set_type_layout (c2m_ctx, type);
    func_type = type->u.ptr_type->u.func_type;
    assert (func_type->param_list->code == N_LIST);
    collect_args_and_func_types (ctx, func_type);
    func_type->proto_item
      = get_mir_proto (ctx, func_type->dots_p || NL_HEAD (func_type->param_list->ops) == NULL,
                       proto_info.ret_types, proto_info.arg_vars);
  }
  HTAB_DESTROY (MIR_item_t, proto_tab);
}

static void gen_finish (MIR_context_t ctx) {
  c2m_ctx_t c2m_ctx = *c2m_ctx_loc (ctx);

  if (c2m_ctx == NULL || c2m_ctx->gen_ctx == NULL) return;
  finish_reg_vars (ctx);
  if (proto_info.arg_vars != NULL) VARR_DESTROY (MIR_var_t, proto_info.arg_vars);
  if (proto_info.ret_types != NULL) VARR_DESTROY (MIR_type_t, proto_info.ret_types);
  if (call_ops != NULL) VARR_DESTROY (MIR_op_t, call_ops);
  if (ret_ops != NULL) VARR_DESTROY (MIR_op_t, ret_ops);
  if (switch_ops != NULL) VARR_DESTROY (MIR_op_t, switch_ops);
  if (switch_cases != NULL) VARR_DESTROY (case_t, switch_cases);
  if (init_els != NULL) VARR_DESTROY (init_el_t, init_els);
  free (c2m_ctx->gen_ctx);
}

static void gen_mir (MIR_context_t ctx, node_t r) {
  c2m_ctx_t c2m_ctx = *c2m_ctx_loc (ctx);

  c2m_ctx->gen_ctx = c2mir_calloc (ctx, sizeof (struct gen_ctx));
  zero_op = new_op (NULL, MIR_new_int_op (ctx, 0));
  one_op = new_op (NULL, MIR_new_int_op (ctx, 1));
  minus_one_op = new_op (NULL, MIR_new_int_op (ctx, -1));
  init_reg_vars (ctx);
  VARR_CREATE (MIR_var_t, proto_info.arg_vars, 32);
  VARR_CREATE (MIR_type_t, proto_info.ret_types, 16);
  gen_mir_protos (ctx);
  VARR_CREATE (MIR_op_t, call_ops, 32);
  VARR_CREATE (MIR_op_t, ret_ops, 8);
  VARR_CREATE (MIR_op_t, switch_ops, 128);
  VARR_CREATE (case_t, switch_cases, 64);
  VARR_CREATE (init_el_t, init_els, 128);
  memset_proto = memset_item = memcpy_proto = memcpy_item = NULL;
  top_gen (ctx, r, NULL, NULL);
  gen_finish (ctx);
}

/* ------------------------- MIR generator finish ----------------------------- */

/* New Page */

static const char *get_node_name (node_code_t code) {
#define REP_SEP ;
#define C(n) \
  case N_##n: return #n
  switch (code) {
    C (IGNORE);
    REP8 (C, I, L, LL, U, UL, ULL, F, D);
    REP8 (C, LD, CH, STR, ID, COMMA, ANDAND, OROR, EQ);
    REP8 (C, NE, LT, LE, GT, GE, ASSIGN, BITWISE_NOT, NOT);
    REP8 (C, AND, AND_ASSIGN, OR, OR_ASSIGN, XOR, XOR_ASSIGN, LSH, LSH_ASSIGN);
    REP8 (C, RSH, RSH_ASSIGN, ADD, ADD_ASSIGN, SUB, SUB_ASSIGN, MUL, MUL_ASSIGN);
    REP8 (C, DIV, DIV_ASSIGN, MOD, MOD_ASSIGN, IND, FIELD, ADDR, DEREF);
    REP8 (C, DEREF_FIELD, COND, INC, DEC, POST_INC, POST_DEC, ALIGNOF, SIZEOF);
    REP8 (C, EXPR_SIZEOF, CAST, COMPOUND_LITERAL, CALL, GENERIC, GENERIC_ASSOC, IF, SWITCH);
    REP8 (C, WHILE, DO, FOR, GOTO, CONTINUE, BREAK, RETURN, EXPR);
    REP8 (C, BLOCK, CASE, DEFAULT, LABEL, LIST, SPEC_DECL, SHARE, TYPEDEF);
    REP8 (C, EXTERN, STATIC, AUTO, REGISTER, THREAD_LOCAL, DECL, VOID, CHAR);
    REP8 (C, SHORT, INT, LONG, FLOAT, DOUBLE, SIGNED, UNSIGNED, BOOL);
    REP8 (C, STRUCT, UNION, ENUM, ENUM_CONST, MEMBER, CONST, RESTRICT, VOLATILE);
    REP8 (C, ATOMIC, INLINE, NO_RETURN, ALIGNAS, FUNC, STAR, POINTER, DOTS);
    REP7 (C, ARR, INIT, FIELD_ID, TYPE, ST_ASSERT, FUNC_DEF, MODULE);
  default: abort ();
  }
#undef C
#undef REP_SEP
}

static void print_char (FILE *f, int ch) {
  assert (ch >= 0);
  if (ch == '"' || ch == '\"' || ch == '\\') fprintf (f, "\\");
  if (isprint (ch))
    fprintf (f, "%c", ch);
  else
    fprintf (f, "\\%o", ch);
}

static void print_chars (FILE *f, const char *str, size_t len) {
  for (size_t i = 0; i < len; i++) print_char (f, str[i]);
}

static void print_node (MIR_context_t ctx, FILE *f, node_t n, int indent, int attr_p);

void debug_node (MIR_context_t ctx, node_t n) { print_node (ctx, stderr, n, 0, TRUE); }

static void print_ops (MIR_context_t ctx, FILE *f, node_t n, int indent, int attr_p) {
  int i;
  node_t op;

  for (i = 0; (op = get_op (n, i)) != NULL; i++) print_node (ctx, f, op, indent + 2, attr_p);
}

static void print_qual (FILE *f, struct type_qual type_qual) {
  if (type_qual.const_p) fprintf (f, ", const");
  if (type_qual.restrict_p) fprintf (f, ", restrict");
  if (type_qual.volatile_p) fprintf (f, ", volatile");
  if (type_qual.atomic_p) fprintf (f, ", atomic");
}

static void print_type (MIR_context_t ctx, FILE *f, struct type *type) {
  c2m_ctx_t c2m_ctx = *c2m_ctx_loc (ctx);

  switch (type->mode) {
  case TM_UNDEF: fprintf (f, "undef type mode"); break;
  case TM_BASIC:
    switch (type->u.basic_type) {
    case TP_UNDEF: fprintf (f, "undef type"); break;
    case TP_VOID: fprintf (f, "void"); break;
    case TP_BOOL: fprintf (f, "bool"); break;
    case TP_CHAR: fprintf (f, "char"); break;
    case TP_SCHAR: fprintf (f, "signed char"); break;
    case TP_UCHAR: fprintf (f, "unsigned char"); break;
    case TP_SHORT: fprintf (f, "short"); break;
    case TP_USHORT: fprintf (f, "unsigned short"); break;
    case TP_INT: fprintf (f, "int"); break;
    case TP_UINT: fprintf (f, "unsigned int"); break;
    case TP_LONG: fprintf (f, "long"); break;
    case TP_ULONG: fprintf (f, "unsigned long"); break;
    case TP_LLONG: fprintf (f, "long long"); break;
    case TP_ULLONG: fprintf (f, "unsigned long long"); break;
    case TP_FLOAT: fprintf (f, "float"); break;
    case TP_DOUBLE: fprintf (f, "double"); break;
    case TP_LDOUBLE: fprintf (f, "long double"); break;
    default: assert (FALSE);
    }
    break;
  case TM_ENUM: fprintf (f, "enum node %lu", type->u.tag_type->uid); break;
  case TM_PTR:
    fprintf (f, "ptr (");
    print_type (ctx, f, type->u.ptr_type);
    fprintf (f, ")");
    break;
  case TM_STRUCT: fprintf (f, "struct node %lu", type->u.tag_type->uid); break;
  case TM_UNION: fprintf (f, "union node %lu", type->u.tag_type->uid); break;
  case TM_ARR:
    fprintf (f, "array [%s", type->u.arr_type->static_p ? "static " : "");
    print_qual (f, type->u.arr_type->ind_type_qual);
    fprintf (f, "size node %lu] (", type->u.arr_type->size->uid);
    print_type (ctx, f, type->u.arr_type->el_type);
    fprintf (f, ")");
    break;
  case TM_FUNC:
    fprintf (f, "func ");
    print_type (ctx, f, type->u.func_type->ret_type);
    fprintf (f, "(params node %lu", type->u.func_type->param_list->uid);
    fprintf (f, type->u.func_type->dots_p ? ", ...)" : ")");
    break;
  default: assert (FALSE);
  }
  print_qual (f, type->type_qual);
  if (incomplete_type_p (c2m_ctx, type)) fprintf (f, ", incomplete");
  if (type->raw_size != MIR_SIZE_MAX)
    fprintf (f, ", raw size = %llu", (unsigned long long) type->raw_size);
  if (type->align >= 0) fprintf (f, ", align = %d", type->align);
  fprintf (f, " ");
}

static void print_decl_spec (MIR_context_t ctx, FILE *f, struct decl_spec *decl_spec) {
  if (decl_spec->typedef_p) fprintf (f, " typedef, ");
  if (decl_spec->extern_p) fprintf (f, " extern, ");
  if (decl_spec->static_p) fprintf (f, " static, ");
  if (decl_spec->auto_p) fprintf (f, " auto, ");
  if (decl_spec->register_p) fprintf (f, " register, ");
  if (decl_spec->thread_local_p) fprintf (f, " thread local, ");
  if (decl_spec->inline_p) fprintf (f, " inline, ");
  if (decl_spec->no_return_p) fprintf (f, " no return, ");
  if (decl_spec->align >= 0) fprintf (f, " align = %d, ", decl_spec->align);
  if (decl_spec->align_node != NULL)
    fprintf (f, " strictest align node %lu, ", decl_spec->align_node->uid);
  if (decl_spec->linkage != N_IGNORE)
    fprintf (f, " %s linkage, ", decl_spec->linkage == N_STATIC ? "static" : "extern");
  print_type (ctx, f, decl_spec->type);
}

static void print_decl (MIR_context_t ctx, FILE *f, decl_t decl) {
  if (decl == NULL) return;
  fprintf (f, ": ");
  if (decl->scope != NULL) fprintf (f, "scope node = %lu, ", decl->scope->uid);
  print_decl_spec (ctx, f, &decl->decl_spec);
  if (decl->addr_p) fprintf (f, ", addressable");
  if (decl->used_p) fprintf (f, ", used");
  if (decl->reg_p)
    fprintf (f, ", reg");
  else {
    fprintf (f, ", offset = %llu", (unsigned long long) decl->offset);
    if (decl->bit_offset >= 0) fprintf (f, ", bit offset = %d", decl->bit_offset);
  }
}

static void print_expr (MIR_context_t ctx, FILE *f, struct expr *e) {
  if (e == NULL) return; /* e.g. N_ID which is not an expr */
  fprintf (f, ": ");
  if (e->lvalue_node) fprintf (f, "lvalue, ");
  print_type (ctx, f, e->type);
  if (e->const_p) {
    fprintf (f, ", const = ");
    if (!integer_type_p (e->type)) {
      fprintf (f, " %.*Lg\n", LDBL_MANT_DIG, (long double) e->u.d_val);
    } else if (signed_integer_type_p (e->type)) {
      fprintf (f, "%lld", (long long) e->u.i_val);
    } else {
      fprintf (f, "%llu", (unsigned long long) e->u.u_val);
    }
  }
}

static void print_node (MIR_context_t ctx, FILE *f, node_t n, int indent, int attr_p) {
  int i;

  fprintf (f, "%6lu: ", n->uid);
  for (i = 0; i < indent; i++) fprintf (f, " ");
  if (n == err_node) {
    fprintf (f, "<error>\n");
    return;
  }
  fprintf (f, "%s (", get_node_name (n->code));
  print_pos (f, n->pos, FALSE);
  fprintf (f, ")");
  switch (n->code) {
  case N_IGNORE: fprintf (f, "\n"); break;
  case N_I: fprintf (f, " %lld", (long long) n->u.l); goto expr;
  case N_L: fprintf (f, " %lldl", (long long) n->u.l); goto expr;
  case N_LL: fprintf (f, " %lldll", (long long) n->u.ll); goto expr;
  case N_U: fprintf (f, " %lluu", (unsigned long long) n->u.ul); goto expr;
  case N_UL: fprintf (f, " %lluul", (unsigned long long) n->u.ul); goto expr;
  case N_ULL: fprintf (f, " %lluull", (unsigned long long) n->u.ull); goto expr;
  case N_F: fprintf (f, " %.*g", FLT_MANT_DIG, (double) n->u.f); goto expr;
  case N_D: fprintf (f, " %.*g", DBL_MANT_DIG, (double) n->u.d); goto expr;
  case N_LD: fprintf (f, " %.*Lg", LDBL_MANT_DIG, (long double) n->u.ld); goto expr;
  case N_CH:
    fprintf (f, " '");
    print_char (f, n->u.ch);
    fprintf (f, "'");
    goto expr;
  case N_STR:
    fprintf (f, " \"");
    print_chars (f, n->u.s.s, n->u.s.len);
    fprintf (f, "\"");
    goto expr;
  case N_ID:
    fprintf (f, " %s", n->u.s.s);
  expr:
    if (attr_p && n->attr != NULL) print_expr (ctx, f, n->attr);
    fprintf (f, "\n");
    break;
  case N_COMMA:
  case N_ANDAND:
  case N_OROR:
  case N_EQ:
  case N_NE:
  case N_LT:
  case N_LE:
  case N_GT:
  case N_GE:
  case N_ASSIGN:
  case N_BITWISE_NOT:
  case N_NOT:
  case N_AND:
  case N_AND_ASSIGN:
  case N_OR:
  case N_OR_ASSIGN:
  case N_XOR:
  case N_XOR_ASSIGN:
  case N_LSH:
  case N_LSH_ASSIGN:
  case N_RSH:
  case N_RSH_ASSIGN:
  case N_ADD:
  case N_ADD_ASSIGN:
  case N_SUB:
  case N_SUB_ASSIGN:
  case N_MUL:
  case N_MUL_ASSIGN:
  case N_DIV:
  case N_DIV_ASSIGN:
  case N_MOD:
  case N_MOD_ASSIGN:
  case N_IND:
  case N_FIELD:
  case N_ADDR:
  case N_DEREF:
  case N_DEREF_FIELD:
  case N_COND:
  case N_INC:
  case N_DEC:
  case N_POST_INC:
  case N_POST_DEC:
  case N_ALIGNOF:
  case N_SIZEOF:
  case N_EXPR_SIZEOF:
  case N_CAST:
  case N_COMPOUND_LITERAL:
  case N_CALL:
  case N_GENERIC:
    if (attr_p && n->attr != NULL) print_expr (ctx, f, n->attr);
    fprintf (f, "\n");
    print_ops (ctx, f, n, indent, attr_p);
    break;
  case N_GENERIC_ASSOC:
  case N_IF:
  case N_WHILE:
  case N_DO:
  case N_CONTINUE:
  case N_BREAK:
  case N_RETURN:
  case N_EXPR:
  case N_CASE:
  case N_DEFAULT:
  case N_LABEL:
  case N_SHARE:
  case N_TYPEDEF:
  case N_EXTERN:
  case N_STATIC:
  case N_AUTO:
  case N_REGISTER:
  case N_THREAD_LOCAL:
  case N_DECL:
  case N_VOID:
  case N_CHAR:
  case N_SHORT:
  case N_INT:
  case N_LONG:
  case N_FLOAT:
  case N_DOUBLE:
  case N_SIGNED:
  case N_UNSIGNED:
  case N_BOOL:
  case N_ENUM:
  case N_CONST:
  case N_RESTRICT:
  case N_VOLATILE:
  case N_ATOMIC:
  case N_INLINE:
  case N_NO_RETURN:
  case N_ALIGNAS:
  case N_STAR:
  case N_POINTER:
  case N_DOTS:
  case N_ARR:
  case N_INIT:
  case N_FIELD_ID:
  case N_TYPE:
  case N_ST_ASSERT:
    fprintf (f, "\n");
    print_ops (ctx, f, n, indent, attr_p);
    break;
  case N_LIST:
    if (attr_p && n->attr != NULL) {
      fprintf (f, ": ");
      print_decl_spec (ctx, f, (struct decl_spec *) n->attr);
    }
    fprintf (f, "\n");
    print_ops (ctx, f, n, indent, attr_p);
    break;
  case N_SPEC_DECL:
  case N_MEMBER:
  case N_FUNC_DEF:
    if (attr_p && n->attr != NULL) print_decl (ctx, f, (decl_t) n->attr);
    fprintf (f, "\n");
    print_ops (ctx, f, n, indent, attr_p);
    break;
  case N_FUNC:
    if (!attr_p || n->attr == NULL) {
      fprintf (f, "\n");
      print_ops (ctx, f, n, indent, attr_p);
      break;
    }
    /* fall through: */
  case N_STRUCT:
  case N_UNION:
  case N_MODULE:
  case N_BLOCK:
  case N_FOR:
    if (!attr_p
        || ((n->code == N_STRUCT || n->code == N_UNION)
            && (NL_EL (n->ops, 1) == NULL || NL_EL (n->ops, 1)->code == N_IGNORE)))
      fprintf (f, "\n");
    else if (n->code == N_MODULE)
      fprintf (f, ": the top scope");
    else if (n->attr != NULL)
      fprintf (f, ": higher scope node %lu", ((struct node_scope *) n->attr)->scope->uid);
    if (n->code == N_STRUCT || n->code == N_UNION)
      fprintf (f, "\n");
    else if (attr_p && n->attr != NULL)
      fprintf (f, ", size = %llu, offset = %llu\n",
               (unsigned long long) ((struct node_scope *) n->attr)->size,
               (unsigned long long) ((struct node_scope *) n->attr)->offset);
    print_ops (ctx, f, n, indent, attr_p);
    break;
  case N_SWITCH:
    if (attr_p && n->attr != NULL) {
      fprintf (f, ": ");
      print_type (ctx, f, &((struct switch_attr *) n->attr)->type);
    }
    fprintf (f, "\n");
    print_ops (ctx, f, n, indent, attr_p);
    break;
  case N_GOTO:
    if (attr_p && n->attr != NULL) fprintf (f, ": target node %lu\n", ((node_t) n->attr)->uid);
    print_ops (ctx, f, n, indent, attr_p);
    break;
  case N_ENUM_CONST:
    if (attr_p && n->attr != NULL)
      fprintf (f, ": val = %lld\n", (long long) ((struct enum_value *) n->attr)->val);
    print_ops (ctx, f, n, indent, attr_p);
    break;
  default: abort ();
  }
}

static void init_include_dirs (MIR_context_t ctx) {
  c2m_ctx_t c2m_ctx = *c2m_ctx_loc (ctx);
  const char *str;
  int MIR_UNUSED added_p = FALSE;

  VARR_CREATE (char_ptr_t, headers, 0);
  VARR_CREATE (char_ptr_t, system_headers, 0);
  for (size_t i = 0; i < c2m_options->include_dirs_num; i++) {
    VARR_PUSH (char_ptr_t, headers, c2m_options->include_dirs[i]);
    VARR_PUSH (char_ptr_t, system_headers, c2m_options->include_dirs[i]);
  }
  VARR_PUSH (char_ptr_t, headers, NULL);
  for (size_t i = 0; i < sizeof (standard_include_dirs) / sizeof (char *); i++) {
    VARR_TRUNC (char, temp_string, 0);
    add_to_temp_string (c2m_ctx, SOURCEDIR);
    add_to_temp_string (c2m_ctx, standard_include_dirs[i]);
    str = uniq_cstr (c2m_ctx, VARR_ADDR (char, temp_string)).s;
    VARR_PUSH (char_ptr_t, system_headers, str);
    VARR_TRUNC (char, temp_string, 0);
    add_to_temp_string (c2m_ctx, INSTALLDIR);
    add_to_temp_string (c2m_ctx, "../");
    add_to_temp_string (c2m_ctx, standard_include_dirs[i]);
    str = uniq_cstr (c2m_ctx, VARR_ADDR (char, temp_string)).s;
    VARR_PUSH (char_ptr_t, system_headers, str);
  }
#if defined(__APPLE__) || defined(__unix__)
  VARR_PUSH (char_ptr_t, system_headers, "/usr/local/include");
#endif
#ifdef ADDITIONAL_INCLUDE_PATH
  if (ADDITIONAL_INCLUDE_PATH[0] != 0) {
    added_p = TRUE;
    VARR_PUSH (char_ptr_t, system_headers, ADDITIONAL_INCLUDE_PATH);
  }
#endif
#if defined(__APPLE__)
  if (!added_p)
    VARR_PUSH (char_ptr_t, system_headers,
               "/Library/Developer/CommandLineTools/SDKs/MacOSX.sdk/usr/include");
#endif
#if defined(__linux__) && defined(__x86_64__)
  VARR_PUSH (char_ptr_t, system_headers, "/usr/include/x86_64-linux-gnu");
#elif defined(__linux__) && defined(__aarch64__)
  VARR_PUSH (char_ptr_t, system_headers, "/usr/include/aarch64-linux-gnu");
#elif defined(__linux__) && defined(__PPC64__)
#if __BYTE_ORDER__ == __ORDER_LITTLE_ENDIAN__
  VARR_PUSH (char_ptr_t, system_headers, "/usr/include/powerpc64le-linux-gnu");
#else
  VARR_PUSH (char_ptr_t, system_headers, "/usr/include/powerpc64-linux-gnu");
#endif
#elif defined(__linux__) && defined(__s390x__)
  VARR_PUSH (char_ptr_t, system_headers, "/usr/include/s390x-linux-gnu");
#endif
#if defined(__APPLE__) || defined(__unix__)
  VARR_PUSH (char_ptr_t, system_headers, "/usr/include");
#endif
  VARR_PUSH (char_ptr_t, system_headers, NULL);
  header_dirs = (const char **) VARR_ADDR (char_ptr_t, headers);
  system_header_dirs = (const char **) VARR_ADDR (char_ptr_t, system_headers);
}

static int check_id_p (c2m_ctx_t c2m_ctx, const char *str) {
  int ok_p;

  if ((ok_p = isalpha (str[0]) || str[0] == '_')) {
    for (size_t i = 1; str[i] != '\0'; i++)
      if (!isalnum (str[i]) && str[i] != '_') {
        ok_p = FALSE;
        break;
      }
  }
  if (!ok_p && c2m_options->message_file != NULL)
    fprintf (c2m_options->message_file, "macro name %s is not an identifier\n", str);
  return ok_p;
}

static void define_cmd_macro (c2m_ctx_t c2m_ctx, const char *name, const char *def) {
  pos_t pos;
  token_t t, id;
  struct macro macro;
  macro_t tab_m;
  VARR (token_t) * repl;

  pos.fname = COMMAND_LINE_SOURCE_NAME;
  pos.lno = 1;
  pos.ln_pos = 0;
  VARR_CREATE (token_t, repl, 16);
  id = new_id_token (c2m_ctx, pos, name);
  VARR_TRUNC (char, temp_string, 0);
  for (; *def != '\0'; def++) VARR_PUSH (char, temp_string, *def);
  VARR_PUSH (char, temp_string, '\0');
  reverse (temp_string);
  set_string_stream (c2m_ctx, VARR_ADDR (char, temp_string), pos, NULL);
  while ((t = get_next_pptoken (c2m_ctx))->code != T_EOFILE && t->code != T_EOU)
    VARR_PUSH (token_t, repl, t);
  if (check_id_p (c2m_ctx, id->repr)) {
    macro.id = id;
    if (HTAB_DO (macro_t, macro_tab, &macro, HTAB_FIND, tab_m)) {
      if (!replacement_eq_p (tab_m->replacement, repl) && c2m_options->message_file != NULL)
        fprintf (c2m_options->message_file,
                 "warning -- redefinition of macro %s on the command line\n", id->repr);
      HTAB_DO (macro_t, macro_tab, &macro, HTAB_DELETE, tab_m);
    }
    new_macro (c2m_ctx, macro.id, NULL, repl);
  }
}

static void undefine_cmd_macro (c2m_ctx_t c2m_ctx, const char *name) {
  pos_t pos;
  token_t id;
  struct macro macro;
  macro_t tab_m;

  pos.fname = COMMAND_LINE_SOURCE_NAME;
  pos.lno = 1;
  pos.ln_pos = 0;
  id = new_id_token (c2m_ctx, pos, name);
  if (check_id_p (c2m_ctx, id->repr)) {
    macro.id = id;
    HTAB_DO (macro_t, macro_tab, &macro, HTAB_DELETE, tab_m);
  }
}

static void process_macro_commands (MIR_context_t ctx) {
  c2m_ctx_t c2m_ctx = *c2m_ctx_loc (ctx);

  for (size_t i = 0; i < c2m_options->macro_commands_num; i++)
    if (c2m_options->macro_commands[i].def)
      define_cmd_macro (c2m_ctx, c2m_options->macro_commands[i].name,
                        c2m_options->macro_commands[i].def);
    else
      undefine_cmd_macro (c2m_ctx, c2m_options->macro_commands[i].name);
}

static void compile_init (MIR_context_t ctx, struct c2mir_options *ops, int (*getc_func) (void *),
                          void *getc_data) {
  c2m_ctx_t c2m_ctx = *c2m_ctx_loc (ctx);

  c2m_options = ops;
  n_errors = n_warnings = 0;
  c_getc = getc_func;
  c_getc_data = getc_data;
  VARR_CREATE (char, symbol_text, 128);
  VARR_CREATE (char, temp_string, 128);
  parse_init (ctx);
  curr_scope = NULL;
  context_init (ctx);
  init_include_dirs (ctx);
  process_macro_commands (ctx);
  VARR_CREATE (node_t, call_nodes, 128); /* used in context and gen */
  VARR_CREATE (node_t, containing_anon_members, 8);
  VARR_CREATE (init_object_t, init_object_path, 8);
}

static void compile_finish (MIR_context_t ctx) {
  c2m_ctx_t c2m_ctx = *c2m_ctx_loc (ctx);

  if (symbol_text != NULL) VARR_DESTROY (char, symbol_text);
  if (temp_string != NULL) VARR_DESTROY (char, temp_string);
  parse_finish (c2m_ctx);
  context_finish (ctx);
  if (headers != NULL) VARR_DESTROY (char_ptr_t, headers);
  if (system_headers != NULL) VARR_DESTROY (char_ptr_t, system_headers);
  if (call_nodes != NULL) VARR_DESTROY (node_t, call_nodes);
  if (containing_anon_members != NULL) VARR_DESTROY (node_t, containing_anon_members);
  if (init_object_path != NULL) VARR_DESTROY (init_object_t, init_object_path);
}

#include "real-time.h"

static const char *get_module_name (MIR_context_t ctx) {
  c2m_ctx_t c2m_ctx = *c2m_ctx_loc (ctx);
  static char str[50];

  sprintf (str, "M%ld", (long) c2m_options->module_num);
  return str;
}

static int top_level_getc (c2m_ctx_t c2m_ctx) { return c_getc (c_getc_data); }

int c2mir_compile (MIR_context_t ctx, struct c2mir_options *ops, int (*getc_func) (void *),
                   void *getc_data, const char *source_name, FILE *output_file) {
  c2m_ctx_t c2m_ctx = *c2m_ctx_loc (ctx);
  double start_time = real_usec_time ();
  node_t r;
  unsigned n_error_before;
  MIR_module_t m;

  if (c2m_ctx == NULL) return 0;
  if (setjmp (c2m_ctx->env)) {
    compile_finish (ctx);
    return 0;
  }
  compile_init (ctx, ops, getc_func, getc_data);
  if (c2m_options->verbose_p && c2m_options->message_file != NULL)
    fprintf (c2m_options->message_file, "C2MIR init end           -- %.0f usec\n",
             real_usec_time () - start_time);
  add_stream (c2m_ctx, NULL, source_name, top_level_getc);
  if (!c2m_options->no_prepro_p) add_standard_includes (c2m_ctx);
  pre (c2m_ctx, source_name);
  if (c2m_options->verbose_p && c2m_options->message_file != NULL)
    fprintf (c2m_options->message_file, "  C2MIR preprocessor end    -- %.0f usec\n",
             real_usec_time () - start_time);
  if (!c2m_options->prepro_only_p) {
    r = parse (c2m_ctx);
    if (c2m_options->verbose_p && c2m_options->message_file != NULL)
      fprintf (c2m_options->message_file, "  C2MIR parser end          -- %.0f usec\n",
               real_usec_time () - start_time);
    if (c2m_options->verbose_p && c2m_options->message_file != NULL && n_errors)
      fprintf (c2m_options->message_file, "parser - FAIL\n");
    if (!c2m_options->syntax_only_p) {
      n_error_before = n_errors;
      do_context (c2m_ctx, r);
      if (n_errors > n_error_before) {
        if (c2m_options->debug_p) print_node (ctx, c2m_options->message_file, r, 0, FALSE);
        if (c2m_options->verbose_p && c2m_options->message_file != NULL)
          fprintf (c2m_options->message_file, "C2MIR context checker - FAIL\n");
      } else {
        if (c2m_options->debug_p) print_node (ctx, c2m_options->message_file, r, 0, TRUE);
        if (c2m_options->verbose_p && c2m_options->message_file != NULL)
          fprintf (c2m_options->message_file, "  C2MIR context checker end -- %.0f usec\n",
                   real_usec_time () - start_time);
        m = MIR_new_module (ctx, get_module_name (ctx));
        gen_mir (ctx, r);
        if ((c2m_options->asm_p || c2m_options->object_p) && n_errors == 0) {
          if (strcmp (source_name, COMMAND_LINE_SOURCE_NAME) == 0) {
            MIR_output_module (ctx, c2m_options->message_file, m);
          } else if (output_file != NULL) {
            (c2m_options->asm_p ? MIR_output_module : MIR_write_module) (ctx, output_file, m);
            if (ferror (output_file) || fclose (output_file)) {
              fprintf (c2m_options->message_file, "C2MIR error in writing mir for source file %s\n",
                       source_name);
              n_errors++;
            }
          }
        }
        MIR_finish_module (ctx);
        if (c2m_options->verbose_p && c2m_options->message_file != NULL)
          fprintf (c2m_options->message_file, "  C2MIR generator end       -- %.0f usec\n",
                   real_usec_time () - start_time);
      }
    }
  }
  compile_finish (ctx);
  if (c2m_options->verbose_p && c2m_options->message_file != NULL)
    fprintf (c2m_options->message_file, "C2MIR compiler end                -- %.0f usec\n",
             real_usec_time () - start_time);
  return n_errors == 0;
}

/* Local Variables:                */
/* mode: c                         */
/* page-delimiter: "/\\* New Page" */
/* End:                            */<|MERGE_RESOLUTION|>--- conflicted
+++ resolved
@@ -12038,18 +12038,11 @@
   p.res_types = VARR_ADDR (MIR_type_t, proto_info.ret_types);
   p.args = vars;
   if (HTAB_DO (MIR_item_t, proto_tab, &pi, HTAB_FIND, el)) return el;
-<<<<<<< HEAD
   sprintf (buff, "proto%d", curr_mir_proto_num++);
-  el = (vararg_p ? MIR_new_vararg_proto_arr : MIR_new_proto_arr) (ctx, buff, p.nres, &ret_type,
-                                                                  VARR_LENGTH (MIR_var_t, vars),
-                                                                  VARR_ADDR (MIR_var_t, vars));
-=======
-  sprintf (buf, "proto%d", curr_mir_proto_num++);
   el = (vararg_p ? MIR_new_vararg_proto_arr
-                 : MIR_new_proto_arr) (ctx, buf, p.nres, p.res_types,
+                 : MIR_new_proto_arr) (ctx, buff, p.nres, p.res_types,
                                        VARR_LENGTH (MIR_var_t, proto_info.arg_vars),
                                        VARR_ADDR (MIR_var_t, proto_info.arg_vars));
->>>>>>> 6e627b4d
   HTAB_DO (MIR_item_t, proto_tab, el, HTAB_INSERT, el);
   return el;
 }
