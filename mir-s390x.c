--- conflicted
+++ resolved
@@ -14,14 +14,9 @@
 
 #define S390X_STACK_HEADER_SIZE 160
 
-<<<<<<< HEAD
-static void push_insns (VARR (uint8_t) * insn_varr, const uint8_t *pat, size_t pat_len) {
+static uint8_t *push_insns (VARR (uint8_t) * insn_varr, const uint8_t *pat, size_t pat_len) {
   for (size_t i = 0; i < pat_len; i++) VARR_PUSH (uint8_t, insn_varr, pat[i]);
-=======
-static uint8_t *push_insns (MIR_context_t ctx, const uint8_t *pat, size_t pat_len) {
-  for (size_t i = 0; i < pat_len; i++) VARR_PUSH (uint8_t, machine_insns, pat[i]);
-  return VARR_ADDR (uint8_t, machine_insns) + VARR_LENGTH (uint8_t, machine_insns) - pat_len;
->>>>>>> 6e627b4d
+  return VARR_ADDR (uint8_t, insn_varr) + VARR_LENGTH (uint8_t, insn_varr) - pat_len;
 }
 
 static void s390x_gen_mov (VARR (uint8_t) * insn_varr, unsigned to, unsigned from) {
@@ -117,8 +112,8 @@
   push_insns (insn_varr, (uint8_t *) &a3, 8);
 }
 
-static void s390x_gen_blk_mov (MIR_context_t ctx, uint32_t param_offset, uint32_t addr_offset,
-                               uint32_t qwords, uint32_t addr_reg) {
+static void s390x_gen_blk_mov (VARR (uint8_t) * insn_varr, uint32_t param_offset,
+                               uint32_t addr_offset, uint32_t qwords, uint32_t addr_reg) {
   uint16_t *addr;
   static const uint16_t blk_mov_pat[] = {
     /*0:*/ 0xa7a9,  0x0000,         /* lghi	%r10,<size> */
@@ -128,11 +123,11 @@
     /*20:*/ 0xb902, 0x00aa,         /* ltgr %r10,%r10 */
     /*24:*/ 0xa724, 0xfff6,         /* jh 4 */
   };
-  s390x_gen_addi (ctx, addr_reg, 15, addr_offset); /* lay <addr_reg>,addr_offset(r15) */
+  s390x_gen_addi (insn_varr, addr_reg, 15, addr_offset); /* lay <addr_reg>,addr_offset(r15) */
   if (qwords == 0) return;
   assert (qwords * 8 < (1 << 15) && addr_reg < 16 && addr_offset % 8 == 0);
-  s390x_gen_ld (ctx, 9, 7, param_offset, MIR_T_I64); /* lg* 9,param_offset(r7) */
-  addr = (uint16_t *) push_insns (ctx, (uint8_t *) blk_mov_pat, sizeof (blk_mov_pat));
+  s390x_gen_ld (insn_varr, 9, 7, param_offset, MIR_T_I64); /* lg* 9,param_offset(r7) */
+  addr = (uint16_t *) push_insns (insn_varr, (uint8_t *) blk_mov_pat, sizeof (blk_mov_pat));
   addr[1] |= qwords * 8;     /* lghi */
   addr[8] |= addr_reg << 12; /* stg */
 }
@@ -259,20 +254,13 @@
 void *_MIR_get_ff_call (MIR_context_t ctx, size_t nres, MIR_type_t *res_types, size_t nargs,
                         _MIR_arg_desc_t *arg_descs, int vararg_p) {
   MIR_type_t type;
-<<<<<<< HEAD
-  int n_gpregs = 0, n_fpregs = 0, res_reg = 7, frame_size, disp, param_offset, param_size = 0;
-  VARR (uint8_t) * code;
-  void *res;
-
-  VARR_CREATE (uint8_t, code, 128);
-  frame_size = S390X_STACK_HEADER_SIZE;
-=======
   int n_gpregs = 0, n_fpregs = 0, res_reg = 7, frame_size, disp, param_offset, blk_offset;
   uint32_t qwords, addr_reg;
-
-  VARR_TRUNC (uint8_t, machine_insns, 0);
+  VARR (uint8_t) * code;
+  void *res;
+
+  VARR_CREATE (uint8_t, code, 128);
   blk_offset = frame_size = S390X_STACK_HEADER_SIZE;
->>>>>>> 6e627b4d
   if (nres > 0 && res_types[0] == MIR_T_LD) n_gpregs++; /* ld address */
   for (uint32_t i = 0; i < nargs; i++) {                /* calculate param area size: */
     type = arg_descs[i].type;
@@ -286,21 +274,13 @@
       blk_offset += 8;
     }
   }
-<<<<<<< HEAD
   s390x_gen_ldstm (code, 6, 7, 15, 48, FALSE); /* stmg 6,7,48(r15) : */
+  s390x_gen_ldstm (code, 8, 9, 15, 64, FALSE); /* stmg 8,9,64(r15) : */
+  s390x_gen_st (code, 10, 15, 80, MIR_T_I64);  /* stg r10,80(r15) */
   s390x_gen_st (code, 14, 15, 112, MIR_T_I64); /* stg r14,112(r15) */
   s390x_gen_addi (code, 15, 15, -frame_size);  /* lay r15,-frame_size(r15) */
   s390x_gen_mov (code, 1, 2);                  /* fun_addr */
   s390x_gen_mov (code, res_reg, 3);            /* results & args */
-=======
-  s390x_gen_ldstm (ctx, 6, 7, 15, 48, FALSE); /* stmg 6,7,48(r15) : */
-  s390x_gen_ldstm (ctx, 8, 9, 15, 64, FALSE); /* stmg 8,9,64(r15) : */
-  s390x_gen_st (ctx, 10, 15, 80, MIR_T_I64);  /* stg r10,80(r15) */
-  s390x_gen_st (ctx, 14, 15, 112, MIR_T_I64); /* stg r14,112(r15) */
-  s390x_gen_addi (ctx, 15, 15, -frame_size);  /* lay r15,-frame_size(r15) */
-  s390x_gen_mov (ctx, 1, 2);                  /* fun_addr */
-  s390x_gen_mov (ctx, res_reg, 3);            /* results & args */
->>>>>>> 6e627b4d
   n_gpregs = n_fpregs = 0;
   param_offset = nres * 16;                   /* args start */
   disp = S390X_STACK_HEADER_SIZE;             /* param area start */
@@ -315,13 +295,8 @@
       s390x_gen_ld (code, n_fpregs * 2, res_reg, param_offset, type);
       n_fpregs++;
     } else if (type == MIR_T_F || type == MIR_T_D) {
-<<<<<<< HEAD
       s390x_gen_ld (code, 1, res_reg, param_offset, type); /* (le,ld) f1,param_offset(r7) */
       s390x_gen_st (code, 1, 15, disp, type);              /* (ste,std) f1,disp(r15) */
-=======
-      s390x_gen_ld (ctx, 1, res_reg, param_offset, type); /* (le,ld) f1,param_offset(r7) */
-      s390x_gen_st (ctx, 1, 15, disp, type);              /* (ste,std) f1,disp(r15) */
->>>>>>> 6e627b4d
       disp += 8;
     } else if (type == MIR_T_LD && n_gpregs < 5) {                /* ld address */
       s390x_gen_addi (code, n_gpregs + 2, res_reg, param_offset); /* lay rn,param_offset(r7) */
@@ -330,34 +305,24 @@
       s390x_gen_addi (code, 0, res_reg, param_offset); /* lay r0,param_offset(r7) */
       s390x_gen_st (code, 0, 15, disp, MIR_T_I64);     /* stg r0,disp(r15) */
       disp += 8;
-<<<<<<< HEAD
-    } else if (n_gpregs < 5) {
-      s390x_gen_ld (code, n_gpregs + 2, res_reg, param_offset,
-                    MIR_T_I64); /* lg* rn,param_offset(r7) */
-      n_gpregs++;
-    } else {
-      s390x_gen_ld (code, 0, res_reg, param_offset, MIR_T_I64); /* lg* r0,param_offset(r7) */
-      s390x_gen_st (code, 0, 15, disp, MIR_T_I64);              /* stg* r0,disp(r15) */
-=======
     } else if (type == MIR_T_BLK) {
       qwords = (arg_descs[i].size + 7) / 8;
       addr_reg = n_gpregs < 5 ? n_gpregs + 2 : 8;
-      s390x_gen_blk_mov (ctx, param_offset, blk_offset, qwords, addr_reg);
+      s390x_gen_blk_mov (code, param_offset, blk_offset, qwords, addr_reg);
       blk_offset += qwords * 8;
       if (n_gpregs < 5) {
         n_gpregs++;
       } else {
-        s390x_gen_st (ctx, 8, 15, disp, MIR_T_I64); /* stg r8,disp(r15) */
+        s390x_gen_st (code, 8, 15, disp, MIR_T_I64); /* stg r8,disp(r15) */
         disp += 8;
       }
     } else if (n_gpregs < 5) { /* RBLK too */
-      s390x_gen_ld (ctx, n_gpregs + 2, res_reg, param_offset,
+      s390x_gen_ld (code, n_gpregs + 2, res_reg, param_offset,
                     MIR_T_I64); /* lg* rn,param_offset(r7) */
       n_gpregs++;
     } else {
-      s390x_gen_ld (ctx, 0, res_reg, param_offset, MIR_T_I64); /* lg* r0,param_offset(r7) */
-      s390x_gen_st (ctx, 0, 15, disp, MIR_T_I64);              /* stg* r0,disp(r15) */
->>>>>>> 6e627b4d
+      s390x_gen_ld (code, 0, res_reg, param_offset, MIR_T_I64); /* lg* r0,param_offset(r7) */
+      s390x_gen_st (code, 0, 15, disp, MIR_T_I64);              /* stg* r0,disp(r15) */
       disp += 8;
     }
     param_offset += 16;
@@ -380,24 +345,15 @@
     }
     disp += 16;
   }
-<<<<<<< HEAD
   s390x_gen_addi (code, 15, 15, frame_size);   /* lay 15,frame_size(15) */
   s390x_gen_ldstm (code, 6, 7, 15, 48, TRUE);  /* lmg 6,7,48(r15) : */
+  s390x_gen_ldstm (code, 8, 9, 15, 64, TRUE);  /* lmg 8,9,64(r15) : */
+  s390x_gen_ld (code, 10, 15, 80, MIR_T_I64);  /* lg 10,80(r15) */
   s390x_gen_ld (code, 14, 15, 112, MIR_T_I64); /* lg 14,112(r15) */
   s390x_gen_jump (code, 14, FALSE);            /* bcr m15,r14 */
   res = _MIR_publish_code (ctx, VARR_ADDR (uint8_t, code), VARR_LENGTH (uint8_t, code));
   VARR_DESTROY (uint8_t, code);
   return res;
-=======
-  s390x_gen_addi (ctx, 15, 15, frame_size);   /* lay 15,frame_size(15) */
-  s390x_gen_ldstm (ctx, 6, 7, 15, 48, TRUE);  /* lmg 6,7,48(r15) : */
-  s390x_gen_ldstm (ctx, 8, 9, 15, 64, TRUE);  /* lmg 8,9,64(r15) : */
-  s390x_gen_ld (ctx, 10, 15, 80, MIR_T_I64);  /* lg 10,80(r15) */
-  s390x_gen_ld (ctx, 14, 15, 112, MIR_T_I64); /* lg 14,112(r15) */
-  s390x_gen_jump (ctx, 14, FALSE);            /* bcr m15,r14 */
-  return _MIR_publish_code (ctx, VARR_ADDR (uint8_t, machine_insns),
-                            VARR_LENGTH (uint8_t, machine_insns));
->>>>>>> 6e627b4d
 }
 
 /* Transform C call to call of void handler (MIR_context_t ctx, MIR_item_t func_item,
@@ -464,7 +420,6 @@
     }
     disp += 16;
   }
-<<<<<<< HEAD
   s390x_gen_addi (code, 15, 15, frame_size);   /* lay 15,frame_size(15) */
   s390x_gen_ld (code, 6, 15, 48, MIR_T_I64);   /* lg 6,48(r15) : */
   s390x_gen_ld (code, 14, 15, 112, MIR_T_I64); /* lg 14,112(r15) */
@@ -472,14 +427,6 @@
   res = _MIR_publish_code (ctx, VARR_ADDR (uint8_t, code), VARR_LENGTH (uint8_t, code));
   VARR_DESTROY (uint8_t, code);
   return res;
-=======
-  s390x_gen_addi (ctx, 15, 15, frame_size);   /* lay 15,frame_size(15) */
-  s390x_gen_ld (ctx, 6, 15, 48, MIR_T_I64);   /* lg 6,48(r15) : */
-  s390x_gen_ld (ctx, 14, 15, 112, MIR_T_I64); /* lg 14,112(r15) */
-  s390x_gen_jump (ctx, 14, FALSE);            /* bcr m15,r14 */
-  return _MIR_publish_code (ctx, VARR_ADDR (uint8_t, machine_insns),
-                            VARR_LENGTH (uint8_t, machine_insns));
->>>>>>> 6e627b4d
 }
 
 /* Brief: save r14 (r15+120); save all param regs r2-r6 (r15+16),f0,f2,f4,f6 (r15+128);
