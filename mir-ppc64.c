/* This file is a part of MIR project.
   Copyright (C) 2018-2020 Vladimir Makarov <vmakarov.gcc@gmail.com>.
*/

/* BLK is passed in int regs, and if the regs are not enough, the rest is passed on the stack.
   RBLK is always passed by address.  */

#define VA_LIST_IS_ARRAY_P 1 /* one element which is a pointer to args */

#if __BYTE_ORDER__ == __ORDER_LITTLE_ENDIAN__
#define PPC64_STACK_HEADER_SIZE 32
#define PPC64_TOC_OFFSET 24
#define PPC64_FUNC_DESC_LEN 0
#else
#define PPC64_STACK_HEADER_SIZE 48
#define PPC64_TOC_OFFSET 40
#define PPC64_FUNC_DESC_LEN 24
#endif

static void ppc64_push_func_desc (VARR (uint8_t) * insn_varr);
void (*ppc64_func_desc) (VARR (uint8_t) * insn_varr) = ppc64_push_func_desc;

static void ppc64_push_func_desc (VARR (uint8_t) * insn_varr) {
  VARR_CREATE (uint8_t, insn_varr, 128);
  for (int i = 0; i < PPC64_FUNC_DESC_LEN; i++)
    VARR_PUSH (uint8_t, insn_varr, ((uint8_t *) ppc64_func_desc)[i]);
}

#if __BYTE_ORDER__ == __ORDER_BIG_ENDIAN__
static void ppc64_redirect_func_desc (MIR_context_t ctx, void *desc, void *to) {
  mir_assert (((uint64_t) desc & 0x3) == 0 && ((uint64_t) to & 0x3) == 0); /* alignment */
  _MIR_change_code (ctx, desc, (uint8_t *) &to, sizeof (to));
}
#endif

static void *ppc64_publish_func_and_redirect (MIR_context_t ctx, VARR (uint8_t) * insn_varr) {
  void *res
    = _MIR_publish_code (ctx, VARR_ADDR (uint8_t, insn_varr), VARR_LENGTH (uint8_t, insn_varr));
#if __BYTE_ORDER__ == __ORDER_BIG_ENDIAN__
  ppc64_redirect_func_desc (ctx, res, (uint8_t *) res + PPC64_FUNC_DESC_LEN);
#endif
  VARR_DESTROY (uint8_t, insn_varr);
  return res;
}

static void push_insn (VARR (uint8_t) * insn_varr, uint32_t insn) {
  uint8_t *p = (uint8_t *) &insn;
  for (size_t i = 0; i < 4; i++) VARR_PUSH (uint8_t, insn_varr, p[i]);
}

static void push_insns (VARR (uint8_t) * insn_varr, const uint32_t *pat, size_t pat_len) {
  uint8_t *p = (uint8_t *) pat;
  for (size_t i = 0; i < pat_len; i++) VARR_PUSH (uint8_t, insn_varr, p[i]);
}

static void ppc64_gen_mov (VARR (uint8_t) * insn_varr, unsigned to, unsigned from) {
  /* or to,from,from: */
  push_insn (insn_varr, (31 << 26) | (444 << 1) | (from << 21) | (to << 16) | (from << 11));
}

static void ppc64_gen_addi (VARR (uint8_t) * insn_varr, unsigned rt_reg, unsigned ra_reg,
                            int disp) {
  push_insn (insn_varr, (14 << 26) | (rt_reg << 21) | (ra_reg << 16) | (disp & 0xffff));
}

<<<<<<< HEAD
static void ppc64_gen_ld (VARR (uint8_t) * insn_varr, unsigned to, unsigned base, int disp,
=======
static void ppc64_gen_add (MIR_context_t ctx, unsigned rt_reg, unsigned ra_reg, unsigned rb_reg) {
  push_insn (ctx, (31 << 26) | (266 << 1) | (rt_reg << 21) | (ra_reg << 16) | (rb_reg << 11));
}

static void ppc64_gen_ld (MIR_context_t ctx, unsigned to, unsigned base, int disp,
>>>>>>> 6e627b4d
                          MIR_type_t type) {
  int single_p = type == MIR_T_F;
  int double_p = type == MIR_T_D || type == MIR_T_LD;
  /* (ld | lf[sd]) to, disp(base): */
  assert (base != 0 && base < 32 && to < 32 && (single_p || double_p || (disp & 0x3) == 0));
  push_insn (insn_varr, ((single_p ? 48 : double_p ? 50 : 58) << 26) | (to << 21) | (base << 16)
                          | (disp & 0xffff));
}

static void ppc64_gen_st (VARR (uint8_t) * insn_varr, unsigned from, unsigned base, int disp,
                          MIR_type_t type) {
  int single_p = type == MIR_T_F;
  int double_p = type == MIR_T_D || type == MIR_T_LD;
  /* std|stf[sd] from, disp(base): */
  assert (base != 0 && base < 32 && from < 32 && (single_p || double_p || (disp & 0x3) == 0));
  push_insn (insn_varr, ((single_p ? 52 : double_p ? 54 : 62) << 26) | (from << 21) | (base << 16)
                          | (disp & 0xffff));
}

static void ppc64_gen_stdu (VARR (uint8_t) * insn_varr, int disp) {
  assert ((disp & 0x3) == 0);
  push_insn (insn_varr, 0xf8210001 | disp & 0xfffc); /* stdu 1, disp (1) */
}

static void ppc64_gen_address (VARR (uint8_t) * insn_varr, unsigned int reg, void *p) {
  uint64_t a = (uint64_t) p;
  if ((a >> 32) == 0) {
    if (((a >> 31) & 1) == 0) { /* lis r,0,Z2 */
      push_insn (insn_varr, (15 << 26) | (reg << 21) | (0 << 16) | (a >> 16) & 0xffff);
    } else { /* xor r,r,r; oris r,r,Z2 */
      push_insn (insn_varr, (31 << 26) | (316 << 1) | (reg << 21) | (reg << 16) | (reg << 11));
      push_insn (insn_varr, (25 << 26) | (reg << 21) | (reg << 16) | (a >> 16) & 0xffff);
    }
  } else {
    /* lis r,0,Z0; ori r,r,Z1; rldicr r,r,32,31; oris r,r,Z2; ori r,r,Z3: */
    push_insn (insn_varr, (15 << 26) | (reg << 21) | (0 << 16) | (a >> 48));
    push_insn (insn_varr, (24 << 26) | (reg << 21) | (reg << 16) | (a >> 32) & 0xffff);
    push_insn (insn_varr, (30 << 26) | (reg << 21) | (reg << 16) | 0x07c6);
    push_insn (insn_varr, (25 << 26) | (reg << 21) | (reg << 16) | (a >> 16) & 0xffff);
  }
  push_insn (insn_varr, (24 << 26) | (reg << 21) | (reg << 16) | a & 0xffff);
}

static void ppc64_gen_jump (VARR (uint8_t) * insn_varr, unsigned int reg, int call_p) {
#if __BYTE_ORDER__ == __ORDER_BIG_ENDIAN__
  assert (reg != 0);
  ppc64_gen_ld (insn_varr, 0, reg, 0, MIR_T_I64);                         /* 0 = func addr */
  ppc64_gen_ld (insn_varr, 2, reg, 8, MIR_T_I64);                         /* r2 = TOC */
  push_insn (insn_varr, (31 << 26) | (467 << 1) | (0 << 21) | (9 << 16)); /* mctr 0 */
#else
  if (reg != 12) ppc64_gen_mov (insn_varr, 12, reg);                       /* 12 = func addr */
  push_insn (insn_varr, (31 << 26) | (467 << 1) | (12 << 21) | (9 << 16)); /* mctr 12 */
#endif
  push_insn (insn_varr, (19 << 26) | (528 << 1) | (20 << 21) | (call_p ? 1 : 0)); /* bcctr[l] */
}

/* r11=addr_reg+addr_disp; r15=r1(sp)+sp_offset; r0=qwords-1;
   ctr=r0; L: r0=mem[r11]; r11+=8; mem[r15]=r0; r15+=8; bdnz L; */
static void gen_blk_mov (MIR_context_t ctx, size_t sp_offset, unsigned int addr_reg, int addr_disp,
                         size_t qwords) {
  static const uint32_t blk_mov_loop[] = {
    /*0:*/ 0x7c0903a6,  /*mctr r0*/
    /*4:*/ 0xe80b0000,  /*ld r0,0(r11)*/
    /*8:*/ 0x396b0008,  /*addi r11,r11,8*/
    /*12:*/ 0xf80f0000, /*std r0,0(r15)*/
    /*16:*/ 0x39ef0008, /*addi r15,r15,8*/
    /*20:*/ 0x4200fff0, /*bdnz 4*/
  };
  /* r11=addr_reg+addr_disp: */
  if (addr_reg != 11 || addr_disp != 0) ppc64_gen_addi (ctx, 11, addr_reg, addr_disp);
  if (sp_offset < 0x10000) {
    ppc64_gen_addi (ctx, 15, 1, sp_offset);
  } else {
    ppc64_gen_address (ctx, 15, (void *) sp_offset);
    ppc64_gen_add (ctx, 15, 15, 1);
  }
  ppc64_gen_address (ctx, 0, (void *) qwords); /*r0 = qwords*/
  push_insns (ctx, blk_mov_loop, sizeof (blk_mov_loop));
}

void *_MIR_get_bstart_builtin (MIR_context_t ctx) {
  static const uint32_t bstart_code[] = {
    0x7c230b78, /* mr 3,1 */
    0x4e800020, /* blr */
  };
  VARR (uint8_t) * code;

  ppc64_push_func_desc (code);
  push_insns (code, bstart_code, sizeof (bstart_code));
  return ppc64_publish_func_and_redirect (ctx, code);
}

void *_MIR_get_bend_builtin (MIR_context_t ctx) {
  static const uint32_t bend_finish_code[] = {
    0x7c611b78, /* mr      r1,r3 */
    0x4e800020, /* blr */
  };
  VARR (uint8_t) * code;

  ppc64_push_func_desc (code);
  ppc64_gen_ld (code, 0, 1, 0, MIR_T_I64);                /* r0 = 0(r1) */
  ppc64_gen_st (code, 0, 3, 0, MIR_T_I64);                /* 0(r3) = r0 */
  ppc64_gen_ld (code, 0, 1, PPC64_TOC_OFFSET, MIR_T_I64); /* r0 = toc_offset(r1) */
  ppc64_gen_st (code, 0, 3, PPC64_TOC_OFFSET, MIR_T_I64); /* toc_offset(r3) = r0 */
  push_insns (code, bend_finish_code, sizeof (bend_finish_code));
  return ppc64_publish_func_and_redirect (ctx, code);
}

void *_MIR_get_thunk (MIR_context_t ctx) { /* emit 3 doublewords for func descriptor: */
  VARR (uint8_t) * code;

#if __BYTE_ORDER__ == __ORDER_BIG_ENDIAN__
  ppc64_push_func_desc (code);
  return ppc64_publish_func_and_redirect (ctx, code);
#else
  const uint32_t nop_insn = 24 << (32 - 6);                                /* ori 0,0,0 */
  const int max_thunk_len = (7 * 8);
  void *res;

  VARR_CREATE (uint8_t, code, 128);
  for (int i = 0; i < max_thunk_len; i++) push_insn (code, nop_insn);
  res = _MIR_publish_code (ctx, VARR_ADDR (uint8_t, code), VARR_LENGTH (uint8_t, code));
  VARR_DESTROY (uint8_t, code);
  return res;
#endif
}

void _MIR_redirect_thunk (MIR_context_t ctx, void *thunk, void *to) {
#if __BYTE_ORDER__ == __ORDER_BIG_ENDIAN__
  ppc64_redirect_func_desc (ctx, thunk, to);
#else
  static const uint32_t global_entry_end[] = {
    0x7d8903a6, /* mtctr r12 */
    0x4e800420, /* bctr */
  };
  VARR (uint8_t) * code;

  VARR_CREATE (uint8_t, code, 256);
  ppc64_gen_address (code, 12, to);
  push_insns (code, global_entry_end, sizeof (global_entry_end));
  _MIR_change_code (ctx, thunk, VARR_ADDR (uint8_t, code), VARR_LENGTH (uint8_t, code));
  VARR_DESTROY (uint8_t, code);
#endif
}

struct ppc64_va_list {
  uint64_t *arg_area;
};

void *va_arg_builtin (void *p, uint64_t t) {
  struct ppc64_va_list *va = p;
  MIR_type_t type = t;
  int fp_p = type == MIR_T_F || type == MIR_T_D;
  void *a = va->arg_area;

  if (type == MIR_T_LD) {
    va->arg_area += 2;
  } else {
    va->arg_area++;
  }
#if __BYTE_ORDER__ == __ORDER_BIG_ENDIAN__
  if (type == MIR_T_F || type == MIR_T_I32) a = (char *) a + 4; /* 2nd word of doubleword */
#endif
  return a;
}

void *va_stack_arg_builtin (void *p, size_t s) {
  struct ppc64_va_list *va = p;
  void *a = va->arg_area;

  va->arg_area += (s + sizeof (uint64_t) - 1) / sizeof (uint64_t);
  return a;
}

void va_start_interp_builtin (MIR_context_t ctx, void *p, void *a) {
  struct ppc64_va_list **va = p;
  va_list *vap = a;

  assert (sizeof (struct ppc64_va_list) == sizeof (va_list));
  *va = (struct ppc64_va_list *) vap;
}

void va_end_interp_builtin (MIR_context_t ctx, void *p) {}

/* Generation: fun (fun_addr, res_arg_addresses):
   save lr (r1 + 16); allocate and form minimal stack frame (with necessary param area); save
   r14,r15; r12=fun_addr (r3); r14 = res_arg_addresses (r4); r0=mem[r14,<args_offset>];
   (arg_reg=mem[r0] or r0=mem[r0];mem[r1,r1_offset]=r0) ... if func is vararg: put fp args also in
   gp regs call *r12; r0=mem[r14,<offset>]; res_reg=mem[r0]; ... restore r15, r14, r1, lr; return.
 */
void *_MIR_get_ff_call (MIR_context_t ctx, size_t nres, MIR_type_t *res_types, size_t nargs,
                        _MIR_arg_desc_t *arg_descs, int vararg_p) {
  static uint32_t start_pattern[] = {
    0x7c0802a6, /* mflr r0 */
    0xf8010010, /* std  r0,16(r1) */
  };
  static uint32_t finish_pattern[] = {
    0xe8010010, /* ld   r0,16(r1) */
    0x7c0803a6, /* mtlr r0 */
    0x4e800020, /* blr */
  };
  MIR_type_t type;
<<<<<<< HEAD
  int n_gpregs = 0, n_fpregs = 0, res_reg = 14, frame_size, disp, param_offset, param_size = 0;
  VARR (uint8_t) * code;

  ppc64_push_func_desc (code);
  for (uint32_t i = 0; i < nargs; i++) param_size += arg_types[i] == MIR_T_LD ? 16 : 8;
  if (param_size < 64) param_size = 64;
  frame_size = PPC64_STACK_HEADER_SIZE + param_size + 8; /* +local var to save res_reg */
  if (frame_size % 16 != 0) frame_size += 8;             /* align */
  ppc64_gen_st (code, 2, 1, PPC64_TOC_OFFSET, MIR_T_I64);
  push_insns (code, start_pattern, sizeof (start_pattern));
  ppc64_gen_stdu (code, -frame_size);
  ppc64_gen_st (code, res_reg, 1, PPC64_STACK_HEADER_SIZE + param_size,
                MIR_T_I64); /* save res_reg */
=======
  int n_gpregs = 0, n_fpregs = 0, res_reg = 14, qwords, frame_size;
  int disp, blk_disp, param_offset, param_size = 0;

  ppc64_push_func_desc (ctx);
  for (uint32_t i = 0; i < nargs; i++)
    if ((type = arg_descs[i].type) == MIR_T_BLK)
      param_size += (arg_descs[i].size + 7) / 8 * 8;
    else
      param_size += type == MIR_T_LD ? 16 : 8;
  if (param_size < 64) param_size = 64;
  frame_size = PPC64_STACK_HEADER_SIZE + param_size + 16; /* +local var to save res_reg and 15 */
  if (frame_size % 16 != 0) frame_size += 8;              /* align */
  ppc64_gen_st (ctx, 2, 1, PPC64_TOC_OFFSET, MIR_T_I64);
  push_insns (ctx, start_pattern, sizeof (start_pattern));
  ppc64_gen_stdu (ctx, -frame_size);
  ppc64_gen_st (ctx, res_reg, 1, PPC64_STACK_HEADER_SIZE + param_size,
                MIR_T_I64);                                                       /* save res_reg */
  ppc64_gen_st (ctx, 15, 1, PPC64_STACK_HEADER_SIZE + param_size + 8, MIR_T_I64); /* save 15 */
>>>>>>> 6e627b4d
  mir_assert (sizeof (long double) == 16);
  ppc64_gen_mov (code, res_reg, 4); /* results & args */
  ppc64_gen_mov (code, 12, 3);      /* func addr */
  n_gpregs = n_fpregs = 0;
  param_offset = nres * 16;              /* args start */
  disp = PPC64_STACK_HEADER_SIZE;        /* param area start */
  for (uint32_t i = 0; i < nargs; i++) { /* load args: */
    type = arg_descs[i].type;
    if ((type == MIR_T_F || type == MIR_T_D || type == MIR_T_LD) && n_fpregs < 13) {
      ppc64_gen_ld (code, 1 + n_fpregs, res_reg, param_offset, type);
      if (vararg_p) {
        if (n_gpregs >= 8) {
          ppc64_gen_st (code, 1 + n_fpregs, 1, disp, MIR_T_D);
        } else { /* load into gp reg too */
          ppc64_gen_st (code, 1 + n_fpregs, 1, -8, MIR_T_D);
          ppc64_gen_ld (code, 3 + n_gpregs, 1, -8, MIR_T_I64);
        }
      }
      n_fpregs++;
      if (type == MIR_T_LD) {
        if (n_fpregs < 13) {
          ppc64_gen_ld (code, 1 + n_fpregs, res_reg, param_offset + 8, type);
          if (vararg_p) {
            if (n_gpregs + 1 >= 8) {
              ppc64_gen_st (code, 1 + n_fpregs, 1, disp + 8, MIR_T_D);
            } else { /* load gp reg to */
              ppc64_gen_st (code, 1 + n_fpregs, 1, -8, MIR_T_D);
              ppc64_gen_ld (code, 4 + n_gpregs, 1, -8, MIR_T_I64);
            }
          }
          n_fpregs++;
        } else {
          ppc64_gen_ld (code, 0, res_reg, param_offset + 8, type);
          ppc64_gen_st (code, 0, 1, disp + 8, MIR_T_D);
        }
      }
    } else if (type == MIR_T_F || type == MIR_T_D || type == MIR_T_LD) {
      ppc64_gen_ld (code, 0, res_reg, param_offset, type);
      ppc64_gen_st (code, 0, 1, disp, MIR_T_D);
      if (type == MIR_T_LD) {
        ppc64_gen_ld (code, 0, res_reg, param_offset + 8, type);
        ppc64_gen_st (code, 0, 1, disp + 8, MIR_T_D);
      }
<<<<<<< HEAD
    } else if (n_gpregs < 8) {
      ppc64_gen_ld (code, n_gpregs + 3, res_reg, param_offset, MIR_T_I64);
=======
    } else if (type == MIR_T_BLK) {
      qwords = (arg_descs[i].size + 7) / 8;
      if (qwords > 0) ppc64_gen_ld (ctx, 11, res_reg, param_offset, MIR_T_I64);
      for (blk_disp = 0; qwords > 0 && n_gpregs < 8; qwords--, n_gpregs++, blk_disp += 8, disp += 8)
        ppc64_gen_ld (ctx, n_gpregs + 3, 11, blk_disp, MIR_T_I64);
      if (qwords > 0) gen_blk_mov (ctx, disp, 11, blk_disp, qwords);
      disp += qwords * 8;
      param_offset += 16;
      continue;
    } else if (n_gpregs < 8) { /* including RBLK */
      ppc64_gen_ld (ctx, n_gpregs + 3, res_reg, param_offset, MIR_T_I64);
>>>>>>> 6e627b4d
    } else {
      ppc64_gen_ld (code, 0, res_reg, param_offset, MIR_T_I64);
      ppc64_gen_st (code, 0, 1, disp, MIR_T_I64);
    }
    disp += type == MIR_T_LD ? 16 : 8;
    param_offset += 16;
    n_gpregs += type == MIR_T_LD ? 2 : 1;
  }
  ppc64_gen_jump (code, 12, TRUE); /* call func_addr */
  n_gpregs = n_fpregs = 0;
  disp = 0;
  for (uint32_t i = 0; i < nres; i++) {
    type = res_types[i];
<<<<<<< HEAD
    if ((type == MIR_T_F || type == MIR_T_D || type == MIR_T_LD) && n_fpregs < 4) {
      ppc64_gen_st (code, n_fpregs + 1, res_reg, disp, type);
      n_fpregs++;
      if (type == MIR_T_LD) {
        if (n_fpregs >= 4)
          MIR_get_error_func (ctx) (MIR_ret_error,
                                    "ppc64 can not handle this combination of return values");
        ppc64_gen_st (code, n_fpregs + 1, res_reg, disp + 8, type);
        n_fpregs++;
      }
    } else if (n_gpregs < 1) {  // just one gp reg
      ppc64_gen_st (code, n_gpregs + 3, res_reg, disp, MIR_T_I64);
=======
    if ((type == MIR_T_F || type == MIR_T_D || type == MIR_T_LD) && n_fpregs < 8) {
      ppc64_gen_st (ctx, n_fpregs + 1, res_reg, disp, type);
      n_fpregs++;
      if (type == MIR_T_LD) {
        if (n_fpregs >= 8)
          (*error_func) (MIR_ret_error, "ppc64 can not handle this combination of return values");
        ppc64_gen_st (ctx, n_fpregs + 1, res_reg, disp + 8, type);
        n_fpregs++;
      }
    } else if (n_gpregs < 2) {  // just one-two gp reg
      ppc64_gen_st (ctx, n_gpregs + 3, res_reg, disp, MIR_T_I64);
>>>>>>> 6e627b4d
      n_gpregs++;
    } else {
      MIR_get_error_func (ctx) (MIR_ret_error,
                                "ppc64 can not handle this combination of return values");
    }
    disp += 16;
  }
  ppc64_gen_ld (code, res_reg, 1, PPC64_STACK_HEADER_SIZE + param_size,
                MIR_T_I64); /* restore res_reg */
<<<<<<< HEAD
  ppc64_gen_addi (code, 1, 1, frame_size);
  push_insns (code, finish_pattern, sizeof (finish_pattern));
  return ppc64_publish_func_and_redirect (ctx, code);
=======
  ppc64_gen_ld (ctx, 15, 1, PPC64_STACK_HEADER_SIZE + param_size + 8, MIR_T_I64); /* restore r15 */
  ppc64_gen_addi (ctx, 1, 1, frame_size);
  push_insns (ctx, finish_pattern, sizeof (finish_pattern));
  return ppc64_publish_func_and_redirect (ctx);
>>>>>>> 6e627b4d
}

/* Transform C call to call of void handler (MIR_context_t ctx, MIR_item_t func_item,
                                             va_list va, MIR_val_t *results):
   Brief: put all C call args to local vars (or if va_arg do nothing); save lr (r1+16), r14;
          allocate and form minimal shim stack frame (param area = 8 * 8);
          call handler with args; move results(r14) to return regs; restore lr,r14,r1; return */
void *_MIR_get_interp_shim (MIR_context_t ctx, MIR_item_t func_item, void *handler) {
  MIR_func_t func = func_item->u.func;
  uint32_t nres = func->nres, nargs = func->nargs;
  int vararg_p = func->vararg_p;
  MIR_type_t type, *res_types = func->res_types;
  MIR_var_t *arg_vars = VARR_ADDR (MIR_var_t, func->vars);
  int disp, start_disp, qwords, size, frame_size, local_var_size, param_offset;
  int va_reg = 11, caller_r1 = 12, res_reg = 14;
  int n_gpregs, n_fpregs;
  static uint32_t start_pattern[] = {
    0x7c0802a6, /* mflr r0 */
    0xf8010010, /* std  r0,16(r1) */
  };
  static uint32_t finish_pattern[] = {
    0xe8010010, /* ld   r0,16(r1) */
    0x7c0803a6, /* mtlr r0 */
    0x4e800020, /* blr */
  };
  VARR (uint8_t) * code;
  void *res;

  VARR_CREATE (uint8_t, code, 256);
  frame_size = PPC64_STACK_HEADER_SIZE + 64; /* header + 8(param area) */
  local_var_size = nres * 16 + 16;           /* saved r14, r15, results */
  if (vararg_p) {
    for (unsigned reg = 3; reg <= 10; reg++) /* std rn,dispn(r1) : */
      ppc64_gen_st (code, reg, 1, PPC64_STACK_HEADER_SIZE + (reg - 3) * 8, MIR_T_I64);
    ppc64_gen_addi (code, va_reg, 1, PPC64_STACK_HEADER_SIZE);
  } else {
<<<<<<< HEAD
    ppc64_gen_mov (code, caller_r1, 1); /* caller frame r1 */
    for (uint32_t i = 0; i < nargs; i++) {
      type = arg_vars[i].type;
      local_var_size += type == MIR_T_LD ? 16 : 8;
    }
  }
  frame_size += local_var_size;
  if (frame_size % 16 != 0) frame_size += 8; /* align */
  push_insns (code, start_pattern, sizeof (start_pattern));
  ppc64_gen_stdu (code, -frame_size);
  ppc64_gen_st (code, res_reg, 1, PPC64_STACK_HEADER_SIZE + 64, MIR_T_I64); /* save res_reg */
  if (!vararg_p) { /* save args in local vars: */
    /* header_size + 64 + nres * 16 + 8 -- start of stack memory to keep args: */
    disp = PPC64_STACK_HEADER_SIZE + 64 + nres * 16 + 8;
    ppc64_gen_addi (code, va_reg, 1, disp);
=======
    ppc64_gen_mov (ctx, caller_r1, 1); /* caller frame r1 */
    for (uint32_t i = 0; i < nargs; i++)
      if ((type = arg_vars[i].type) == MIR_T_BLK)
        local_var_size += (arg_vars[i].size + 7) / 8 * 8;
      else
        local_var_size += type == MIR_T_LD ? 16 : 8;
  }
  frame_size += local_var_size;
  if (frame_size % 16 != 0) frame_size += 8; /* align */
  push_insns (ctx, start_pattern, sizeof (start_pattern));
  ppc64_gen_stdu (ctx, -frame_size);
  ppc64_gen_st (ctx, res_reg, 1, PPC64_STACK_HEADER_SIZE + 64, MIR_T_I64); /* save res_reg */
  ppc64_gen_st (ctx, 15, 1, PPC64_STACK_HEADER_SIZE + 72, MIR_T_I64);      /* save r15 */
  if (!vararg_p) { /* save args in local vars: */
    /* header_size + 64 + nres * 16 + 16 -- start of stack memory to keep args: */
    start_disp = disp = PPC64_STACK_HEADER_SIZE + 64 + nres * 16 + 16;
>>>>>>> 6e627b4d
    param_offset = PPC64_STACK_HEADER_SIZE;
    n_gpregs = n_fpregs = 0;
    for (uint32_t i = 0; i < nargs; i++) {
      type = arg_vars[i].type;
      if ((type == MIR_T_F || type == MIR_T_D || type == MIR_T_LD) && n_fpregs < 13) {
        ppc64_gen_st (code, n_fpregs + 1, 1, disp, MIR_T_D);
        n_fpregs++;
        if (type == MIR_T_LD) {
          if (n_fpregs < 13) {
            ppc64_gen_st (code, n_fpregs + 1, 1, disp + 8, MIR_T_D);
            n_fpregs++;
          } else {
            ppc64_gen_ld (code, 0, caller_r1, param_offset + 8, MIR_T_D);
            ppc64_gen_st (code, 0, 1, disp + 8, MIR_T_D);
          }
        }
      } else if (type == MIR_T_BLK) {
        qwords = (arg_vars[i].size + 7) / 8;
        for (; qwords > 0 && n_gpregs < 8; qwords--, n_gpregs++, disp += 8, param_offset += 8)
          ppc64_gen_st (ctx, n_gpregs + 3, 1, disp, MIR_T_I64);
        if (qwords > 0) {
          gen_blk_mov (ctx, disp, caller_r1, param_offset, qwords);
          disp += qwords * 8;
          param_offset += qwords * 8;
        }
        continue;
      } else if (n_gpregs < 8) {
        ppc64_gen_st (code, n_gpregs + 3, 1, disp, MIR_T_I64);
      } else if (type == MIR_T_F || type == MIR_T_D || type == MIR_T_LD) {
        ppc64_gen_ld (code, 0, caller_r1, param_offset + (type == MIR_T_F ? 4 : 0), type);
        ppc64_gen_st (code, 0, 1, disp, MIR_T_D);
        if (type == MIR_T_LD) {
          ppc64_gen_ld (code, 0, caller_r1, param_offset + 8, MIR_T_D);
          ppc64_gen_st (code, 0, 1, disp + 8, MIR_T_D);
        }
      } else {
        ppc64_gen_ld (code, 0, caller_r1, param_offset, MIR_T_I64);
        ppc64_gen_st (code, 0, 1, disp, MIR_T_I64);
      }
      size = type == MIR_T_LD ? 16 : 8;
      disp += size;
      param_offset += size;
      n_gpregs += type == MIR_T_LD ? 2 : 1;
    }
    ppc64_gen_addi (ctx, va_reg, 1, start_disp);
  }
<<<<<<< HEAD
  ppc64_gen_addi (code, res_reg, 1, 64 + PPC64_STACK_HEADER_SIZE + 8);
  ppc64_gen_address (code, 3, ctx);
  ppc64_gen_address (code, 4, func_item);
  ppc64_gen_mov (code, 5, va_reg);
  ppc64_gen_mov (code, 6, res_reg);
  ppc64_gen_address (code, 12, handler);
  ppc64_gen_jump (code, 12, TRUE);
  disp = n_gpregs = n_fpregs = 0;
  for (uint32_t i = 0; i < nres; i++) {
    type = res_types[i];
    if ((type == MIR_T_F || type == MIR_T_D || type == MIR_T_LD) && n_fpregs < 4) {
      ppc64_gen_ld (code, n_fpregs + 1, res_reg, disp, type);
      n_fpregs++;
      if (type == MIR_T_LD) {
        if (n_fpregs >= 4)
          MIR_get_error_func (ctx) (MIR_ret_error,
                                    "ppc64 can not handle this combination of return values");
        ppc64_gen_ld (code, n_fpregs + 1, res_reg, disp + 8, type);
        n_fpregs++;
      }
    } else if (n_gpregs < 1) {  // just one gp reg
      ppc64_gen_ld (code, n_gpregs + 3, res_reg, disp, MIR_T_I64);
=======
  ppc64_gen_addi (ctx, res_reg, 1, 64 + PPC64_STACK_HEADER_SIZE + 16);
  ppc64_gen_address (ctx, 3, ctx);
  ppc64_gen_address (ctx, 4, func_item);
  ppc64_gen_mov (ctx, 5, va_reg);
  ppc64_gen_mov (ctx, 6, res_reg);
  ppc64_gen_address (ctx, 12, handler);
  ppc64_gen_jump (ctx, 12, TRUE);
  disp = n_gpregs = n_fpregs = 0;
  for (uint32_t i = 0; i < nres; i++) {
    type = res_types[i];
    if ((type == MIR_T_F || type == MIR_T_D || type == MIR_T_LD) && n_fpregs < 8) {
      ppc64_gen_ld (ctx, n_fpregs + 1, res_reg, disp, type);
      n_fpregs++;
      if (type == MIR_T_LD) {
        if (n_fpregs >= 8)
          (*error_func) (MIR_ret_error, "ppc64 can not handle this combination of return values");
        ppc64_gen_ld (ctx, n_fpregs + 1, res_reg, disp + 8, type);
        n_fpregs++;
      }
    } else if (n_gpregs < 2) {  // just one-two gp reg
      ppc64_gen_ld (ctx, n_gpregs + 3, res_reg, disp, MIR_T_I64);
>>>>>>> 6e627b4d
      n_gpregs++;
    } else {
      MIR_get_error_func (ctx) (MIR_ret_error,
                                "ppc64 can not handle this combination of return values");
    }
    disp += 16;
  }
<<<<<<< HEAD
  ppc64_gen_ld (code, res_reg, 1, PPC64_STACK_HEADER_SIZE + 64, MIR_T_I64); /* restore res_reg */
  ppc64_gen_addi (code, 1, 1, frame_size);
  push_insns (code, finish_pattern, sizeof (finish_pattern));
  res = _MIR_publish_code (ctx, VARR_ADDR (uint8_t, code), VARR_LENGTH (uint8_t, code));
  VARR_DESTROY (uint8_t, code);
  return res;
=======
  ppc64_gen_ld (ctx, res_reg, 1, PPC64_STACK_HEADER_SIZE + 64, MIR_T_I64); /* restore res_reg */
  ppc64_gen_ld (ctx, 15, 1, PPC64_STACK_HEADER_SIZE + 72, MIR_T_I64);      /* restore r15 */
  ppc64_gen_addi (ctx, 1, 1, frame_size);
  push_insns (ctx, finish_pattern, sizeof (finish_pattern));
  return _MIR_publish_code (ctx, VARR_ADDR (uint8_t, machine_insns),
                            VARR_LENGTH (uint8_t, machine_insns));
>>>>>>> 6e627b4d
}

/* Brief: save lr (r1+16); update r1, save all param regs (r1+header+64);
          allocate and form minimal wrapper stack frame (param area = 8*8);
          r3 = call hook_address (ctx, called_func); r12=r3
          restore params regs (r1+header+64),  r1, lr (r1+16); ctr=r12; b *ctr */
void *_MIR_get_wrapper (MIR_context_t ctx, MIR_item_t called_func, void *hook_address) {
  static uint32_t prologue[] = {
    0x7c0802a6, /* mflr r0 */
    0xf8010010, /* std  r0,16(r1) */
  };
  static uint32_t epilogue[] = {
    0xe8010010, /* ld   r0,16(r1) */
    0x7c0803a6, /* mtlr r0 */
  };
  int frame_size = PPC64_STACK_HEADER_SIZE + 8 * 8 + 13 * 8 + 8 * 8;
  VARR (uint8_t) * code;
  void *res;

  VARR_CREATE (uint8_t, code, 256);
  push_insns (code, prologue, sizeof (prologue));
  /* stdu r1,n(r1): header + 8(gp args) + 13(fp args) + 8(param area): */
  if (frame_size % 16 != 0) frame_size += 8;
  ppc64_gen_stdu (code, -frame_size);
  for (unsigned reg = 3; reg <= 10; reg++) /* std rn,dispn(r1) : */
    ppc64_gen_st (code, reg, 1, PPC64_STACK_HEADER_SIZE + (reg - 3) * 8 + 64, MIR_T_I64);
  for (unsigned reg = 1; reg <= 13; reg++) /* stfd fn,dispn(r1) : */
    ppc64_gen_st (code, reg, 1, PPC64_STACK_HEADER_SIZE + (reg - 1 + 8) * 8 + 64, MIR_T_D);
  ppc64_gen_address (code, 3, ctx);
  ppc64_gen_address (code, 4, called_func);
  ppc64_gen_address (code, 12, hook_address);
  ppc64_gen_jump (code, 12, TRUE);
  ppc64_gen_mov (code, 12, 3);
  for (unsigned reg = 3; reg <= 10; reg++) /* ld rn,dispn(r1) : */
    ppc64_gen_ld (code, reg, 1, PPC64_STACK_HEADER_SIZE + (reg - 3) * 8 + 64, MIR_T_I64);
  for (unsigned reg = 1; reg <= 13; reg++) /* lfd fn,dispn(r1) : */
    ppc64_gen_ld (code, reg, 1, PPC64_STACK_HEADER_SIZE + (reg - 1 + 8) * 8 + 64, MIR_T_D);
  ppc64_gen_addi (code, 1, 1, frame_size);
  push_insns (code, epilogue, sizeof (epilogue));
  push_insn (code, (31 << 26) | (467 << 1) | (12 << 21) | (9 << 16)); /* mctr 12 */
  push_insn (code, (19 << 26) | (528 << 1) | (20 << 21));             /* bcctr */
  res = _MIR_publish_code (ctx, VARR_ADDR (uint8_t, code), VARR_LENGTH (uint8_t, code));
  VARR_DESTROY (uint8_t, code);
  return res;
}<|MERGE_RESOLUTION|>--- conflicted
+++ resolved
@@ -63,15 +63,12 @@
   push_insn (insn_varr, (14 << 26) | (rt_reg << 21) | (ra_reg << 16) | (disp & 0xffff));
 }
 
-<<<<<<< HEAD
+static void ppc64_gen_add (VARR (uint8_t) * insn_varr, unsigned rt_reg, unsigned ra_reg,
+                           unsigned rb_reg) {
+  push_insn (insn_varr, (31 << 26) | (266 << 1) | (rt_reg << 21) | (ra_reg << 16) | (rb_reg << 11));
+}
+
 static void ppc64_gen_ld (VARR (uint8_t) * insn_varr, unsigned to, unsigned base, int disp,
-=======
-static void ppc64_gen_add (MIR_context_t ctx, unsigned rt_reg, unsigned ra_reg, unsigned rb_reg) {
-  push_insn (ctx, (31 << 26) | (266 << 1) | (rt_reg << 21) | (ra_reg << 16) | (rb_reg << 11));
-}
-
-static void ppc64_gen_ld (MIR_context_t ctx, unsigned to, unsigned base, int disp,
->>>>>>> 6e627b4d
                           MIR_type_t type) {
   int single_p = type == MIR_T_F;
   int double_p = type == MIR_T_D || type == MIR_T_LD;
@@ -130,8 +127,8 @@
 
 /* r11=addr_reg+addr_disp; r15=r1(sp)+sp_offset; r0=qwords-1;
    ctr=r0; L: r0=mem[r11]; r11+=8; mem[r15]=r0; r15+=8; bdnz L; */
-static void gen_blk_mov (MIR_context_t ctx, size_t sp_offset, unsigned int addr_reg, int addr_disp,
-                         size_t qwords) {
+static void gen_blk_mov (VARR (uint8_t) * insn_varr, size_t sp_offset, unsigned int addr_reg,
+                         int addr_disp, size_t qwords) {
   static const uint32_t blk_mov_loop[] = {
     /*0:*/ 0x7c0903a6,  /*mctr r0*/
     /*4:*/ 0xe80b0000,  /*ld r0,0(r11)*/
@@ -141,15 +138,15 @@
     /*20:*/ 0x4200fff0, /*bdnz 4*/
   };
   /* r11=addr_reg+addr_disp: */
-  if (addr_reg != 11 || addr_disp != 0) ppc64_gen_addi (ctx, 11, addr_reg, addr_disp);
+  if (addr_reg != 11 || addr_disp != 0) ppc64_gen_addi (insn_varr, 11, addr_reg, addr_disp);
   if (sp_offset < 0x10000) {
-    ppc64_gen_addi (ctx, 15, 1, sp_offset);
+    ppc64_gen_addi (insn_varr, 15, 1, sp_offset);
   } else {
-    ppc64_gen_address (ctx, 15, (void *) sp_offset);
-    ppc64_gen_add (ctx, 15, 15, 1);
-  }
-  ppc64_gen_address (ctx, 0, (void *) qwords); /*r0 = qwords*/
-  push_insns (ctx, blk_mov_loop, sizeof (blk_mov_loop));
+    ppc64_gen_address (insn_varr, 15, (void *) sp_offset);
+    ppc64_gen_add (insn_varr, 15, 15, 1);
+  }
+  ppc64_gen_address (insn_varr, 0, (void *) qwords); /*r0 = qwords*/
+  push_insns (insn_varr, blk_mov_loop, sizeof (blk_mov_loop));
 }
 
 void *_MIR_get_bstart_builtin (MIR_context_t ctx) {
@@ -274,25 +271,11 @@
     0x4e800020, /* blr */
   };
   MIR_type_t type;
-<<<<<<< HEAD
-  int n_gpregs = 0, n_fpregs = 0, res_reg = 14, frame_size, disp, param_offset, param_size = 0;
-  VARR (uint8_t) * code;
-
-  ppc64_push_func_desc (code);
-  for (uint32_t i = 0; i < nargs; i++) param_size += arg_types[i] == MIR_T_LD ? 16 : 8;
-  if (param_size < 64) param_size = 64;
-  frame_size = PPC64_STACK_HEADER_SIZE + param_size + 8; /* +local var to save res_reg */
-  if (frame_size % 16 != 0) frame_size += 8;             /* align */
-  ppc64_gen_st (code, 2, 1, PPC64_TOC_OFFSET, MIR_T_I64);
-  push_insns (code, start_pattern, sizeof (start_pattern));
-  ppc64_gen_stdu (code, -frame_size);
-  ppc64_gen_st (code, res_reg, 1, PPC64_STACK_HEADER_SIZE + param_size,
-                MIR_T_I64); /* save res_reg */
-=======
   int n_gpregs = 0, n_fpregs = 0, res_reg = 14, qwords, frame_size;
   int disp, blk_disp, param_offset, param_size = 0;
-
-  ppc64_push_func_desc (ctx);
+  VARR (uint8_t) * code;
+
+  ppc64_push_func_desc (code);
   for (uint32_t i = 0; i < nargs; i++)
     if ((type = arg_descs[i].type) == MIR_T_BLK)
       param_size += (arg_descs[i].size + 7) / 8 * 8;
@@ -301,13 +284,12 @@
   if (param_size < 64) param_size = 64;
   frame_size = PPC64_STACK_HEADER_SIZE + param_size + 16; /* +local var to save res_reg and 15 */
   if (frame_size % 16 != 0) frame_size += 8;              /* align */
-  ppc64_gen_st (ctx, 2, 1, PPC64_TOC_OFFSET, MIR_T_I64);
-  push_insns (ctx, start_pattern, sizeof (start_pattern));
-  ppc64_gen_stdu (ctx, -frame_size);
-  ppc64_gen_st (ctx, res_reg, 1, PPC64_STACK_HEADER_SIZE + param_size,
-                MIR_T_I64);                                                       /* save res_reg */
-  ppc64_gen_st (ctx, 15, 1, PPC64_STACK_HEADER_SIZE + param_size + 8, MIR_T_I64); /* save 15 */
->>>>>>> 6e627b4d
+  ppc64_gen_st (code, 2, 1, PPC64_TOC_OFFSET, MIR_T_I64);
+  push_insns (code, start_pattern, sizeof (start_pattern));
+  ppc64_gen_stdu (code, -frame_size);
+  ppc64_gen_st (code, res_reg, 1, PPC64_STACK_HEADER_SIZE + param_size,
+                MIR_T_I64); /* save res_reg */
+  ppc64_gen_st (code, 15, 1, PPC64_STACK_HEADER_SIZE + param_size + 8, MIR_T_I64); /* save 15 */
   mir_assert (sizeof (long double) == 16);
   ppc64_gen_mov (code, res_reg, 4); /* results & args */
   ppc64_gen_mov (code, 12, 3);      /* func addr */
@@ -351,22 +333,17 @@
         ppc64_gen_ld (code, 0, res_reg, param_offset + 8, type);
         ppc64_gen_st (code, 0, 1, disp + 8, MIR_T_D);
       }
-<<<<<<< HEAD
-    } else if (n_gpregs < 8) {
-      ppc64_gen_ld (code, n_gpregs + 3, res_reg, param_offset, MIR_T_I64);
-=======
     } else if (type == MIR_T_BLK) {
       qwords = (arg_descs[i].size + 7) / 8;
-      if (qwords > 0) ppc64_gen_ld (ctx, 11, res_reg, param_offset, MIR_T_I64);
+      if (qwords > 0) ppc64_gen_ld (code, 11, res_reg, param_offset, MIR_T_I64);
       for (blk_disp = 0; qwords > 0 && n_gpregs < 8; qwords--, n_gpregs++, blk_disp += 8, disp += 8)
-        ppc64_gen_ld (ctx, n_gpregs + 3, 11, blk_disp, MIR_T_I64);
-      if (qwords > 0) gen_blk_mov (ctx, disp, 11, blk_disp, qwords);
+        ppc64_gen_ld (code, n_gpregs + 3, 11, blk_disp, MIR_T_I64);
+      if (qwords > 0) gen_blk_mov (code, disp, 11, blk_disp, qwords);
       disp += qwords * 8;
       param_offset += 16;
       continue;
     } else if (n_gpregs < 8) { /* including RBLK */
-      ppc64_gen_ld (ctx, n_gpregs + 3, res_reg, param_offset, MIR_T_I64);
->>>>>>> 6e627b4d
+      ppc64_gen_ld (code, n_gpregs + 3, res_reg, param_offset, MIR_T_I64);
     } else {
       ppc64_gen_ld (code, 0, res_reg, param_offset, MIR_T_I64);
       ppc64_gen_st (code, 0, 1, disp, MIR_T_I64);
@@ -380,32 +357,18 @@
   disp = 0;
   for (uint32_t i = 0; i < nres; i++) {
     type = res_types[i];
-<<<<<<< HEAD
-    if ((type == MIR_T_F || type == MIR_T_D || type == MIR_T_LD) && n_fpregs < 4) {
+    if ((type == MIR_T_F || type == MIR_T_D || type == MIR_T_LD) && n_fpregs < 8) {
       ppc64_gen_st (code, n_fpregs + 1, res_reg, disp, type);
       n_fpregs++;
       if (type == MIR_T_LD) {
-        if (n_fpregs >= 4)
+        if (n_fpregs >= 8)
           MIR_get_error_func (ctx) (MIR_ret_error,
                                     "ppc64 can not handle this combination of return values");
         ppc64_gen_st (code, n_fpregs + 1, res_reg, disp + 8, type);
         n_fpregs++;
       }
-    } else if (n_gpregs < 1) {  // just one gp reg
+    } else if (n_gpregs < 2) {  // just one-two gp reg
       ppc64_gen_st (code, n_gpregs + 3, res_reg, disp, MIR_T_I64);
-=======
-    if ((type == MIR_T_F || type == MIR_T_D || type == MIR_T_LD) && n_fpregs < 8) {
-      ppc64_gen_st (ctx, n_fpregs + 1, res_reg, disp, type);
-      n_fpregs++;
-      if (type == MIR_T_LD) {
-        if (n_fpregs >= 8)
-          (*error_func) (MIR_ret_error, "ppc64 can not handle this combination of return values");
-        ppc64_gen_st (ctx, n_fpregs + 1, res_reg, disp + 8, type);
-        n_fpregs++;
-      }
-    } else if (n_gpregs < 2) {  // just one-two gp reg
-      ppc64_gen_st (ctx, n_gpregs + 3, res_reg, disp, MIR_T_I64);
->>>>>>> 6e627b4d
       n_gpregs++;
     } else {
       MIR_get_error_func (ctx) (MIR_ret_error,
@@ -415,16 +378,10 @@
   }
   ppc64_gen_ld (code, res_reg, 1, PPC64_STACK_HEADER_SIZE + param_size,
                 MIR_T_I64); /* restore res_reg */
-<<<<<<< HEAD
+  ppc64_gen_ld (code, 15, 1, PPC64_STACK_HEADER_SIZE + param_size + 8, MIR_T_I64); /* restore r15 */
   ppc64_gen_addi (code, 1, 1, frame_size);
   push_insns (code, finish_pattern, sizeof (finish_pattern));
   return ppc64_publish_func_and_redirect (ctx, code);
-=======
-  ppc64_gen_ld (ctx, 15, 1, PPC64_STACK_HEADER_SIZE + param_size + 8, MIR_T_I64); /* restore r15 */
-  ppc64_gen_addi (ctx, 1, 1, frame_size);
-  push_insns (ctx, finish_pattern, sizeof (finish_pattern));
-  return ppc64_publish_func_and_redirect (ctx);
->>>>>>> 6e627b4d
 }
 
 /* Transform C call to call of void handler (MIR_context_t ctx, MIR_item_t func_item,
@@ -461,40 +418,22 @@
       ppc64_gen_st (code, reg, 1, PPC64_STACK_HEADER_SIZE + (reg - 3) * 8, MIR_T_I64);
     ppc64_gen_addi (code, va_reg, 1, PPC64_STACK_HEADER_SIZE);
   } else {
-<<<<<<< HEAD
     ppc64_gen_mov (code, caller_r1, 1); /* caller frame r1 */
-    for (uint32_t i = 0; i < nargs; i++) {
-      type = arg_vars[i].type;
-      local_var_size += type == MIR_T_LD ? 16 : 8;
-    }
+    for (uint32_t i = 0; i < nargs; i++)
+      if ((type = arg_vars[i].type) == MIR_T_BLK)
+        local_var_size += (arg_vars[i].size + 7) / 8 * 8;
+      else
+        local_var_size += type == MIR_T_LD ? 16 : 8;
   }
   frame_size += local_var_size;
   if (frame_size % 16 != 0) frame_size += 8; /* align */
   push_insns (code, start_pattern, sizeof (start_pattern));
   ppc64_gen_stdu (code, -frame_size);
   ppc64_gen_st (code, res_reg, 1, PPC64_STACK_HEADER_SIZE + 64, MIR_T_I64); /* save res_reg */
-  if (!vararg_p) { /* save args in local vars: */
-    /* header_size + 64 + nres * 16 + 8 -- start of stack memory to keep args: */
-    disp = PPC64_STACK_HEADER_SIZE + 64 + nres * 16 + 8;
-    ppc64_gen_addi (code, va_reg, 1, disp);
-=======
-    ppc64_gen_mov (ctx, caller_r1, 1); /* caller frame r1 */
-    for (uint32_t i = 0; i < nargs; i++)
-      if ((type = arg_vars[i].type) == MIR_T_BLK)
-        local_var_size += (arg_vars[i].size + 7) / 8 * 8;
-      else
-        local_var_size += type == MIR_T_LD ? 16 : 8;
-  }
-  frame_size += local_var_size;
-  if (frame_size % 16 != 0) frame_size += 8; /* align */
-  push_insns (ctx, start_pattern, sizeof (start_pattern));
-  ppc64_gen_stdu (ctx, -frame_size);
-  ppc64_gen_st (ctx, res_reg, 1, PPC64_STACK_HEADER_SIZE + 64, MIR_T_I64); /* save res_reg */
-  ppc64_gen_st (ctx, 15, 1, PPC64_STACK_HEADER_SIZE + 72, MIR_T_I64);      /* save r15 */
+  ppc64_gen_st (code, 15, 1, PPC64_STACK_HEADER_SIZE + 72, MIR_T_I64);      /* save r15 */
   if (!vararg_p) { /* save args in local vars: */
     /* header_size + 64 + nres * 16 + 16 -- start of stack memory to keep args: */
     start_disp = disp = PPC64_STACK_HEADER_SIZE + 64 + nres * 16 + 16;
->>>>>>> 6e627b4d
     param_offset = PPC64_STACK_HEADER_SIZE;
     n_gpregs = n_fpregs = 0;
     for (uint32_t i = 0; i < nargs; i++) {
@@ -514,9 +453,9 @@
       } else if (type == MIR_T_BLK) {
         qwords = (arg_vars[i].size + 7) / 8;
         for (; qwords > 0 && n_gpregs < 8; qwords--, n_gpregs++, disp += 8, param_offset += 8)
-          ppc64_gen_st (ctx, n_gpregs + 3, 1, disp, MIR_T_I64);
+          ppc64_gen_st (code, n_gpregs + 3, 1, disp, MIR_T_I64);
         if (qwords > 0) {
-          gen_blk_mov (ctx, disp, caller_r1, param_offset, qwords);
+          gen_blk_mov (code, disp, caller_r1, param_offset, qwords);
           disp += qwords * 8;
           param_offset += qwords * 8;
         }
@@ -539,10 +478,9 @@
       param_offset += size;
       n_gpregs += type == MIR_T_LD ? 2 : 1;
     }
-    ppc64_gen_addi (ctx, va_reg, 1, start_disp);
-  }
-<<<<<<< HEAD
-  ppc64_gen_addi (code, res_reg, 1, 64 + PPC64_STACK_HEADER_SIZE + 8);
+    ppc64_gen_addi (code, va_reg, 1, start_disp);
+  }
+  ppc64_gen_addi (code, res_reg, 1, 64 + PPC64_STACK_HEADER_SIZE + 16);
   ppc64_gen_address (code, 3, ctx);
   ppc64_gen_address (code, 4, func_item);
   ppc64_gen_mov (code, 5, va_reg);
@@ -552,41 +490,17 @@
   disp = n_gpregs = n_fpregs = 0;
   for (uint32_t i = 0; i < nres; i++) {
     type = res_types[i];
-    if ((type == MIR_T_F || type == MIR_T_D || type == MIR_T_LD) && n_fpregs < 4) {
+    if ((type == MIR_T_F || type == MIR_T_D || type == MIR_T_LD) && n_fpregs < 8) {
       ppc64_gen_ld (code, n_fpregs + 1, res_reg, disp, type);
-      n_fpregs++;
-      if (type == MIR_T_LD) {
-        if (n_fpregs >= 4)
-          MIR_get_error_func (ctx) (MIR_ret_error,
-                                    "ppc64 can not handle this combination of return values");
-        ppc64_gen_ld (code, n_fpregs + 1, res_reg, disp + 8, type);
-        n_fpregs++;
-      }
-    } else if (n_gpregs < 1) {  // just one gp reg
-      ppc64_gen_ld (code, n_gpregs + 3, res_reg, disp, MIR_T_I64);
-=======
-  ppc64_gen_addi (ctx, res_reg, 1, 64 + PPC64_STACK_HEADER_SIZE + 16);
-  ppc64_gen_address (ctx, 3, ctx);
-  ppc64_gen_address (ctx, 4, func_item);
-  ppc64_gen_mov (ctx, 5, va_reg);
-  ppc64_gen_mov (ctx, 6, res_reg);
-  ppc64_gen_address (ctx, 12, handler);
-  ppc64_gen_jump (ctx, 12, TRUE);
-  disp = n_gpregs = n_fpregs = 0;
-  for (uint32_t i = 0; i < nres; i++) {
-    type = res_types[i];
-    if ((type == MIR_T_F || type == MIR_T_D || type == MIR_T_LD) && n_fpregs < 8) {
-      ppc64_gen_ld (ctx, n_fpregs + 1, res_reg, disp, type);
       n_fpregs++;
       if (type == MIR_T_LD) {
         if (n_fpregs >= 8)
           (*error_func) (MIR_ret_error, "ppc64 can not handle this combination of return values");
-        ppc64_gen_ld (ctx, n_fpregs + 1, res_reg, disp + 8, type);
+        ppc64_gen_ld (code, n_fpregs + 1, res_reg, disp + 8, type);
         n_fpregs++;
       }
     } else if (n_gpregs < 2) {  // just one-two gp reg
-      ppc64_gen_ld (ctx, n_gpregs + 3, res_reg, disp, MIR_T_I64);
->>>>>>> 6e627b4d
+      ppc64_gen_ld (code, n_gpregs + 3, res_reg, disp, MIR_T_I64);
       n_gpregs++;
     } else {
       MIR_get_error_func (ctx) (MIR_ret_error,
@@ -594,21 +508,13 @@
     }
     disp += 16;
   }
-<<<<<<< HEAD
   ppc64_gen_ld (code, res_reg, 1, PPC64_STACK_HEADER_SIZE + 64, MIR_T_I64); /* restore res_reg */
+  ppc64_gen_ld (code, 15, 1, PPC64_STACK_HEADER_SIZE + 72, MIR_T_I64);      /* restore r15 */
   ppc64_gen_addi (code, 1, 1, frame_size);
   push_insns (code, finish_pattern, sizeof (finish_pattern));
   res = _MIR_publish_code (ctx, VARR_ADDR (uint8_t, code), VARR_LENGTH (uint8_t, code));
   VARR_DESTROY (uint8_t, code);
   return res;
-=======
-  ppc64_gen_ld (ctx, res_reg, 1, PPC64_STACK_HEADER_SIZE + 64, MIR_T_I64); /* restore res_reg */
-  ppc64_gen_ld (ctx, 15, 1, PPC64_STACK_HEADER_SIZE + 72, MIR_T_I64);      /* restore r15 */
-  ppc64_gen_addi (ctx, 1, 1, frame_size);
-  push_insns (ctx, finish_pattern, sizeof (finish_pattern));
-  return _MIR_publish_code (ctx, VARR_ADDR (uint8_t, machine_insns),
-                            VARR_LENGTH (uint8_t, machine_insns));
->>>>>>> 6e627b4d
 }
 
 /* Brief: save lr (r1+16); update r1, save all param regs (r1+header+64);
